#
# This file and its contents are supplied under the terms of the
# Common Development and Distribution License ("CDDL"), version 1.0.
# You may only use this file in accordance with the terms of version
# 1.0 of the CDDL.
#
# A full copy of the text of the CDDL should have accompanied this
# source.  A copy of the CDDL is also available via the Internet at
# http://www.illumos.org/license/CDDL.
#

#
# Copyright 2015 Toomas Soome <tsoome@me.com>
# Copyright 2016 RackTop Systems.
#

#

include $(SRC)/Makefile.master

AS=	$(GNU_ROOT)/bin/gas
LD=	$(GNU_ROOT)/bin/gld
CC=	$(GCC_ROOT)/bin/gcc
OBJCOPY=	$(GNU_ROOT)/bin/gobjcopy

PROG=		gptzfsboot
MAN=		gptzfsboot.8
FILEMODE=0444

# need to update this to trigger installboot updates.
BUILDDATE :sh = TZ=UTC date +%Y%m%dT%H%M%SZ
BOOT2_VERSION=	1.1:$(BUILDDATE)

BOOT_COMCONSOLE_PORT= 0x3f8
BOOT_COMCONSOLE_SPEED= 9600
B2SIOFMT=	0x3

REL1=	0x700
ORG1=	0x7c00
ORG2=	0x0

CPPFLAGS=
CFLAGS=	-nostdinc -DBOOTPROG=\"gptzfsboot\" \
	-O1 \
	-DGPT -DBOOT2 \
	-DLOADER_MBR_SUPPORT -DLOADER_GPT_SUPPORT \
	-DSIOPRT=${BOOT_COMCONSOLE_PORT} \
	-DSIOFMT=${B2SIOFMT} \
	-DSIOSPD=${BOOT_COMCONSOLE_SPEED} \
	-I../../../../include \
	-I../../../../lib/libstand \
	-I../../common \
	-I../common \
	-I../../zfs \
	-I../../../cddl/boot/zfs \
	-I../btx/lib -I. \
	-I../../.. \
	-I../../../sys \
	-I../libi386 \
	-Wall -Waggregate-return -Wbad-function-cast -Wcast-align \
	-Wmissing-declarations -Wmissing-prototypes -Wnested-externs \
	-Wpointer-arith -Wshadow -Wwrite-strings \
	-Winline -Wno-unknown-pragmas

CFLAGS +=	--param max-inline-insns-single=100
CFLAGS +=	-fno-reorder-functions

LD_FLAGS=-static -N --gc-sections
CCASFLAGS=-Wa,--divide
LIBSTAND=	../../libstand/i386/libstand.a
LIBZFSBOOT=	../../zfs/i386/libzfsboot.a

include ../Makefile.inc

.PARALLEL:

<<<<<<< HEAD
all: machine x86 .WAIT $(PROG)
=======
all: $(PROG)
>>>>>>> e547e4e8

install: all $(ROOTBOOTPROG)

OBJS =	multiboot.o zfsboot.o sio.o cons.o panic.o devopen.o \
	part.o biosmem.o smbios.o biosdisk.o devicename.o disk.o bcache.o \
	time.o crc32.o

CLEANFILES=	gptzfsboot $(OBJS)

gptzfsboot: gptldr.bin gptzfsboot.bin ${BTXKERN}
	$(BTXLD) -v -E ${ORG2} -f bin -b ${BTXKERN} -V ${BOOT2_VERSION} -l \
		gptldr.bin -o $@ gptzfsboot.bin

CLEANFILES +=	gptldr.bin gptldr.out gptldr.o

gptldr.bin: gptldr.out
	${OBJCOPY} -S -O binary gptldr.out $@

gptldr.out: gptldr.o
	${LD} ${LD_FLAGS} -e start -Ttext ${ORG1} -o $@ gptldr.o

CLEANFILES +=	gptzfsboot.bin gptzfsboot.out

gptzfsboot.bin: gptzfsboot.out
	${OBJCOPY} -S -O binary gptzfsboot.out $@

gptzfsboot.out: ${BTXCRT} ${OBJS} ${LIBZFSBOOT} ${LIBSTAND}
	${LD} ${LD_FLAGS} -Ttext ${ORG2} -o $@ ${BTXCRT} ${OBJS} \
		${LIBZFSBOOT} ${LIBSTAND}

machine:
	$(RM) machine
	$(SYMLINK) ../../../i386/include machine

x86:
	$(RM) x86
	$(SYMLINK) ../../../x86/include x86

$(OBJS): machine x86

%.o:	../common/%.c
	$(COMPILE.c) -o $@ $<

%.o:	../../common/%.c
	$(COMPILE.c) -o $@ $<

biosdisk.o: ../libi386/biosdisk.c
	$(CC) $(CFLAGS) $(CPPFLAGS) -Dalloca=__builtin_alloca -c -o $@ ../libi386/$*.c

biosmem.o: ../libi386/biosmem.c
	$(CC) $(CFLAGS) $(CPPFLAGS) -c -o $@ ../libi386/$*.c

smbios.o: ../libi386/smbios.c
	$(CC) $(CFLAGS) $(CPPFLAGS) \
		-DSMBIOS_SERIAL_NUMBERS -DSMBIOS_LITTLE_ENDIAN_UUID \
		-c -o $@ ../libi386/$*.c

devicename.o: ../libi386/devicename.c
	$(CC) $(CFLAGS) $(CPPFLAGS) -c -o $@ ../libi386/$*.c

time.o: ../libi386/time.c
	$(CC) $(CFLAGS) $(CPPFLAGS) -c -o $@ ../libi386/$*.c

.S.o:
	$(CC) $(CFLAGS) $(CCASFLAGS) -c -o $@ $<

clobber: clean

clean:
	$(RM) $(CLEANFILES) machine x86<|MERGE_RESOLUTION|>--- conflicted
+++ resolved
@@ -74,11 +74,7 @@
 
 .PARALLEL:
 
-<<<<<<< HEAD
-all: machine x86 .WAIT $(PROG)
-=======
 all: $(PROG)
->>>>>>> e547e4e8
 
 install: all $(ROOTBOOTPROG)
 
