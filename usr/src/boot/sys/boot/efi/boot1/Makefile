--- conflicted
+++ resolved
@@ -67,12 +67,8 @@
 LDFLAGS +=	-shared --hash-style=both --enable-new-dtags
 LDFLAGS +=	-T${LDSCRIPT} -Bsymbolic
 
-<<<<<<< HEAD
-all: machine x86 .WAIT boot1.efi
-=======
 all: boot1.efi
 
->>>>>>> e547e4e8
 install: all $(ROOTBOOTFILES)
 
 #
