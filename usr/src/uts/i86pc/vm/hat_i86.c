/*
 * CDDL HEADER START
 *
 * The contents of this file are subject to the terms of the
 * Common Development and Distribution License (the "License").
 * You may not use this file except in compliance with the License.
 *
 * You can obtain a copy of the license at usr/src/OPENSOLARIS.LICENSE
 * or http://www.opensolaris.org/os/licensing.
 * See the License for the specific language governing permissions
 * and limitations under the License.
 *
 * When distributing Covered Code, include this CDDL HEADER in each
 * file and include the License file at usr/src/OPENSOLARIS.LICENSE.
 * If applicable, add the following below this CDDL HEADER, with the
 * fields enclosed by brackets "[]" replaced with your own identifying
 * information: Portions Copyright [yyyy] [name of copyright owner]
 *
 * CDDL HEADER END
 */
/*
 * Copyright (c) 1992, 2010, Oracle and/or its affiliates. All rights reserved.
 */
/*
 * Copyright (c) 2010, Intel Corporation.
 * All rights reserved.
 */
/*
 * Copyright 2011 Nexenta Systems, Inc.  All rights reserved.
<<<<<<< HEAD
 * Copyright 2014 Joyent, Inc.  All rights reserved.
=======
 * Copyright (c) 2014, 2015 by Delphix. All rights reserved.
>>>>>>> a6a74e0e
 */

/*
 * VM - Hardware Address Translation management for i386 and amd64
 *
 * Implementation of the interfaces described in <common/vm/hat.h>
 *
 * Nearly all the details of how the hardware is managed should not be
 * visible outside this layer except for misc. machine specific functions
 * that work in conjunction with this code.
 *
 * Routines used only inside of i86pc/vm start with hati_ for HAT Internal.
 */

#include <sys/machparam.h>
#include <sys/machsystm.h>
#include <sys/mman.h>
#include <sys/types.h>
#include <sys/systm.h>
#include <sys/cpuvar.h>
#include <sys/thread.h>
#include <sys/proc.h>
#include <sys/cpu.h>
#include <sys/kmem.h>
#include <sys/disp.h>
#include <sys/shm.h>
#include <sys/sysmacros.h>
#include <sys/machparam.h>
#include <sys/vmem.h>
#include <sys/vmsystm.h>
#include <sys/promif.h>
#include <sys/var.h>
#include <sys/x86_archext.h>
#include <sys/atomic.h>
#include <sys/bitmap.h>
#include <sys/controlregs.h>
#include <sys/bootconf.h>
#include <sys/bootsvcs.h>
#include <sys/bootinfo.h>
#include <sys/archsystm.h>

#include <vm/seg_kmem.h>
#include <vm/hat_i86.h>
#include <vm/as.h>
#include <vm/seg.h>
#include <vm/page.h>
#include <vm/seg_kp.h>
#include <vm/seg_kpm.h>
#include <vm/vm_dep.h>
#ifdef __xpv
#include <sys/hypervisor.h>
#endif
#include <vm/kboot_mmu.h>
#include <vm/seg_spt.h>

#include <sys/cmn_err.h>

/*
 * Basic parameters for hat operation.
 */
struct hat_mmu_info mmu;

/*
 * The page that is the kernel's top level pagetable.
 *
 * For 32 bit PAE support on i86pc, the kernel hat will use the 1st 4 entries
 * on this 4K page for its top level page table. The remaining groups of
 * 4 entries are used for per processor copies of user VLP pagetables for
 * running threads.  See hat_switch() and reload_pae32() for details.
 *
 * vlp_page[0..3] - level==2 PTEs for kernel HAT
 * vlp_page[4..7] - level==2 PTEs for user thread on cpu 0
 * vlp_page[8..11]  - level==2 PTE for user thread on cpu 1
 * etc...
 */
static x86pte_t *vlp_page;

/*
 * forward declaration of internal utility routines
 */
static x86pte_t hati_update_pte(htable_t *ht, uint_t entry, x86pte_t expected,
	x86pte_t new);

/*
 * The kernel address space exists in all HATs. To implement this the
 * kernel reserves a fixed number of entries in the topmost level(s) of page
 * tables. The values are setup during startup and then copied to every user
 * hat created by hat_alloc(). This means that kernelbase must be:
 *
 *	  4Meg aligned for 32 bit kernels
 *	512Gig aligned for x86_64 64 bit kernel
 *
 * The hat_kernel_range_ts describe what needs to be copied from kernel hat
 * to each user hat.
 */
typedef struct hat_kernel_range {
	level_t		hkr_level;
	uintptr_t	hkr_start_va;
	uintptr_t	hkr_end_va;	/* zero means to end of memory */
} hat_kernel_range_t;
#define	NUM_KERNEL_RANGE 2
static hat_kernel_range_t kernel_ranges[NUM_KERNEL_RANGE];
static int num_kernel_ranges;

uint_t use_boot_reserve = 1;	/* cleared after early boot process */
uint_t can_steal_post_boot = 0;	/* set late in boot to enable stealing */

/*
 * enable_1gpg: controls 1g page support for user applications.
 * By default, 1g pages are exported to user applications. enable_1gpg can
 * be set to 0 to not export.
 */
int	enable_1gpg = 1;

/*
 * AMD shanghai processors provide better management of 1gb ptes in its tlb.
 * By default, 1g page support will be disabled for pre-shanghai AMD
 * processors that don't have optimal tlb support for the 1g page size.
 * chk_optimal_1gtlb can be set to 0 to force 1g page support on sub-optimal
 * processors.
 */
int	chk_optimal_1gtlb = 1;


#ifdef DEBUG
uint_t	map1gcnt;
#endif


/*
 * A cpuset for all cpus. This is used for kernel address cross calls, since
 * the kernel addresses apply to all cpus.
 */
cpuset_t khat_cpuset;

/*
 * management stuff for hat structures
 */
kmutex_t	hat_list_lock;
kcondvar_t	hat_list_cv;
kmem_cache_t	*hat_cache;
kmem_cache_t	*hat_hash_cache;
kmem_cache_t	*vlp_hash_cache;

/*
 * Simple statistics
 */
struct hatstats hatstat;

/*
 * Some earlier hypervisor versions do not emulate cmpxchg of PTEs
 * correctly.  For such hypervisors we must set PT_USER for kernel
 * entries ourselves (normally the emulation would set PT_USER for
 * kernel entries and PT_USER|PT_GLOBAL for user entries).  pt_kern is
 * thus set appropriately.  Note that dboot/kbm is OK, as only the full
 * HAT uses cmpxchg() and the other paths (hypercall etc.) were never
 * incorrect.
 */
int pt_kern;

/*
 * useful stuff for atomic access/clearing/setting REF/MOD/RO bits in page_t's.
 */
extern void atomic_orb(uchar_t *addr, uchar_t val);
extern void atomic_andb(uchar_t *addr, uchar_t val);

#ifndef __xpv
extern pfn_t memseg_get_start(struct memseg *);
#endif

#define	PP_GETRM(pp, rmmask)    (pp->p_nrm & rmmask)
#define	PP_ISMOD(pp)		PP_GETRM(pp, P_MOD)
#define	PP_ISREF(pp)		PP_GETRM(pp, P_REF)
#define	PP_ISRO(pp)		PP_GETRM(pp, P_RO)

#define	PP_SETRM(pp, rm)	atomic_orb(&(pp->p_nrm), rm)
#define	PP_SETMOD(pp)		PP_SETRM(pp, P_MOD)
#define	PP_SETREF(pp)		PP_SETRM(pp, P_REF)
#define	PP_SETRO(pp)		PP_SETRM(pp, P_RO)

#define	PP_CLRRM(pp, rm)	atomic_andb(&(pp->p_nrm), ~(rm))
#define	PP_CLRMOD(pp)   	PP_CLRRM(pp, P_MOD)
#define	PP_CLRREF(pp)   	PP_CLRRM(pp, P_REF)
#define	PP_CLRRO(pp)    	PP_CLRRM(pp, P_RO)
#define	PP_CLRALL(pp)		PP_CLRRM(pp, P_MOD | P_REF | P_RO)

/*
 * kmem cache constructor for struct hat
 */
/*ARGSUSED*/
static int
hati_constructor(void *buf, void *handle, int kmflags)
{
	hat_t	*hat = buf;

	mutex_init(&hat->hat_mutex, NULL, MUTEX_DEFAULT, NULL);
	bzero(hat->hat_pages_mapped,
	    sizeof (pgcnt_t) * (mmu.max_page_level + 1));
	hat->hat_ism_pgcnt = 0;
	hat->hat_stats = 0;
	hat->hat_flags = 0;
	CPUSET_ZERO(hat->hat_cpus);
	hat->hat_htable = NULL;
	hat->hat_ht_hash = NULL;
	return (0);
}

/*
 * Allocate a hat structure for as. We also create the top level
 * htable and initialize it to contain the kernel hat entries.
 */
hat_t *
hat_alloc(struct as *as)
{
	hat_t			*hat;
	htable_t		*ht;	/* top level htable */
	uint_t			use_vlp;
	uint_t			r;
	hat_kernel_range_t	*rp;
	uintptr_t		va;
	uintptr_t		eva;
	uint_t			start;
	uint_t			cnt;
	htable_t		*src;

	/*
	 * Once we start creating user process HATs we can enable
	 * the htable_steal() code.
	 */
	if (can_steal_post_boot == 0)
		can_steal_post_boot = 1;

	ASSERT(AS_WRITE_HELD(as, &as->a_lock));
	hat = kmem_cache_alloc(hat_cache, KM_SLEEP);
	hat->hat_as = as;
	mutex_init(&hat->hat_mutex, NULL, MUTEX_DEFAULT, NULL);
	ASSERT(hat->hat_flags == 0);

#if defined(__xpv)
	/*
	 * No VLP stuff on the hypervisor due to the 64-bit split top level
	 * page tables.  On 32-bit it's not needed as the hypervisor takes
	 * care of copying the top level PTEs to a below 4Gig page.
	 */
	use_vlp = 0;
#else	/* __xpv */
	/* 32 bit processes uses a VLP style hat when running with PAE */
#if defined(__amd64)
	use_vlp = (ttoproc(curthread)->p_model == DATAMODEL_ILP32);
#elif defined(__i386)
	use_vlp = mmu.pae_hat;
#endif
#endif	/* __xpv */
	if (use_vlp) {
		hat->hat_flags = HAT_VLP;
		bzero(hat->hat_vlp_ptes, VLP_SIZE);
	}

	/*
	 * Allocate the htable hash
	 */
	if ((hat->hat_flags & HAT_VLP)) {
		hat->hat_num_hash = mmu.vlp_hash_cnt;
		hat->hat_ht_hash = kmem_cache_alloc(vlp_hash_cache, KM_SLEEP);
	} else {
		hat->hat_num_hash = mmu.hash_cnt;
		hat->hat_ht_hash = kmem_cache_alloc(hat_hash_cache, KM_SLEEP);
	}
	bzero(hat->hat_ht_hash, hat->hat_num_hash * sizeof (htable_t *));

	/*
	 * Initialize Kernel HAT entries at the top of the top level page
	 * tables for the new hat.
	 */
	hat->hat_htable = NULL;
	hat->hat_ht_cached = NULL;
	XPV_DISALLOW_MIGRATE();
	ht = htable_create(hat, (uintptr_t)0, TOP_LEVEL(hat), NULL);
	hat->hat_htable = ht;

#if defined(__amd64)
	if (hat->hat_flags & HAT_VLP)
		goto init_done;
#endif

	for (r = 0; r < num_kernel_ranges; ++r) {
		rp = &kernel_ranges[r];
		for (va = rp->hkr_start_va; va != rp->hkr_end_va;
		    va += cnt * LEVEL_SIZE(rp->hkr_level)) {

			if (rp->hkr_level == TOP_LEVEL(hat))
				ht = hat->hat_htable;
			else
				ht = htable_create(hat, va, rp->hkr_level,
				    NULL);

			start = htable_va2entry(va, ht);
			cnt = HTABLE_NUM_PTES(ht) - start;
			eva = va +
			    ((uintptr_t)cnt << LEVEL_SHIFT(rp->hkr_level));
			if (rp->hkr_end_va != 0 &&
			    (eva > rp->hkr_end_va || eva == 0))
				cnt = htable_va2entry(rp->hkr_end_va, ht) -
				    start;

#if defined(__i386) && !defined(__xpv)
			if (ht->ht_flags & HTABLE_VLP) {
				bcopy(&vlp_page[start],
				    &hat->hat_vlp_ptes[start],
				    cnt * sizeof (x86pte_t));
				continue;
			}
#endif
			src = htable_lookup(kas.a_hat, va, rp->hkr_level);
			ASSERT(src != NULL);
			x86pte_copy(src, ht, start, cnt);
			htable_release(src);
		}
	}

init_done:

#if defined(__xpv)
	/*
	 * Pin top level page tables after initializing them
	 */
	xen_pin(hat->hat_htable->ht_pfn, mmu.max_level);
#if defined(__amd64)
	xen_pin(hat->hat_user_ptable, mmu.max_level);
#endif
#endif
	XPV_ALLOW_MIGRATE();

	/*
	 * Put it at the start of the global list of all hats (used by stealing)
	 *
	 * kas.a_hat is not in the list but is instead used to find the
	 * first and last items in the list.
	 *
	 * - kas.a_hat->hat_next points to the start of the user hats.
	 *   The list ends where hat->hat_next == NULL
	 *
	 * - kas.a_hat->hat_prev points to the last of the user hats.
	 *   The list begins where hat->hat_prev == NULL
	 */
	mutex_enter(&hat_list_lock);
	hat->hat_prev = NULL;
	hat->hat_next = kas.a_hat->hat_next;
	if (hat->hat_next)
		hat->hat_next->hat_prev = hat;
	else
		kas.a_hat->hat_prev = hat;
	kas.a_hat->hat_next = hat;
	mutex_exit(&hat_list_lock);

	return (hat);
}

/*
 * process has finished executing but as has not been cleaned up yet.
 */
/*ARGSUSED*/
void
hat_free_start(hat_t *hat)
{
	ASSERT(AS_WRITE_HELD(hat->hat_as, &hat->hat_as->a_lock));

	/*
	 * If the hat is currently a stealing victim, wait for the stealing
	 * to finish.  Once we mark it as HAT_FREEING, htable_steal()
	 * won't look at its pagetables anymore.
	 */
	mutex_enter(&hat_list_lock);
	while (hat->hat_flags & HAT_VICTIM)
		cv_wait(&hat_list_cv, &hat_list_lock);
	hat->hat_flags |= HAT_FREEING;
	mutex_exit(&hat_list_lock);
}

/*
 * An address space is being destroyed, so we destroy the associated hat.
 */
void
hat_free_end(hat_t *hat)
{
	kmem_cache_t *cache;

	ASSERT(hat->hat_flags & HAT_FREEING);

	/*
	 * must not be running on the given hat
	 */
	ASSERT(CPU->cpu_current_hat != hat);

	/*
	 * Remove it from the list of HATs
	 */
	mutex_enter(&hat_list_lock);
	if (hat->hat_prev)
		hat->hat_prev->hat_next = hat->hat_next;
	else
		kas.a_hat->hat_next = hat->hat_next;
	if (hat->hat_next)
		hat->hat_next->hat_prev = hat->hat_prev;
	else
		kas.a_hat->hat_prev = hat->hat_prev;
	mutex_exit(&hat_list_lock);
	hat->hat_next = hat->hat_prev = NULL;

#if defined(__xpv)
	/*
	 * On the hypervisor, unpin top level page table(s)
	 */
	xen_unpin(hat->hat_htable->ht_pfn);
#if defined(__amd64)
	xen_unpin(hat->hat_user_ptable);
#endif
#endif

	/*
	 * Make a pass through the htables freeing them all up.
	 */
	htable_purge_hat(hat);

	/*
	 * Decide which kmem cache the hash table came from, then free it.
	 */
	if (hat->hat_flags & HAT_VLP)
		cache = vlp_hash_cache;
	else
		cache = hat_hash_cache;
	kmem_cache_free(cache, hat->hat_ht_hash);
	hat->hat_ht_hash = NULL;

	hat->hat_flags = 0;
	kmem_cache_free(hat_cache, hat);
}

/*
 * round kernelbase down to a supported value to use for _userlimit
 *
 * userlimit must be aligned down to an entry in the top level htable.
 * The one exception is for 32 bit HAT's running PAE.
 */
uintptr_t
hat_kernelbase(uintptr_t va)
{
#if defined(__i386)
	va &= LEVEL_MASK(1);
#endif
	if (IN_VA_HOLE(va))
		panic("_userlimit %p will fall in VA hole\n", (void *)va);
	return (va);
}

/*
 *
 */
static void
set_max_page_level()
{
	level_t lvl;

	if (!kbm_largepage_support) {
		lvl = 0;
	} else {
		if (is_x86_feature(x86_featureset, X86FSET_1GPG)) {
			lvl = 2;
			if (chk_optimal_1gtlb &&
			    cpuid_opteron_erratum(CPU, 6671130)) {
				lvl = 1;
			}
			if (plat_mnode_xcheck(LEVEL_SIZE(2) >>
			    LEVEL_SHIFT(0))) {
				lvl = 1;
			}
		} else {
			lvl = 1;
		}
	}
	mmu.max_page_level = lvl;

	if ((lvl == 2) && (enable_1gpg == 0))
		mmu.umax_page_level = 1;
	else
		mmu.umax_page_level = lvl;
}

/*
 * Initialize hat data structures based on processor MMU information.
 */
void
mmu_init(void)
{
	uint_t max_htables;
	uint_t pa_bits;
	uint_t va_bits;
	int i;

	/*
	 * If CPU enabled the page table global bit, use it for the kernel
	 * This is bit 7 in CR4 (PGE - Page Global Enable).
	 */
	if (is_x86_feature(x86_featureset, X86FSET_PGE) &&
	    (getcr4() & CR4_PGE) != 0)
		mmu.pt_global = PT_GLOBAL;

	/*
	 * Detect NX and PAE usage.
	 */
	mmu.pae_hat = kbm_pae_support;
	if (kbm_nx_support)
		mmu.pt_nx = PT_NX;
	else
		mmu.pt_nx = 0;

	/*
	 * Use CPU info to set various MMU parameters
	 */
	cpuid_get_addrsize(CPU, &pa_bits, &va_bits);

	if (va_bits < sizeof (void *) * NBBY) {
		mmu.hole_start = (1ul << (va_bits - 1));
		mmu.hole_end = 0ul - mmu.hole_start - 1;
	} else {
		mmu.hole_end = 0;
		mmu.hole_start = mmu.hole_end - 1;
	}
#if defined(OPTERON_ERRATUM_121)
	/*
	 * If erratum 121 has already been detected at this time, hole_start
	 * contains the value to be subtracted from mmu.hole_start.
	 */
	ASSERT(hole_start == 0 || opteron_erratum_121 != 0);
	hole_start = mmu.hole_start - hole_start;
#else
	hole_start = mmu.hole_start;
#endif
	hole_end = mmu.hole_end;

	mmu.highest_pfn = mmu_btop((1ull << pa_bits) - 1);
	if (mmu.pae_hat == 0 && pa_bits > 32)
		mmu.highest_pfn = PFN_4G - 1;

	if (mmu.pae_hat) {
		mmu.pte_size = 8;	/* 8 byte PTEs */
		mmu.pte_size_shift = 3;
	} else {
		mmu.pte_size = 4;	/* 4 byte PTEs */
		mmu.pte_size_shift = 2;
	}

	if (mmu.pae_hat && !is_x86_feature(x86_featureset, X86FSET_PAE))
		panic("Processor does not support PAE");

	if (!is_x86_feature(x86_featureset, X86FSET_CX8))
		panic("Processor does not support cmpxchg8b instruction");

#if defined(__amd64)

	mmu.num_level = 4;
	mmu.max_level = 3;
	mmu.ptes_per_table = 512;
	mmu.top_level_count = 512;

	mmu.level_shift[0] = 12;
	mmu.level_shift[1] = 21;
	mmu.level_shift[2] = 30;
	mmu.level_shift[3] = 39;

#elif defined(__i386)

	if (mmu.pae_hat) {
		mmu.num_level = 3;
		mmu.max_level = 2;
		mmu.ptes_per_table = 512;
		mmu.top_level_count = 4;

		mmu.level_shift[0] = 12;
		mmu.level_shift[1] = 21;
		mmu.level_shift[2] = 30;

	} else {
		mmu.num_level = 2;
		mmu.max_level = 1;
		mmu.ptes_per_table = 1024;
		mmu.top_level_count = 1024;

		mmu.level_shift[0] = 12;
		mmu.level_shift[1] = 22;
	}

#endif	/* __i386 */

	for (i = 0; i < mmu.num_level; ++i) {
		mmu.level_size[i] = 1UL << mmu.level_shift[i];
		mmu.level_offset[i] = mmu.level_size[i] - 1;
		mmu.level_mask[i] = ~mmu.level_offset[i];
	}

	set_max_page_level();

	mmu_page_sizes = mmu.max_page_level + 1;
	mmu_exported_page_sizes = mmu.umax_page_level + 1;

	/* restrict legacy applications from using pagesizes 1g and above */
	mmu_legacy_page_sizes =
	    (mmu_exported_page_sizes > 2) ? 2 : mmu_exported_page_sizes;


	for (i = 0; i <= mmu.max_page_level; ++i) {
		mmu.pte_bits[i] = PT_VALID | pt_kern;
		if (i > 0)
			mmu.pte_bits[i] |= PT_PAGESIZE;
	}

	/*
	 * NOTE Legacy 32 bit PAE mode only has the P_VALID bit at top level.
	 */
	for (i = 1; i < mmu.num_level; ++i)
		mmu.ptp_bits[i] = PT_PTPBITS;

#if defined(__i386)
	mmu.ptp_bits[2] = PT_VALID;
#endif

	/*
	 * Compute how many hash table entries to have per process for htables.
	 * We start with 1 page's worth of entries.
	 *
	 * If physical memory is small, reduce the amount need to cover it.
	 */
	max_htables = physmax / mmu.ptes_per_table;
	mmu.hash_cnt = MMU_PAGESIZE / sizeof (htable_t *);
	while (mmu.hash_cnt > 16 && mmu.hash_cnt >= max_htables)
		mmu.hash_cnt >>= 1;
	mmu.vlp_hash_cnt = mmu.hash_cnt;

#if defined(__amd64)
	/*
	 * If running in 64 bits and physical memory is large,
	 * increase the size of the cache to cover all of memory for
	 * a 64 bit process.
	 */
#define	HASH_MAX_LENGTH 4
	while (mmu.hash_cnt * HASH_MAX_LENGTH < max_htables)
		mmu.hash_cnt <<= 1;
#endif
}


/*
 * initialize hat data structures
 */
void
hat_init()
{
#if defined(__i386)
	/*
	 * _userlimit must be aligned correctly
	 */
	if ((_userlimit & LEVEL_MASK(1)) != _userlimit) {
		prom_printf("hat_init(): _userlimit=%p, not aligned at %p\n",
		    (void *)_userlimit, (void *)LEVEL_SIZE(1));
		halt("hat_init(): Unable to continue");
	}
#endif

	cv_init(&hat_list_cv, NULL, CV_DEFAULT, NULL);

	/*
	 * initialize kmem caches
	 */
	htable_init();
	hment_init();

	hat_cache = kmem_cache_create("hat_t",
	    sizeof (hat_t), 0, hati_constructor, NULL, NULL,
	    NULL, 0, 0);

	hat_hash_cache = kmem_cache_create("HatHash",
	    mmu.hash_cnt * sizeof (htable_t *), 0, NULL, NULL, NULL,
	    NULL, 0, 0);

	/*
	 * VLP hats can use a smaller hash table size on large memroy machines
	 */
	if (mmu.hash_cnt == mmu.vlp_hash_cnt) {
		vlp_hash_cache = hat_hash_cache;
	} else {
		vlp_hash_cache = kmem_cache_create("HatVlpHash",
		    mmu.vlp_hash_cnt * sizeof (htable_t *), 0, NULL, NULL, NULL,
		    NULL, 0, 0);
	}

	/*
	 * Set up the kernel's hat
	 */
	AS_LOCK_ENTER(&kas, &kas.a_lock, RW_WRITER);
	kas.a_hat = kmem_cache_alloc(hat_cache, KM_NOSLEEP);
	mutex_init(&kas.a_hat->hat_mutex, NULL, MUTEX_DEFAULT, NULL);
	kas.a_hat->hat_as = &kas;
	kas.a_hat->hat_flags = 0;
	AS_LOCK_EXIT(&kas, &kas.a_lock);

	CPUSET_ZERO(khat_cpuset);
	CPUSET_ADD(khat_cpuset, CPU->cpu_id);

	/*
	 * The kernel hat's next pointer serves as the head of the hat list .
	 * The kernel hat's prev pointer tracks the last hat on the list for
	 * htable_steal() to use.
	 */
	kas.a_hat->hat_next = NULL;
	kas.a_hat->hat_prev = NULL;

	/*
	 * Allocate an htable hash bucket for the kernel
	 * XX64 - tune for 64 bit procs
	 */
	kas.a_hat->hat_num_hash = mmu.hash_cnt;
	kas.a_hat->hat_ht_hash = kmem_cache_alloc(hat_hash_cache, KM_NOSLEEP);
	bzero(kas.a_hat->hat_ht_hash, mmu.hash_cnt * sizeof (htable_t *));

	/*
	 * zero out the top level and cached htable pointers
	 */
	kas.a_hat->hat_ht_cached = NULL;
	kas.a_hat->hat_htable = NULL;

	/*
	 * Pre-allocate hrm_hashtab before enabling the collection of
	 * refmod statistics.  Allocating on the fly would mean us
	 * running the risk of suffering recursive mutex enters or
	 * deadlocks.
	 */
	hrm_hashtab = kmem_zalloc(HRM_HASHSIZE * sizeof (struct hrmstat *),
	    KM_SLEEP);
}

/*
 * Prepare CPU specific pagetables for VLP processes on 64 bit kernels.
 *
 * Each CPU has a set of 2 pagetables that are reused for any 32 bit
 * process it runs. They are the top level pagetable, hci_vlp_l3ptes, and
 * the next to top level table for the bottom 512 Gig, hci_vlp_l2ptes.
 */
/*ARGSUSED*/
static void
hat_vlp_setup(struct cpu *cpu)
{
#if defined(__amd64) && !defined(__xpv)
	struct hat_cpu_info *hci = cpu->cpu_hat_info;
	pfn_t pfn;

	/*
	 * allocate the level==2 page table for the bottom most
	 * 512Gig of address space (this is where 32 bit apps live)
	 */
	ASSERT(hci != NULL);
	hci->hci_vlp_l2ptes = kmem_zalloc(MMU_PAGESIZE, KM_SLEEP);

	/*
	 * Allocate a top level pagetable and copy the kernel's
	 * entries into it. Then link in hci_vlp_l2ptes in the 1st entry.
	 */
	hci->hci_vlp_l3ptes = kmem_zalloc(MMU_PAGESIZE, KM_SLEEP);
	hci->hci_vlp_pfn =
	    hat_getpfnum(kas.a_hat, (caddr_t)hci->hci_vlp_l3ptes);
	ASSERT(hci->hci_vlp_pfn != PFN_INVALID);
	bcopy(vlp_page, hci->hci_vlp_l3ptes, MMU_PAGESIZE);

	pfn = hat_getpfnum(kas.a_hat, (caddr_t)hci->hci_vlp_l2ptes);
	ASSERT(pfn != PFN_INVALID);
	hci->hci_vlp_l3ptes[0] = MAKEPTP(pfn, 2);
#endif /* __amd64 && !__xpv */
}

/*ARGSUSED*/
static void
hat_vlp_teardown(cpu_t *cpu)
{
#if defined(__amd64) && !defined(__xpv)
	struct hat_cpu_info *hci;

	if ((hci = cpu->cpu_hat_info) == NULL)
		return;
	if (hci->hci_vlp_l2ptes)
		kmem_free(hci->hci_vlp_l2ptes, MMU_PAGESIZE);
	if (hci->hci_vlp_l3ptes)
		kmem_free(hci->hci_vlp_l3ptes, MMU_PAGESIZE);
#endif
}

#define	NEXT_HKR(r, l, s, e) {			\
	kernel_ranges[r].hkr_level = l;		\
	kernel_ranges[r].hkr_start_va = s;	\
	kernel_ranges[r].hkr_end_va = e;	\
	++r;					\
}

/*
 * Finish filling in the kernel hat.
 * Pre fill in all top level kernel page table entries for the kernel's
 * part of the address range.  From this point on we can't use any new
 * kernel large pages if they need PTE's at max_level
 *
 * create the kmap mappings.
 */
void
hat_init_finish(void)
{
	size_t		size;
	uint_t		r = 0;
	uintptr_t	va;
	hat_kernel_range_t *rp;


	/*
	 * We are now effectively running on the kernel hat.
	 * Clearing use_boot_reserve shuts off using the pre-allocated boot
	 * reserve for all HAT allocations.  From here on, the reserves are
	 * only used when avoiding recursion in kmem_alloc().
	 */
	use_boot_reserve = 0;
	htable_adjust_reserve();

	/*
	 * User HATs are initialized with copies of all kernel mappings in
	 * higher level page tables. Ensure that those entries exist.
	 */
#if defined(__amd64)

	NEXT_HKR(r, 3, kernelbase, 0);
#if defined(__xpv)
	NEXT_HKR(r, 3, HYPERVISOR_VIRT_START, HYPERVISOR_VIRT_END);
#endif

#elif defined(__i386)

#if !defined(__xpv)
	if (mmu.pae_hat) {
		va = kernelbase;
		if ((va & LEVEL_MASK(2)) != va) {
			va = P2ROUNDUP(va, LEVEL_SIZE(2));
			NEXT_HKR(r, 1, kernelbase, va);
		}
		if (va != 0)
			NEXT_HKR(r, 2, va, 0);
	} else
#endif /* __xpv */
		NEXT_HKR(r, 1, kernelbase, 0);

#endif /* __i386 */

	num_kernel_ranges = r;

	/*
	 * Create all the kernel pagetables that will have entries
	 * shared to user HATs.
	 */
	for (r = 0; r < num_kernel_ranges; ++r) {
		rp = &kernel_ranges[r];
		for (va = rp->hkr_start_va; va != rp->hkr_end_va;
		    va += LEVEL_SIZE(rp->hkr_level)) {
			htable_t *ht;

			if (IN_HYPERVISOR_VA(va))
				continue;

			/* can/must skip if a page mapping already exists */
			if (rp->hkr_level <= mmu.max_page_level &&
			    (ht = htable_getpage(kas.a_hat, va, NULL)) !=
			    NULL) {
				htable_release(ht);
				continue;
			}

			(void) htable_create(kas.a_hat, va, rp->hkr_level - 1,
			    NULL);
		}
	}

	/*
	 * 32 bit PAE metal kernels use only 4 of the 512 entries in the
	 * page holding the top level pagetable. We use the remainder for
	 * the "per CPU" page tables for VLP processes.
	 * Map the top level kernel pagetable into the kernel to make
	 * it easy to use bcopy access these tables.
	 */
	if (mmu.pae_hat) {
		vlp_page = vmem_alloc(heap_arena, MMU_PAGESIZE, VM_SLEEP);
		hat_devload(kas.a_hat, (caddr_t)vlp_page, MMU_PAGESIZE,
		    kas.a_hat->hat_htable->ht_pfn,
#if !defined(__xpv)
		    PROT_WRITE |
#endif
		    PROT_READ | HAT_NOSYNC | HAT_UNORDERED_OK,
		    HAT_LOAD | HAT_LOAD_NOCONSIST);
	}
	hat_vlp_setup(CPU);

	/*
	 * Create kmap (cached mappings of kernel PTEs)
	 * for 32 bit we map from segmap_start .. ekernelheap
	 * for 64 bit we map from segmap_start .. segmap_start + segmapsize;
	 */
#if defined(__i386)
	size = (uintptr_t)ekernelheap - segmap_start;
#elif defined(__amd64)
	size = segmapsize;
#endif
	hat_kmap_init((uintptr_t)segmap_start, size);
}

/*
 * On 32 bit PAE mode, PTE's are 64 bits, but ordinary atomic memory references
 * are 32 bit, so for safety we must use atomic_cas_64() to install these.
 */
#ifdef __i386
static void
reload_pae32(hat_t *hat, cpu_t *cpu)
{
	x86pte_t *src;
	x86pte_t *dest;
	x86pte_t pte;
	int i;

	/*
	 * Load the 4 entries of the level 2 page table into this
	 * cpu's range of the vlp_page and point cr3 at them.
	 */
	ASSERT(mmu.pae_hat);
	src = hat->hat_vlp_ptes;
	dest = vlp_page + (cpu->cpu_id + 1) * VLP_NUM_PTES;
	for (i = 0; i < VLP_NUM_PTES; ++i) {
		for (;;) {
			pte = dest[i];
			if (pte == src[i])
				break;
			if (atomic_cas_64(dest + i, pte, src[i]) != src[i])
				break;
		}
	}
}
#endif

/*
 * Switch to a new active hat, maintaining bit masks to track active CPUs.
 *
 * On the 32-bit PAE hypervisor, %cr3 is a 64-bit value, on metal it
 * remains a 32-bit value.
 */
void
hat_switch(hat_t *hat)
{
	uint64_t	newcr3;
	cpu_t		*cpu = CPU;
	hat_t		*old = cpu->cpu_current_hat;

	/*
	 * set up this information first, so we don't miss any cross calls
	 */
	if (old != NULL) {
		if (old == hat)
			return;
		if (old != kas.a_hat)
			CPUSET_ATOMIC_DEL(old->hat_cpus, cpu->cpu_id);
	}

	/*
	 * Add this CPU to the active set for this HAT.
	 */
	if (hat != kas.a_hat) {
		CPUSET_ATOMIC_ADD(hat->hat_cpus, cpu->cpu_id);
	}
	cpu->cpu_current_hat = hat;

	/*
	 * now go ahead and load cr3
	 */
	if (hat->hat_flags & HAT_VLP) {
#if defined(__amd64)
		x86pte_t *vlpptep = cpu->cpu_hat_info->hci_vlp_l2ptes;

		VLP_COPY(hat->hat_vlp_ptes, vlpptep);
		newcr3 = MAKECR3(cpu->cpu_hat_info->hci_vlp_pfn);
#elif defined(__i386)
		reload_pae32(hat, cpu);
		newcr3 = MAKECR3(kas.a_hat->hat_htable->ht_pfn) +
		    (cpu->cpu_id + 1) * VLP_SIZE;
#endif
	} else {
		newcr3 = MAKECR3((uint64_t)hat->hat_htable->ht_pfn);
	}
#ifdef __xpv
	{
		struct mmuext_op t[2];
		uint_t retcnt;
		uint_t opcnt = 1;

		t[0].cmd = MMUEXT_NEW_BASEPTR;
		t[0].arg1.mfn = mmu_btop(pa_to_ma(newcr3));
#if defined(__amd64)
		/*
		 * There's an interesting problem here, as to what to
		 * actually specify when switching to the kernel hat.
		 * For now we'll reuse the kernel hat again.
		 */
		t[1].cmd = MMUEXT_NEW_USER_BASEPTR;
		if (hat == kas.a_hat)
			t[1].arg1.mfn = mmu_btop(pa_to_ma(newcr3));
		else
			t[1].arg1.mfn = pfn_to_mfn(hat->hat_user_ptable);
		++opcnt;
#endif	/* __amd64 */
		if (HYPERVISOR_mmuext_op(t, opcnt, &retcnt, DOMID_SELF) < 0)
			panic("HYPERVISOR_mmu_update() failed");
		ASSERT(retcnt == opcnt);

	}
#else
	setcr3(newcr3);
#endif
	ASSERT(cpu == CPU);
}

/*
 * Utility to return a valid x86pte_t from protections, pfn, and level number
 */
static x86pte_t
hati_mkpte(pfn_t pfn, uint_t attr, level_t level, uint_t flags)
{
	x86pte_t	pte;
	uint_t		cache_attr = attr & HAT_ORDER_MASK;

	pte = MAKEPTE(pfn, level);

	if (attr & PROT_WRITE)
		PTE_SET(pte, PT_WRITABLE);

	if (attr & PROT_USER)
		PTE_SET(pte, PT_USER);

	if (!(attr & PROT_EXEC))
		PTE_SET(pte, mmu.pt_nx);

	/*
	 * Set the software bits used track ref/mod sync's and hments.
	 * If not using REF/MOD, set them to avoid h/w rewriting PTEs.
	 */
	if (flags & HAT_LOAD_NOCONSIST)
		PTE_SET(pte, PT_NOCONSIST | PT_REF | PT_MOD);
	else if (attr & HAT_NOSYNC)
		PTE_SET(pte, PT_NOSYNC | PT_REF | PT_MOD);

	/*
	 * Set the caching attributes in the PTE. The combination
	 * of attributes are poorly defined, so we pay attention
	 * to them in the given order.
	 *
	 * The test for HAT_STRICTORDER is different because it's defined
	 * as "0" - which was a stupid thing to do, but is too late to change!
	 */
	if (cache_attr == HAT_STRICTORDER) {
		PTE_SET(pte, PT_NOCACHE);
	/*LINTED [Lint hates empty ifs, but it's the obvious way to do this] */
	} else if (cache_attr & (HAT_UNORDERED_OK | HAT_STORECACHING_OK)) {
		/* nothing to set */;
	} else if (cache_attr & (HAT_MERGING_OK | HAT_LOADCACHING_OK)) {
		PTE_SET(pte, PT_NOCACHE);
		if (is_x86_feature(x86_featureset, X86FSET_PAT))
			PTE_SET(pte, (level == 0) ? PT_PAT_4K : PT_PAT_LARGE);
		else
			PTE_SET(pte, PT_WRITETHRU);
	} else {
		panic("hati_mkpte(): bad caching attributes: %x\n", cache_attr);
	}

	return (pte);
}

/*
 * Duplicate address translations of the parent to the child.
 * This function really isn't used anymore.
 */
/*ARGSUSED*/
int
hat_dup(hat_t *old, hat_t *new, caddr_t addr, size_t len, uint_t flag)
{
	ASSERT((uintptr_t)addr < kernelbase);
	ASSERT(new != kas.a_hat);
	ASSERT(old != kas.a_hat);
	return (0);
}

/*
 * Allocate any hat resources required for a process being swapped in.
 */
/*ARGSUSED*/
void
hat_swapin(hat_t *hat)
{
	/* do nothing - we let everything fault back in */
}

/*
 * Unload all translations associated with an address space of a process
 * that is being swapped out.
 */
void
hat_swapout(hat_t *hat)
{
	uintptr_t	vaddr = (uintptr_t)0;
	uintptr_t	eaddr = _userlimit;
	htable_t	*ht = NULL;
	level_t		l;

	XPV_DISALLOW_MIGRATE();
	/*
	 * We can't just call hat_unload(hat, 0, _userlimit...)  here, because
	 * seg_spt and shared pagetables can't be swapped out.
	 * Take a look at segspt_shmswapout() - it's a big no-op.
	 *
	 * Instead we'll walk through all the address space and unload
	 * any mappings which we are sure are not shared, not locked.
	 */
	ASSERT(IS_PAGEALIGNED(vaddr));
	ASSERT(IS_PAGEALIGNED(eaddr));
	ASSERT(AS_LOCK_HELD(hat->hat_as, &hat->hat_as->a_lock));
	if ((uintptr_t)hat->hat_as->a_userlimit < eaddr)
		eaddr = (uintptr_t)hat->hat_as->a_userlimit;

	while (vaddr < eaddr) {
		(void) htable_walk(hat, &ht, &vaddr, eaddr);
		if (ht == NULL)
			break;

		ASSERT(!IN_VA_HOLE(vaddr));

		/*
		 * If the page table is shared skip its entire range.
		 */
		l = ht->ht_level;
		if (ht->ht_flags & HTABLE_SHARED_PFN) {
			vaddr = ht->ht_vaddr + LEVEL_SIZE(l + 1);
			htable_release(ht);
			ht = NULL;
			continue;
		}

		/*
		 * If the page table has no locked entries, unload this one.
		 */
		if (ht->ht_lock_cnt == 0)
			hat_unload(hat, (caddr_t)vaddr, LEVEL_SIZE(l),
			    HAT_UNLOAD_UNMAP);

		/*
		 * If we have a level 0 page table with locked entries,
		 * skip the entire page table, otherwise skip just one entry.
		 */
		if (ht->ht_lock_cnt > 0 && l == 0)
			vaddr = ht->ht_vaddr + LEVEL_SIZE(1);
		else
			vaddr += LEVEL_SIZE(l);
	}
	if (ht)
		htable_release(ht);

	/*
	 * We're in swapout because the system is low on memory, so
	 * go back and flush all the htables off the cached list.
	 */
	htable_purge_hat(hat);
	XPV_ALLOW_MIGRATE();
}

/*
 * returns number of bytes that have valid mappings in hat.
 */
size_t
hat_get_mapped_size(hat_t *hat)
{
	size_t total = 0;
	int l;

	for (l = 0; l <= mmu.max_page_level; l++)
		total += (hat->hat_pages_mapped[l] << LEVEL_SHIFT(l));
	total += hat->hat_ism_pgcnt;

	return (total);
}

/*
 * enable/disable collection of stats for hat.
 */
int
hat_stats_enable(hat_t *hat)
{
	atomic_inc_32(&hat->hat_stats);
	return (1);
}

void
hat_stats_disable(hat_t *hat)
{
	atomic_dec_32(&hat->hat_stats);
}

/*
 * Utility to sync the ref/mod bits from a page table entry to the page_t
 * We must be holding the mapping list lock when this is called.
 */
static void
hati_sync_pte_to_page(page_t *pp, x86pte_t pte, level_t level)
{
	uint_t	rm = 0;
	pgcnt_t	pgcnt;

	if (PTE_GET(pte, PT_SOFTWARE) >= PT_NOSYNC)
		return;

	if (PTE_GET(pte, PT_REF))
		rm |= P_REF;

	if (PTE_GET(pte, PT_MOD))
		rm |= P_MOD;

	if (rm == 0)
		return;

	/*
	 * sync to all constituent pages of a large page
	 */
	ASSERT(x86_hm_held(pp));
	pgcnt = page_get_pagecnt(level);
	ASSERT(IS_P2ALIGNED(pp->p_pagenum, pgcnt));
	for (; pgcnt > 0; --pgcnt) {
		/*
		 * hat_page_demote() can't decrease
		 * pszc below this mapping size
		 * since this large mapping existed after we
		 * took mlist lock.
		 */
		ASSERT(pp->p_szc >= level);
		hat_page_setattr(pp, rm);
		++pp;
	}
}

/*
 * This the set of PTE bits for PFN, permissions and caching
 * that are allowed to change on a HAT_LOAD_REMAP
 */
#define	PT_REMAP_BITS							\
	(PT_PADDR | PT_NX | PT_WRITABLE | PT_WRITETHRU |		\
	PT_NOCACHE | PT_PAT_4K | PT_PAT_LARGE | PT_IGNORE | PT_REF | PT_MOD)

#define	REMAPASSERT(EX)	if (!(EX)) panic("hati_pte_map: " #EX)
/*
 * Do the low-level work to get a mapping entered into a HAT's pagetables
 * and in the mapping list of the associated page_t.
 */
static int
hati_pte_map(
	htable_t	*ht,
	uint_t		entry,
	page_t		*pp,
	x86pte_t	pte,
	int		flags,
	void		*pte_ptr)
{
	hat_t		*hat = ht->ht_hat;
	x86pte_t	old_pte;
	level_t		l = ht->ht_level;
	hment_t		*hm;
	uint_t		is_consist;
	uint_t		is_locked;
	int		rv = 0;

	/*
	 * Is this a consistent (ie. need mapping list lock) mapping?
	 */
	is_consist = (pp != NULL && (flags & HAT_LOAD_NOCONSIST) == 0);

	/*
	 * Track locked mapping count in the htable.  Do this first,
	 * as we track locking even if there already is a mapping present.
	 */
	is_locked = (flags & HAT_LOAD_LOCK) != 0 && hat != kas.a_hat;
	if (is_locked)
		HTABLE_LOCK_INC(ht);

	/*
	 * Acquire the page's mapping list lock and get an hment to use.
	 * Note that hment_prepare() might return NULL.
	 */
	if (is_consist) {
		x86_hm_enter(pp);
		hm = hment_prepare(ht, entry, pp);
	}

	/*
	 * Set the new pte, retrieving the old one at the same time.
	 */
	old_pte = x86pte_set(ht, entry, pte, pte_ptr);

	/*
	 * Did we get a large page / page table collision?
	 */
	if (old_pte == LPAGE_ERROR) {
		if (is_locked)
			HTABLE_LOCK_DEC(ht);
		rv = -1;
		goto done;
	}

	/*
	 * If the mapping didn't change there is nothing more to do.
	 */
	if (PTE_EQUIV(pte, old_pte))
		goto done;

	/*
	 * Install a new mapping in the page's mapping list
	 */
	if (!PTE_ISVALID(old_pte)) {
		if (is_consist) {
			hment_assign(ht, entry, pp, hm);
			x86_hm_exit(pp);
		} else {
			ASSERT(flags & HAT_LOAD_NOCONSIST);
		}
#if defined(__amd64)
		if (ht->ht_flags & HTABLE_VLP) {
			cpu_t *cpu = CPU;
			x86pte_t *vlpptep = cpu->cpu_hat_info->hci_vlp_l2ptes;
			VLP_COPY(hat->hat_vlp_ptes, vlpptep);
		}
#endif
		HTABLE_INC(ht->ht_valid_cnt);
		PGCNT_INC(hat, l);
		return (rv);
	}

	/*
	 * Remap's are more complicated:
	 *  - HAT_LOAD_REMAP must be specified if changing the pfn.
	 *    We also require that NOCONSIST be specified.
	 *  - Otherwise only permission or caching bits may change.
	 */
	if (!PTE_ISPAGE(old_pte, l))
		panic("non-null/page mapping pte=" FMT_PTE, old_pte);

	if (PTE2PFN(old_pte, l) != PTE2PFN(pte, l)) {
		REMAPASSERT(flags & HAT_LOAD_REMAP);
		REMAPASSERT(flags & HAT_LOAD_NOCONSIST);
		REMAPASSERT(PTE_GET(old_pte, PT_SOFTWARE) >= PT_NOCONSIST);
		REMAPASSERT(pf_is_memory(PTE2PFN(old_pte, l)) ==
		    pf_is_memory(PTE2PFN(pte, l)));
		REMAPASSERT(!is_consist);
	}

	/*
	 * We only let remaps change the certain bits in the PTE.
	 */
	if (PTE_GET(old_pte, ~PT_REMAP_BITS) != PTE_GET(pte, ~PT_REMAP_BITS))
		panic("remap bits changed: old_pte="FMT_PTE", pte="FMT_PTE"\n",
		    old_pte, pte);

	/*
	 * We don't create any mapping list entries on a remap, so release
	 * any allocated hment after we drop the mapping list lock.
	 */
done:
	if (is_consist) {
		x86_hm_exit(pp);
		if (hm != NULL)
			hment_free(hm);
	}
	return (rv);
}

/*
 * Internal routine to load a single page table entry. This only fails if
 * we attempt to overwrite a page table link with a large page.
 */
static int
hati_load_common(
	hat_t		*hat,
	uintptr_t	va,
	page_t		*pp,
	uint_t		attr,
	uint_t		flags,
	level_t		level,
	pfn_t		pfn)
{
	htable_t	*ht;
	uint_t		entry;
	x86pte_t	pte;
	int		rv = 0;

	/*
	 * The number 16 is arbitrary and here to catch a recursion problem
	 * early before we blow out the kernel stack.
	 */
	++curthread->t_hatdepth;
	ASSERT(curthread->t_hatdepth < 16);

	ASSERT(hat == kas.a_hat ||
	    AS_LOCK_HELD(hat->hat_as, &hat->hat_as->a_lock));

	if (flags & HAT_LOAD_SHARE)
		hat->hat_flags |= HAT_SHARED;

	/*
	 * Find the page table that maps this page if it already exists.
	 */
	ht = htable_lookup(hat, va, level);

	/*
	 * We must have HAT_LOAD_NOCONSIST if page_t is NULL.
	 */
	if (pp == NULL)
		flags |= HAT_LOAD_NOCONSIST;

	if (ht == NULL) {
		ht = htable_create(hat, va, level, NULL);
		ASSERT(ht != NULL);
	}
	entry = htable_va2entry(va, ht);

	/*
	 * a bunch of paranoid error checking
	 */
	ASSERT(ht->ht_busy > 0);
	if (ht->ht_vaddr > va || va > HTABLE_LAST_PAGE(ht))
		panic("hati_load_common: bad htable %p, va %p",
		    (void *)ht, (void *)va);
	ASSERT(ht->ht_level == level);

	/*
	 * construct the new PTE
	 */
	if (hat == kas.a_hat)
		attr &= ~PROT_USER;
	pte = hati_mkpte(pfn, attr, level, flags);
	if (hat == kas.a_hat && va >= kernelbase)
		PTE_SET(pte, mmu.pt_global);

	/*
	 * establish the mapping
	 */
	rv = hati_pte_map(ht, entry, pp, pte, flags, NULL);

	/*
	 * release the htable and any reserves
	 */
	htable_release(ht);
	--curthread->t_hatdepth;
	return (rv);
}

/*
 * special case of hat_memload to deal with some kernel addrs for performance
 */
static void
hat_kmap_load(
	caddr_t		addr,
	page_t		*pp,
	uint_t		attr,
	uint_t		flags)
{
	uintptr_t	va = (uintptr_t)addr;
	x86pte_t	pte;
	pfn_t		pfn = page_pptonum(pp);
	pgcnt_t		pg_off = mmu_btop(va - mmu.kmap_addr);
	htable_t	*ht;
	uint_t		entry;
	void		*pte_ptr;

	/*
	 * construct the requested PTE
	 */
	attr &= ~PROT_USER;
	attr |= HAT_STORECACHING_OK;
	pte = hati_mkpte(pfn, attr, 0, flags);
	PTE_SET(pte, mmu.pt_global);

	/*
	 * Figure out the pte_ptr and htable and use common code to finish up
	 */
	if (mmu.pae_hat)
		pte_ptr = mmu.kmap_ptes + pg_off;
	else
		pte_ptr = (x86pte32_t *)mmu.kmap_ptes + pg_off;
	ht = mmu.kmap_htables[(va - mmu.kmap_htables[0]->ht_vaddr) >>
	    LEVEL_SHIFT(1)];
	entry = htable_va2entry(va, ht);
	++curthread->t_hatdepth;
	ASSERT(curthread->t_hatdepth < 16);
	(void) hati_pte_map(ht, entry, pp, pte, flags, pte_ptr);
	--curthread->t_hatdepth;
}

/*
 * hat_memload() - load a translation to the given page struct
 *
 * Flags for hat_memload/hat_devload/hat_*attr.
 *
 * 	HAT_LOAD	Default flags to load a translation to the page.
 *
 * 	HAT_LOAD_LOCK	Lock down mapping resources; hat_map(), hat_memload(),
 *			and hat_devload().
 *
 *	HAT_LOAD_NOCONSIST Do not add mapping to page_t mapping list.
 *			sets PT_NOCONSIST
 *
 *	HAT_LOAD_SHARE	A flag to hat_memload() to indicate h/w page tables
 *			that map some user pages (not kas) is shared by more
 *			than one process (eg. ISM).
 *
 *	HAT_LOAD_REMAP	Reload a valid pte with a different page frame.
 *
 *	HAT_NO_KALLOC	Do not kmem_alloc while creating the mapping; at this
 *			point, it's setting up mapping to allocate internal
 *			hat layer data structures.  This flag forces hat layer
 *			to tap its reserves in order to prevent infinite
 *			recursion.
 *
 * The following is a protection attribute (like PROT_READ, etc.)
 *
 *	HAT_NOSYNC	set PT_NOSYNC - this mapping's ref/mod bits
 *			are never cleared.
 *
 * Installing new valid PTE's and creation of the mapping list
 * entry are controlled under the same lock. It's derived from the
 * page_t being mapped.
 */
static uint_t supported_memload_flags =
	HAT_LOAD | HAT_LOAD_LOCK | HAT_LOAD_ADV | HAT_LOAD_NOCONSIST |
	HAT_LOAD_SHARE | HAT_NO_KALLOC | HAT_LOAD_REMAP | HAT_LOAD_TEXT;

void
hat_memload(
	hat_t		*hat,
	caddr_t		addr,
	page_t		*pp,
	uint_t		attr,
	uint_t		flags)
{
	uintptr_t	va = (uintptr_t)addr;
	level_t		level = 0;
	pfn_t		pfn = page_pptonum(pp);

	XPV_DISALLOW_MIGRATE();
	ASSERT(IS_PAGEALIGNED(va));
	ASSERT(hat == kas.a_hat || va < _userlimit);
	ASSERT(hat == kas.a_hat ||
	    AS_LOCK_HELD(hat->hat_as, &hat->hat_as->a_lock));
	ASSERT((flags & supported_memload_flags) == flags);

	ASSERT(!IN_VA_HOLE(va));
	ASSERT(!PP_ISFREE(pp));

	/*
	 * kernel address special case for performance.
	 */
	if (mmu.kmap_addr <= va && va < mmu.kmap_eaddr) {
		ASSERT(hat == kas.a_hat);
		hat_kmap_load(addr, pp, attr, flags);
		XPV_ALLOW_MIGRATE();
		return;
	}

	/*
	 * This is used for memory with normal caching enabled, so
	 * always set HAT_STORECACHING_OK.
	 */
	attr |= HAT_STORECACHING_OK;
	if (hati_load_common(hat, va, pp, attr, flags, level, pfn) != 0)
		panic("unexpected hati_load_common() failure");
	XPV_ALLOW_MIGRATE();
}

/* ARGSUSED */
void
hat_memload_region(struct hat *hat, caddr_t addr, struct page *pp,
    uint_t attr, uint_t flags, hat_region_cookie_t rcookie)
{
	hat_memload(hat, addr, pp, attr, flags);
}

/*
 * Load the given array of page structs using large pages when possible
 */
void
hat_memload_array(
	hat_t		*hat,
	caddr_t		addr,
	size_t		len,
	page_t		**pages,
	uint_t		attr,
	uint_t		flags)
{
	uintptr_t	va = (uintptr_t)addr;
	uintptr_t	eaddr = va + len;
	level_t		level;
	size_t		pgsize;
	pgcnt_t		pgindx = 0;
	pfn_t		pfn;
	pgcnt_t		i;

	XPV_DISALLOW_MIGRATE();
	ASSERT(IS_PAGEALIGNED(va));
	ASSERT(hat == kas.a_hat || va + len <= _userlimit);
	ASSERT(hat == kas.a_hat ||
	    AS_LOCK_HELD(hat->hat_as, &hat->hat_as->a_lock));
	ASSERT((flags & supported_memload_flags) == flags);

	/*
	 * memload is used for memory with full caching enabled, so
	 * set HAT_STORECACHING_OK.
	 */
	attr |= HAT_STORECACHING_OK;

	/*
	 * handle all pages using largest possible pagesize
	 */
	while (va < eaddr) {
		/*
		 * decide what level mapping to use (ie. pagesize)
		 */
		pfn = page_pptonum(pages[pgindx]);
		for (level = mmu.max_page_level; ; --level) {
			pgsize = LEVEL_SIZE(level);
			if (level == 0)
				break;

			if (!IS_P2ALIGNED(va, pgsize) ||
			    (eaddr - va) < pgsize ||
			    !IS_P2ALIGNED(pfn_to_pa(pfn), pgsize))
				continue;

			/*
			 * To use a large mapping of this size, all the
			 * pages we are passed must be sequential subpages
			 * of the large page.
			 * hat_page_demote() can't change p_szc because
			 * all pages are locked.
			 */
			if (pages[pgindx]->p_szc >= level) {
				for (i = 0; i < mmu_btop(pgsize); ++i) {
					if (pfn + i !=
					    page_pptonum(pages[pgindx + i]))
						break;
					ASSERT(pages[pgindx + i]->p_szc >=
					    level);
					ASSERT(pages[pgindx] + i ==
					    pages[pgindx + i]);
				}
				if (i == mmu_btop(pgsize)) {
#ifdef DEBUG
					if (level == 2)
						map1gcnt++;
#endif
					break;
				}
			}
		}

		/*
		 * Load this page mapping. If the load fails, try a smaller
		 * pagesize.
		 */
		ASSERT(!IN_VA_HOLE(va));
		while (hati_load_common(hat, va, pages[pgindx], attr,
		    flags, level, pfn) != 0) {
			if (level == 0)
				panic("unexpected hati_load_common() failure");
			--level;
			pgsize = LEVEL_SIZE(level);
		}

		/*
		 * move to next page
		 */
		va += pgsize;
		pgindx += mmu_btop(pgsize);
	}
	XPV_ALLOW_MIGRATE();
}

/* ARGSUSED */
void
hat_memload_array_region(struct hat *hat, caddr_t addr, size_t len,
    struct page **pps, uint_t attr, uint_t flags,
    hat_region_cookie_t rcookie)
{
	hat_memload_array(hat, addr, len, pps, attr, flags);
}

/*
 * void hat_devload(hat, addr, len, pf, attr, flags)
 *	load/lock the given page frame number
 *
 * Advisory ordering attributes. Apply only to device mappings.
 *
 * HAT_STRICTORDER: the CPU must issue the references in order, as the
 *	programmer specified.  This is the default.
 * HAT_UNORDERED_OK: the CPU may reorder the references (this is all kinds
 *	of reordering; store or load with store or load).
 * HAT_MERGING_OK: merging and batching: the CPU may merge individual stores
 *	to consecutive locations (for example, turn two consecutive byte
 *	stores into one halfword store), and it may batch individual loads
 *	(for example, turn two consecutive byte loads into one halfword load).
 *	This also implies re-ordering.
 * HAT_LOADCACHING_OK: the CPU may cache the data it fetches and reuse it
 *	until another store occurs.  The default is to fetch new data
 *	on every load.  This also implies merging.
 * HAT_STORECACHING_OK: the CPU may keep the data in the cache and push it to
 *	the device (perhaps with other data) at a later time.  The default is
 *	to push the data right away.  This also implies load caching.
 *
 * Equivalent of hat_memload(), but can be used for device memory where
 * there are no page_t's and we support additional flags (write merging, etc).
 * Note that we can have large page mappings with this interface.
 */
int supported_devload_flags = HAT_LOAD | HAT_LOAD_LOCK |
	HAT_LOAD_NOCONSIST | HAT_STRICTORDER | HAT_UNORDERED_OK |
	HAT_MERGING_OK | HAT_LOADCACHING_OK | HAT_STORECACHING_OK;

void
hat_devload(
	hat_t		*hat,
	caddr_t		addr,
	size_t		len,
	pfn_t		pfn,
	uint_t		attr,
	int		flags)
{
	uintptr_t	va = ALIGN2PAGE(addr);
	uintptr_t	eva = va + len;
	level_t		level;
	size_t		pgsize;
	page_t		*pp;
	int		f;	/* per PTE copy of flags  - maybe modified */
	uint_t		a;	/* per PTE copy of attr */

	XPV_DISALLOW_MIGRATE();
	ASSERT(IS_PAGEALIGNED(va));
	ASSERT(hat == kas.a_hat || eva <= _userlimit);
	ASSERT(hat == kas.a_hat ||
	    AS_LOCK_HELD(hat->hat_as, &hat->hat_as->a_lock));
	ASSERT((flags & supported_devload_flags) == flags);

	/*
	 * handle all pages
	 */
	while (va < eva) {

		/*
		 * decide what level mapping to use (ie. pagesize)
		 */
		for (level = mmu.max_page_level; ; --level) {
			pgsize = LEVEL_SIZE(level);
			if (level == 0)
				break;
			if (IS_P2ALIGNED(va, pgsize) &&
			    (eva - va) >= pgsize &&
			    IS_P2ALIGNED(pfn, mmu_btop(pgsize))) {
#ifdef DEBUG
				if (level == 2)
					map1gcnt++;
#endif
				break;
			}
		}

		/*
		 * If this is just memory then allow caching (this happens
		 * for the nucleus pages) - though HAT_PLAT_NOCACHE can be used
		 * to override that. If we don't have a page_t then make sure
		 * NOCONSIST is set.
		 */
		a = attr;
		f = flags;
		if (!pf_is_memory(pfn))
			f |= HAT_LOAD_NOCONSIST;
		else if (!(a & HAT_PLAT_NOCACHE))
			a |= HAT_STORECACHING_OK;

		if (f & HAT_LOAD_NOCONSIST)
			pp = NULL;
		else
			pp = page_numtopp_nolock(pfn);

		/*
		 * Check to make sure we are really trying to map a valid
		 * memory page. The caller wishing to intentionally map
		 * free memory pages will have passed the HAT_LOAD_NOCONSIST
		 * flag, then pp will be NULL.
		 */
		if (pp != NULL) {
			if (PP_ISFREE(pp)) {
				panic("hat_devload: loading "
				    "a mapping to free page %p", (void *)pp);
			}

			if (!PAGE_LOCKED(pp) && !PP_ISNORELOC(pp)) {
				panic("hat_devload: loading a mapping "
				    "to an unlocked page %p",
				    (void *)pp);
			}
		}

		/*
		 * load this page mapping
		 */
		ASSERT(!IN_VA_HOLE(va));
		while (hati_load_common(hat, va, pp, a, f, level, pfn) != 0) {
			if (level == 0)
				panic("unexpected hati_load_common() failure");
			--level;
			pgsize = LEVEL_SIZE(level);
		}

		/*
		 * move to next page
		 */
		va += pgsize;
		pfn += mmu_btop(pgsize);
	}
	XPV_ALLOW_MIGRATE();
}

/*
 * void hat_unlock(hat, addr, len)
 *	unlock the mappings to a given range of addresses
 *
 * Locks are tracked by ht_lock_cnt in the htable.
 */
void
hat_unlock(hat_t *hat, caddr_t addr, size_t len)
{
	uintptr_t	vaddr = (uintptr_t)addr;
	uintptr_t	eaddr = vaddr + len;
	htable_t	*ht = NULL;

	/*
	 * kernel entries are always locked, we don't track lock counts
	 */
	ASSERT(hat == kas.a_hat || eaddr <= _userlimit);
	ASSERT(IS_PAGEALIGNED(vaddr));
	ASSERT(IS_PAGEALIGNED(eaddr));
	if (hat == kas.a_hat)
		return;
	if (eaddr > _userlimit)
		panic("hat_unlock() address out of range - above _userlimit");

	XPV_DISALLOW_MIGRATE();
	ASSERT(AS_LOCK_HELD(hat->hat_as, &hat->hat_as->a_lock));
	while (vaddr < eaddr) {
		(void) htable_walk(hat, &ht, &vaddr, eaddr);
		if (ht == NULL)
			break;

		ASSERT(!IN_VA_HOLE(vaddr));

		if (ht->ht_lock_cnt < 1)
			panic("hat_unlock(): lock_cnt < 1, "
			    "htable=%p, vaddr=%p\n", (void *)ht, (void *)vaddr);
		HTABLE_LOCK_DEC(ht);

		vaddr += LEVEL_SIZE(ht->ht_level);
	}
	if (ht)
		htable_release(ht);
	XPV_ALLOW_MIGRATE();
}

/* ARGSUSED */
void
hat_unlock_region(struct hat *hat, caddr_t addr, size_t len,
    hat_region_cookie_t rcookie)
{
	panic("No shared region support on x86");
}

#if !defined(__xpv)
/*
 * Cross call service routine to demap a virtual page on
 * the current CPU or flush all mappings in TLB.
 */
/*ARGSUSED*/
static int
hati_demap_func(xc_arg_t a1, xc_arg_t a2, xc_arg_t a3)
{
	hat_t	*hat = (hat_t *)a1;
	caddr_t	addr = (caddr_t)a2;
	size_t len = (size_t)a3;

	/*
	 * If the target hat isn't the kernel and this CPU isn't operating
	 * in the target hat, we can ignore the cross call.
	 */
	if (hat != kas.a_hat && hat != CPU->cpu_current_hat)
		return (0);

	/*
	 * For a normal address, we flush a range of contiguous mappings
	 */
	if ((uintptr_t)addr != DEMAP_ALL_ADDR) {
		for (size_t i = 0; i < len; i += MMU_PAGESIZE)
			mmu_tlbflush_entry(addr + i);
		return (0);
	}

	/*
	 * Otherwise we reload cr3 to effect a complete TLB flush.
	 *
	 * A reload of cr3 on a VLP process also means we must also recopy in
	 * the pte values from the struct hat
	 */
	if (hat->hat_flags & HAT_VLP) {
#if defined(__amd64)
		x86pte_t *vlpptep = CPU->cpu_hat_info->hci_vlp_l2ptes;

		VLP_COPY(hat->hat_vlp_ptes, vlpptep);
#elif defined(__i386)
		reload_pae32(hat, CPU);
#endif
	}
	reload_cr3();
	return (0);
}

/*
 * Flush all TLB entries, including global (ie. kernel) ones.
 */
static void
flush_all_tlb_entries(void)
{
	ulong_t cr4 = getcr4();

	if (cr4 & CR4_PGE) {
		setcr4(cr4 & ~(ulong_t)CR4_PGE);
		setcr4(cr4);

		/*
		 * 32 bit PAE also needs to always reload_cr3()
		 */
		if (mmu.max_level == 2)
			reload_cr3();
	} else {
		reload_cr3();
	}
}

#define	TLB_CPU_HALTED	(01ul)
#define	TLB_INVAL_ALL	(02ul)
#define	CAS_TLB_INFO(cpu, old, new)	\
	atomic_cas_ulong((ulong_t *)&(cpu)->cpu_m.mcpu_tlb_info, (old), (new))

/*
 * Record that a CPU is going idle
 */
void
tlb_going_idle(void)
{
	atomic_or_ulong((ulong_t *)&CPU->cpu_m.mcpu_tlb_info, TLB_CPU_HALTED);
}

/*
 * Service a delayed TLB flush if coming out of being idle.
 * It will be called from cpu idle notification with interrupt disabled.
 */
void
tlb_service(void)
{
	ulong_t tlb_info;
	ulong_t found;

	/*
	 * We only have to do something if coming out of being idle.
	 */
	tlb_info = CPU->cpu_m.mcpu_tlb_info;
	if (tlb_info & TLB_CPU_HALTED) {
		ASSERT(CPU->cpu_current_hat == kas.a_hat);

		/*
		 * Atomic clear and fetch of old state.
		 */
		while ((found = CAS_TLB_INFO(CPU, tlb_info, 0)) != tlb_info) {
			ASSERT(found & TLB_CPU_HALTED);
			tlb_info = found;
			SMT_PAUSE();
		}
		if (tlb_info & TLB_INVAL_ALL)
			flush_all_tlb_entries();
	}
}
#endif /* !__xpv */

/*
 * Internal routine to do cross calls to invalidate a range of pages on
 * all CPUs using a given hat.
 */
void
hat_tlb_inval_range(hat_t *hat, uintptr_t va, size_t len)
{
	extern int	flushes_require_xcalls;	/* from mp_startup.c */
	cpuset_t	justme;
	cpuset_t	cpus_to_shootdown;
#ifndef __xpv
	cpuset_t	check_cpus;
	cpu_t		*cpup;
	int		c;
#endif

	/*
	 * If the hat is being destroyed, there are no more users, so
	 * demap need not do anything.
	 */
	if (hat->hat_flags & HAT_FREEING)
		return;

	/*
	 * If demapping from a shared pagetable, we best demap the
	 * entire set of user TLBs, since we don't know what addresses
	 * these were shared at.
	 */
	if (hat->hat_flags & HAT_SHARED) {
		hat = kas.a_hat;
		va = DEMAP_ALL_ADDR;
	}

	/*
	 * if not running with multiple CPUs, don't use cross calls
	 */
	if (panicstr || !flushes_require_xcalls) {
#ifdef __xpv
		if (va == DEMAP_ALL_ADDR) {
			xen_flush_tlb();
		} else {
			for (size_t i = 0; i < len; i += MMU_PAGESIZE)
				xen_flush_va((caddr_t)(va + i));
		}
#else
		(void) hati_demap_func((xc_arg_t)hat,
		    (xc_arg_t)va, (xc_arg_t)len);
#endif
		return;
	}


	/*
	 * Determine CPUs to shootdown. Kernel changes always do all CPUs.
	 * Otherwise it's just CPUs currently executing in this hat.
	 */
	kpreempt_disable();
	CPUSET_ONLY(justme, CPU->cpu_id);
	if (hat == kas.a_hat)
		cpus_to_shootdown = khat_cpuset;
	else
		cpus_to_shootdown = hat->hat_cpus;

#ifndef __xpv
	/*
	 * If any CPUs in the set are idle, just request a delayed flush
	 * and avoid waking them up.
	 */
	check_cpus = cpus_to_shootdown;
	for (c = 0; c < NCPU && !CPUSET_ISNULL(check_cpus); ++c) {
		ulong_t tlb_info;

		if (!CPU_IN_SET(check_cpus, c))
			continue;
		CPUSET_DEL(check_cpus, c);
		cpup = cpu[c];
		if (cpup == NULL)
			continue;

		tlb_info = cpup->cpu_m.mcpu_tlb_info;
		while (tlb_info == TLB_CPU_HALTED) {
			(void) CAS_TLB_INFO(cpup, TLB_CPU_HALTED,
			    TLB_CPU_HALTED | TLB_INVAL_ALL);
			SMT_PAUSE();
			tlb_info = cpup->cpu_m.mcpu_tlb_info;
		}
		if (tlb_info == (TLB_CPU_HALTED | TLB_INVAL_ALL)) {
			HATSTAT_INC(hs_tlb_inval_delayed);
			CPUSET_DEL(cpus_to_shootdown, c);
		}
	}
#endif

	if (CPUSET_ISNULL(cpus_to_shootdown) ||
	    CPUSET_ISEQUAL(cpus_to_shootdown, justme)) {

#ifdef __xpv
		if (va == DEMAP_ALL_ADDR) {
			xen_flush_tlb();
		} else {
			for (size_t i = 0; i < len; i += MMU_PAGESIZE)
				xen_flush_va((caddr_t)(va + i));
		}
#else
		(void) hati_demap_func((xc_arg_t)hat,
		    (xc_arg_t)va, (xc_arg_t)len);
#endif

	} else {

		CPUSET_ADD(cpus_to_shootdown, CPU->cpu_id);
#ifdef __xpv
		if (va == DEMAP_ALL_ADDR) {
			xen_gflush_tlb(cpus_to_shootdown);
		} else {
			for (size_t i = 0; i < len; i += MMU_PAGESIZE) {
				xen_gflush_va((caddr_t)(va + i),
				    cpus_to_shootdown);
			}
		}
#else
		xc_call((xc_arg_t)hat, (xc_arg_t)va, (xc_arg_t)len,
		    CPUSET2BV(cpus_to_shootdown), hati_demap_func);
#endif

	}
	kpreempt_enable();
}

void
hat_tlb_inval(hat_t *hat, uintptr_t va)
{
	hat_tlb_inval_range(hat, va, MMU_PAGESIZE);
}

/*
 * Interior routine for HAT_UNLOADs from hat_unload_callback(),
 * hat_kmap_unload() OR from hat_steal() code.  This routine doesn't
 * handle releasing of the htables.
 */
void
hat_pte_unmap(
	htable_t	*ht,
	uint_t		entry,
	uint_t		flags,
	x86pte_t	old_pte,
	void		*pte_ptr,
	boolean_t	tlb)
{
	hat_t		*hat = ht->ht_hat;
	hment_t		*hm = NULL;
	page_t		*pp = NULL;
	level_t		l = ht->ht_level;
	pfn_t		pfn;

	/*
	 * We always track the locking counts, even if nothing is unmapped
	 */
	if ((flags & HAT_UNLOAD_UNLOCK) != 0 && hat != kas.a_hat) {
		ASSERT(ht->ht_lock_cnt > 0);
		HTABLE_LOCK_DEC(ht);
	}

	/*
	 * Figure out which page's mapping list lock to acquire using the PFN
	 * passed in "old" PTE. We then attempt to invalidate the PTE.
	 * If another thread, probably a hat_pageunload, has asynchronously
	 * unmapped/remapped this address we'll loop here.
	 */
	ASSERT(ht->ht_busy > 0);
	while (PTE_ISVALID(old_pte)) {
		pfn = PTE2PFN(old_pte, l);
		if (PTE_GET(old_pte, PT_SOFTWARE) >= PT_NOCONSIST) {
			pp = NULL;
		} else {
#ifdef __xpv
			if (pfn == PFN_INVALID)
				panic("Invalid PFN, but not PT_NOCONSIST");
#endif
			pp = page_numtopp_nolock(pfn);
			if (pp == NULL) {
				panic("no page_t, not NOCONSIST: old_pte="
				    FMT_PTE " ht=%lx entry=0x%x pte_ptr=%lx",
				    old_pte, (uintptr_t)ht, entry,
				    (uintptr_t)pte_ptr);
			}
			x86_hm_enter(pp);
		}

		old_pte = x86pte_inval(ht, entry, old_pte, pte_ptr, tlb);

		/*
		 * If the page hadn't changed we've unmapped it and can proceed
		 */
		if (PTE_ISVALID(old_pte) && PTE2PFN(old_pte, l) == pfn)
			break;

		/*
		 * Otherwise, we'll have to retry with the current old_pte.
		 * Drop the hment lock, since the pfn may have changed.
		 */
		if (pp != NULL) {
			x86_hm_exit(pp);
			pp = NULL;
		} else {
			ASSERT(PTE_GET(old_pte, PT_SOFTWARE) >= PT_NOCONSIST);
		}
	}

	/*
	 * If the old mapping wasn't valid, there's nothing more to do
	 */
	if (!PTE_ISVALID(old_pte)) {
		if (pp != NULL)
			x86_hm_exit(pp);
		return;
	}

	/*
	 * Take care of syncing any MOD/REF bits and removing the hment.
	 */
	if (pp != NULL) {
		if (!(flags & HAT_UNLOAD_NOSYNC))
			hati_sync_pte_to_page(pp, old_pte, l);
		hm = hment_remove(pp, ht, entry);
		x86_hm_exit(pp);
		if (hm != NULL)
			hment_free(hm);
	}

	/*
	 * Handle book keeping in the htable and hat
	 */
	ASSERT(ht->ht_valid_cnt > 0);
	HTABLE_DEC(ht->ht_valid_cnt);
	PGCNT_DEC(hat, l);
}

/*
 * very cheap unload implementation to special case some kernel addresses
 */
static void
hat_kmap_unload(caddr_t addr, size_t len, uint_t flags)
{
	uintptr_t	va = (uintptr_t)addr;
	uintptr_t	eva = va + len;
	pgcnt_t		pg_index;
	htable_t	*ht;
	uint_t		entry;
	x86pte_t	*pte_ptr;
	x86pte_t	old_pte;

	for (; va < eva; va += MMU_PAGESIZE) {
		/*
		 * Get the PTE
		 */
		pg_index = mmu_btop(va - mmu.kmap_addr);
		pte_ptr = PT_INDEX_PTR(mmu.kmap_ptes, pg_index);
		old_pte = GET_PTE(pte_ptr);

		/*
		 * get the htable / entry
		 */
		ht = mmu.kmap_htables[(va - mmu.kmap_htables[0]->ht_vaddr)
		    >> LEVEL_SHIFT(1)];
		entry = htable_va2entry(va, ht);

		/*
		 * use mostly common code to unmap it.
		 */
		hat_pte_unmap(ht, entry, flags, old_pte, pte_ptr, B_TRUE);
	}
}


/*
 * unload a range of virtual address space (no callback)
 */
void
hat_unload(hat_t *hat, caddr_t addr, size_t len, uint_t flags)
{
	uintptr_t va = (uintptr_t)addr;

	XPV_DISALLOW_MIGRATE();
	ASSERT(hat == kas.a_hat || va + len <= _userlimit);

	/*
	 * special case for performance.
	 */
	if (mmu.kmap_addr <= va && va < mmu.kmap_eaddr) {
		ASSERT(hat == kas.a_hat);
		hat_kmap_unload(addr, len, flags);
	} else {
		hat_unload_callback(hat, addr, len, flags, NULL);
	}
	XPV_ALLOW_MIGRATE();
}

/*
 * Do the callbacks for ranges being unloaded.
 */
typedef struct range_info {
	uintptr_t	rng_va;
	ulong_t		rng_cnt;
	level_t		rng_level;
} range_info_t;

/*
 * Invalidate the TLB, and perform the callback to the upper level VM system,
 * for the specified ranges of contiguous pages.
 */
static void
handle_ranges(hat_t *hat, hat_callback_t *cb, uint_t cnt, range_info_t *range)
{
	while (cnt > 0) {
		size_t len;

		--cnt;
		len = range[cnt].rng_cnt << LEVEL_SHIFT(range[cnt].rng_level);
		hat_tlb_inval_range(hat, (uintptr_t)range[cnt].rng_va, len);

		if (cb != NULL) {
			cb->hcb_start_addr = (caddr_t)range[cnt].rng_va;
			cb->hcb_end_addr = cb->hcb_start_addr;
			cb->hcb_end_addr += len;
			cb->hcb_function(cb);
		}
	}
}

/*
 * Unload a given range of addresses (has optional callback)
 *
 * Flags:
 * define	HAT_UNLOAD		0x00
 * define	HAT_UNLOAD_NOSYNC	0x02
 * define	HAT_UNLOAD_UNLOCK	0x04
 * define	HAT_UNLOAD_OTHER	0x08 - not used
 * define	HAT_UNLOAD_UNMAP	0x10 - same as HAT_UNLOAD
 */
#define	MAX_UNLOAD_CNT (8)
void
hat_unload_callback(
	hat_t		*hat,
	caddr_t		addr,
	size_t		len,
	uint_t		flags,
	hat_callback_t	*cb)
{
	uintptr_t	vaddr = (uintptr_t)addr;
	uintptr_t	eaddr = vaddr + len;
	htable_t	*ht = NULL;
	uint_t		entry;
	uintptr_t	contig_va = (uintptr_t)-1L;
	range_info_t	r[MAX_UNLOAD_CNT];
	uint_t		r_cnt = 0;
	x86pte_t	old_pte;

	XPV_DISALLOW_MIGRATE();
	ASSERT(hat == kas.a_hat || eaddr <= _userlimit);
	ASSERT(IS_PAGEALIGNED(vaddr));
	ASSERT(IS_PAGEALIGNED(eaddr));

	/*
	 * Special case a single page being unloaded for speed. This happens
	 * quite frequently, COW faults after a fork() for example.
	 */
	if (cb == NULL && len == MMU_PAGESIZE) {
		ht = htable_getpte(hat, vaddr, &entry, &old_pte, 0);
		if (ht != NULL) {
			if (PTE_ISVALID(old_pte)) {
				hat_pte_unmap(ht, entry, flags, old_pte,
				    NULL, B_TRUE);
			}
			htable_release(ht);
		}
		XPV_ALLOW_MIGRATE();
		return;
	}

	while (vaddr < eaddr) {
		old_pte = htable_walk(hat, &ht, &vaddr, eaddr);
		if (ht == NULL)
			break;

		ASSERT(!IN_VA_HOLE(vaddr));

		if (vaddr < (uintptr_t)addr)
			panic("hat_unload_callback(): unmap inside large page");

		/*
		 * We'll do the call backs for contiguous ranges
		 */
		if (vaddr != contig_va ||
		    (r_cnt > 0 && r[r_cnt - 1].rng_level != ht->ht_level)) {
			if (r_cnt == MAX_UNLOAD_CNT) {
				handle_ranges(hat, cb, r_cnt, r);
				r_cnt = 0;
			}
			r[r_cnt].rng_va = vaddr;
			r[r_cnt].rng_cnt = 0;
			r[r_cnt].rng_level = ht->ht_level;
			++r_cnt;
		}

		/*
		 * Unload one mapping (for a single page) from the page tables.
		 * Note that we do not remove the mapping from the TLB yet,
		 * as indicated by the tlb=FALSE argument to hat_pte_unmap().
		 * handle_ranges() will clear the TLB entries with one call to
		 * hat_tlb_inval_range() per contiguous range.  This is
		 * safe because the page can not be reused until the
		 * callback is made (or we return).
		 */
		entry = htable_va2entry(vaddr, ht);
		hat_pte_unmap(ht, entry, flags, old_pte, NULL, B_FALSE);
		ASSERT(ht->ht_level <= mmu.max_page_level);
		vaddr += LEVEL_SIZE(ht->ht_level);
		contig_va = vaddr;
		++r[r_cnt - 1].rng_cnt;
	}
	if (ht)
		htable_release(ht);

	/*
	 * handle last range for callbacks
	 */
	if (r_cnt > 0)
		handle_ranges(hat, cb, r_cnt, r);
	XPV_ALLOW_MIGRATE();
}

/*
 * Invalidate a virtual address translation on a slave CPU during
 * panic() dumps.
 */
void
hat_flush_range(hat_t *hat, caddr_t va, size_t size)
{
	ssize_t sz;
	caddr_t endva = va + size;

	while (va < endva) {
		sz = hat_getpagesize(hat, va);
		if (sz < 0) {
#ifdef __xpv
			xen_flush_tlb();
#else
			flush_all_tlb_entries();
#endif
			break;
		}
#ifdef __xpv
		xen_flush_va(va);
#else
		mmu_tlbflush_entry(va);
#endif
		va += sz;
	}
}

/*
 * synchronize mapping with software data structures
 *
 * This interface is currently only used by the working set monitor
 * driver.
 */
/*ARGSUSED*/
void
hat_sync(hat_t *hat, caddr_t addr, size_t len, uint_t flags)
{
	uintptr_t	vaddr = (uintptr_t)addr;
	uintptr_t	eaddr = vaddr + len;
	htable_t	*ht = NULL;
	uint_t		entry;
	x86pte_t	pte;
	x86pte_t	save_pte;
	x86pte_t	new;
	page_t		*pp;

	ASSERT(!IN_VA_HOLE(vaddr));
	ASSERT(IS_PAGEALIGNED(vaddr));
	ASSERT(IS_PAGEALIGNED(eaddr));
	ASSERT(hat == kas.a_hat || eaddr <= _userlimit);

	XPV_DISALLOW_MIGRATE();
	for (; vaddr < eaddr; vaddr += LEVEL_SIZE(ht->ht_level)) {
try_again:
		pte = htable_walk(hat, &ht, &vaddr, eaddr);
		if (ht == NULL)
			break;
		entry = htable_va2entry(vaddr, ht);

		if (PTE_GET(pte, PT_SOFTWARE) >= PT_NOSYNC ||
		    PTE_GET(pte, PT_REF | PT_MOD) == 0)
			continue;

		/*
		 * We need to acquire the mapping list lock to protect
		 * against hat_pageunload(), hat_unload(), etc.
		 */
		pp = page_numtopp_nolock(PTE2PFN(pte, ht->ht_level));
		if (pp == NULL)
			break;
		x86_hm_enter(pp);
		save_pte = pte;
		pte = x86pte_get(ht, entry);
		if (pte != save_pte) {
			x86_hm_exit(pp);
			goto try_again;
		}
		if (PTE_GET(pte, PT_SOFTWARE) >= PT_NOSYNC ||
		    PTE_GET(pte, PT_REF | PT_MOD) == 0) {
			x86_hm_exit(pp);
			continue;
		}

		/*
		 * Need to clear ref or mod bits. We may compete with
		 * hardware updating the R/M bits and have to try again.
		 */
		if (flags == HAT_SYNC_ZERORM) {
			new = pte;
			PTE_CLR(new, PT_REF | PT_MOD);
			pte = hati_update_pte(ht, entry, pte, new);
			if (pte != 0) {
				x86_hm_exit(pp);
				goto try_again;
			}
		} else {
			/*
			 * sync the PTE to the page_t
			 */
			hati_sync_pte_to_page(pp, save_pte, ht->ht_level);
		}
		x86_hm_exit(pp);
	}
	if (ht)
		htable_release(ht);
	XPV_ALLOW_MIGRATE();
}

/*
 * void	hat_map(hat, addr, len, flags)
 */
/*ARGSUSED*/
void
hat_map(hat_t *hat, caddr_t addr, size_t len, uint_t flags)
{
	/* does nothing */
}

/*
 * uint_t hat_getattr(hat, addr, *attr)
 *	returns attr for <hat,addr> in *attr.  returns 0 if there was a
 *	mapping and *attr is valid, nonzero if there was no mapping and
 *	*attr is not valid.
 */
uint_t
hat_getattr(hat_t *hat, caddr_t addr, uint_t *attr)
{
	uintptr_t	vaddr = ALIGN2PAGE(addr);
	htable_t	*ht = NULL;
	x86pte_t	pte;

	ASSERT(hat == kas.a_hat || vaddr <= _userlimit);

	if (IN_VA_HOLE(vaddr))
		return ((uint_t)-1);

	ht = htable_getpte(hat, vaddr, NULL, &pte, mmu.max_page_level);
	if (ht == NULL)
		return ((uint_t)-1);

	if (!PTE_ISVALID(pte) || !PTE_ISPAGE(pte, ht->ht_level)) {
		htable_release(ht);
		return ((uint_t)-1);
	}

	*attr = PROT_READ;
	if (PTE_GET(pte, PT_WRITABLE))
		*attr |= PROT_WRITE;
	if (PTE_GET(pte, PT_USER))
		*attr |= PROT_USER;
	if (!PTE_GET(pte, mmu.pt_nx))
		*attr |= PROT_EXEC;
	if (PTE_GET(pte, PT_SOFTWARE) >= PT_NOSYNC)
		*attr |= HAT_NOSYNC;
	htable_release(ht);
	return (0);
}

/*
 * hat_updateattr() applies the given attribute change to an existing mapping
 */
#define	HAT_LOAD_ATTR		1
#define	HAT_SET_ATTR		2
#define	HAT_CLR_ATTR		3

static void
hat_updateattr(hat_t *hat, caddr_t addr, size_t len, uint_t attr, int what)
{
	uintptr_t	vaddr = (uintptr_t)addr;
	uintptr_t	eaddr = (uintptr_t)addr + len;
	htable_t	*ht = NULL;
	uint_t		entry;
	x86pte_t	oldpte, newpte;
	page_t		*pp;

	XPV_DISALLOW_MIGRATE();
	ASSERT(IS_PAGEALIGNED(vaddr));
	ASSERT(IS_PAGEALIGNED(eaddr));
	ASSERT(hat == kas.a_hat ||
	    AS_LOCK_HELD(hat->hat_as, &hat->hat_as->a_lock));
	for (; vaddr < eaddr; vaddr += LEVEL_SIZE(ht->ht_level)) {
try_again:
		oldpte = htable_walk(hat, &ht, &vaddr, eaddr);
		if (ht == NULL)
			break;
		if (PTE_GET(oldpte, PT_SOFTWARE) >= PT_NOCONSIST)
			continue;

		pp = page_numtopp_nolock(PTE2PFN(oldpte, ht->ht_level));
		if (pp == NULL)
			continue;
		x86_hm_enter(pp);

		newpte = oldpte;
		/*
		 * We found a page table entry in the desired range,
		 * figure out the new attributes.
		 */
		if (what == HAT_SET_ATTR || what == HAT_LOAD_ATTR) {
			if ((attr & PROT_WRITE) &&
			    !PTE_GET(oldpte, PT_WRITABLE))
				newpte |= PT_WRITABLE;

			if ((attr & HAT_NOSYNC) &&
			    PTE_GET(oldpte, PT_SOFTWARE) < PT_NOSYNC)
				newpte |= PT_NOSYNC;

			if ((attr & PROT_EXEC) && PTE_GET(oldpte, mmu.pt_nx))
				newpte &= ~mmu.pt_nx;
		}

		if (what == HAT_LOAD_ATTR) {
			if (!(attr & PROT_WRITE) &&
			    PTE_GET(oldpte, PT_WRITABLE))
				newpte &= ~PT_WRITABLE;

			if (!(attr & HAT_NOSYNC) &&
			    PTE_GET(oldpte, PT_SOFTWARE) >= PT_NOSYNC)
				newpte &= ~PT_SOFTWARE;

			if (!(attr & PROT_EXEC) && !PTE_GET(oldpte, mmu.pt_nx))
				newpte |= mmu.pt_nx;
		}

		if (what == HAT_CLR_ATTR) {
			if ((attr & PROT_WRITE) && PTE_GET(oldpte, PT_WRITABLE))
				newpte &= ~PT_WRITABLE;

			if ((attr & HAT_NOSYNC) &&
			    PTE_GET(oldpte, PT_SOFTWARE) >= PT_NOSYNC)
				newpte &= ~PT_SOFTWARE;

			if ((attr & PROT_EXEC) && !PTE_GET(oldpte, mmu.pt_nx))
				newpte |= mmu.pt_nx;
		}

		/*
		 * Ensure NOSYNC/NOCONSIST mappings have REF and MOD set.
		 * x86pte_set() depends on this.
		 */
		if (PTE_GET(newpte, PT_SOFTWARE) >= PT_NOSYNC)
			newpte |= PT_REF | PT_MOD;

		/*
		 * what about PROT_READ or others? this code only handles:
		 * EXEC, WRITE, NOSYNC
		 */

		/*
		 * If new PTE really changed, update the table.
		 */
		if (newpte != oldpte) {
			entry = htable_va2entry(vaddr, ht);
			oldpte = hati_update_pte(ht, entry, oldpte, newpte);
			if (oldpte != 0) {
				x86_hm_exit(pp);
				goto try_again;
			}
		}
		x86_hm_exit(pp);
	}
	if (ht)
		htable_release(ht);
	XPV_ALLOW_MIGRATE();
}

/*
 * Various wrappers for hat_updateattr()
 */
void
hat_setattr(hat_t *hat, caddr_t addr, size_t len, uint_t attr)
{
	ASSERT(hat == kas.a_hat || (uintptr_t)addr + len <= _userlimit);
	hat_updateattr(hat, addr, len, attr, HAT_SET_ATTR);
}

void
hat_clrattr(hat_t *hat, caddr_t addr, size_t len, uint_t attr)
{
	ASSERT(hat == kas.a_hat || (uintptr_t)addr + len <= _userlimit);
	hat_updateattr(hat, addr, len, attr, HAT_CLR_ATTR);
}

void
hat_chgattr(hat_t *hat, caddr_t addr, size_t len, uint_t attr)
{
	ASSERT(hat == kas.a_hat || (uintptr_t)addr + len <= _userlimit);
	hat_updateattr(hat, addr, len, attr, HAT_LOAD_ATTR);
}

void
hat_chgprot(hat_t *hat, caddr_t addr, size_t len, uint_t vprot)
{
	ASSERT(hat == kas.a_hat || (uintptr_t)addr + len <= _userlimit);
	hat_updateattr(hat, addr, len, vprot & HAT_PROT_MASK, HAT_LOAD_ATTR);
}

/*
 * size_t hat_getpagesize(hat, addr)
 *	returns pagesize in bytes for <hat, addr>. returns -1 of there is
 *	no mapping. This is an advisory call.
 */
ssize_t
hat_getpagesize(hat_t *hat, caddr_t addr)
{
	uintptr_t	vaddr = ALIGN2PAGE(addr);
	htable_t	*ht;
	size_t		pagesize;

	ASSERT(hat == kas.a_hat || vaddr <= _userlimit);
	if (IN_VA_HOLE(vaddr))
		return (-1);
	ht = htable_getpage(hat, vaddr, NULL);
	if (ht == NULL)
		return (-1);
	pagesize = LEVEL_SIZE(ht->ht_level);
	htable_release(ht);
	return (pagesize);
}



/*
 * pfn_t hat_getpfnum(hat, addr)
 *	returns pfn for <hat, addr> or PFN_INVALID if mapping is invalid.
 */
pfn_t
hat_getpfnum(hat_t *hat, caddr_t addr)
{
	uintptr_t	vaddr = ALIGN2PAGE(addr);
	htable_t	*ht;
	uint_t		entry;
	pfn_t		pfn = PFN_INVALID;

	ASSERT(hat == kas.a_hat || vaddr <= _userlimit);
	if (khat_running == 0)
		return (PFN_INVALID);

	if (IN_VA_HOLE(vaddr))
		return (PFN_INVALID);

	XPV_DISALLOW_MIGRATE();
	/*
	 * A very common use of hat_getpfnum() is from the DDI for kernel pages.
	 * Use the kmap_ptes (which also covers the 32 bit heap) to speed
	 * this up.
	 */
	if (mmu.kmap_addr <= vaddr && vaddr < mmu.kmap_eaddr) {
		x86pte_t pte;
		pgcnt_t pg_index;

		pg_index = mmu_btop(vaddr - mmu.kmap_addr);
		pte = GET_PTE(PT_INDEX_PTR(mmu.kmap_ptes, pg_index));
		if (PTE_ISVALID(pte))
			/*LINTED [use of constant 0 causes a lint warning] */
			pfn = PTE2PFN(pte, 0);
		XPV_ALLOW_MIGRATE();
		return (pfn);
	}

	ht = htable_getpage(hat, vaddr, &entry);
	if (ht == NULL) {
		XPV_ALLOW_MIGRATE();
		return (PFN_INVALID);
	}
	ASSERT(vaddr >= ht->ht_vaddr);
	ASSERT(vaddr <= HTABLE_LAST_PAGE(ht));
	pfn = PTE2PFN(x86pte_get(ht, entry), ht->ht_level);
	if (ht->ht_level > 0)
		pfn += mmu_btop(vaddr & LEVEL_OFFSET(ht->ht_level));
	htable_release(ht);
	XPV_ALLOW_MIGRATE();
	return (pfn);
}

/*
 * int hat_probe(hat, addr)
 *	return 0 if no valid mapping is present.  Faster version
 *	of hat_getattr in certain architectures.
 */
int
hat_probe(hat_t *hat, caddr_t addr)
{
	uintptr_t	vaddr = ALIGN2PAGE(addr);
	uint_t		entry;
	htable_t	*ht;
	pgcnt_t		pg_off;

	ASSERT(hat == kas.a_hat || vaddr <= _userlimit);
	ASSERT(hat == kas.a_hat ||
	    AS_LOCK_HELD(hat->hat_as, &hat->hat_as->a_lock));
	if (IN_VA_HOLE(vaddr))
		return (0);

	/*
	 * Most common use of hat_probe is from segmap. We special case it
	 * for performance.
	 */
	if (mmu.kmap_addr <= vaddr && vaddr < mmu.kmap_eaddr) {
		pg_off = mmu_btop(vaddr - mmu.kmap_addr);
		if (mmu.pae_hat)
			return (PTE_ISVALID(mmu.kmap_ptes[pg_off]));
		else
			return (PTE_ISVALID(
			    ((x86pte32_t *)mmu.kmap_ptes)[pg_off]));
	}

	ht = htable_getpage(hat, vaddr, &entry);
	htable_release(ht);
	return (ht != NULL);
}

/*
 * Find out if the segment for hat_share()/hat_unshare() is DISM or locked ISM.
 */
static int
is_it_dism(hat_t *hat, caddr_t va)
{
	struct seg *seg;
	struct shm_data *shmd;
	struct spt_data *sptd;

	seg = as_findseg(hat->hat_as, va, 0);
	ASSERT(seg != NULL);
	ASSERT(seg->s_base <= va);
	shmd = (struct shm_data *)seg->s_data;
	ASSERT(shmd != NULL);
	sptd = (struct spt_data *)shmd->shm_sptseg->s_data;
	ASSERT(sptd != NULL);
	if (sptd->spt_flags & SHM_PAGEABLE)
		return (1);
	return (0);
}

/*
 * Simple implementation of ISM. hat_share() is similar to hat_memload_array(),
 * except that we use the ism_hat's existing mappings to determine the pages
 * and protections to use for this hat. If we find a full properly aligned
 * and sized pagetable, we will attempt to share the pagetable itself.
 */
/*ARGSUSED*/
int
hat_share(
	hat_t		*hat,
	caddr_t		addr,
	hat_t		*ism_hat,
	caddr_t		src_addr,
	size_t		len,	/* almost useless value, see below.. */
	uint_t		ismszc)
{
	uintptr_t	vaddr_start = (uintptr_t)addr;
	uintptr_t	vaddr;
	uintptr_t	eaddr = vaddr_start + len;
	uintptr_t	ism_addr_start = (uintptr_t)src_addr;
	uintptr_t	ism_addr = ism_addr_start;
	uintptr_t	e_ism_addr = ism_addr + len;
	htable_t	*ism_ht = NULL;
	htable_t	*ht;
	x86pte_t	pte;
	page_t		*pp;
	pfn_t		pfn;
	level_t		l;
	pgcnt_t		pgcnt;
	uint_t		prot;
	int		is_dism;
	int		flags;

	/*
	 * We might be asked to share an empty DISM hat by as_dup()
	 */
	ASSERT(hat != kas.a_hat);
	ASSERT(eaddr <= _userlimit);
	if (!(ism_hat->hat_flags & HAT_SHARED)) {
		ASSERT(hat_get_mapped_size(ism_hat) == 0);
		return (0);
	}
	XPV_DISALLOW_MIGRATE();

	/*
	 * The SPT segment driver often passes us a size larger than there are
	 * valid mappings. That's because it rounds the segment size up to a
	 * large pagesize, even if the actual memory mapped by ism_hat is less.
	 */
	ASSERT(IS_PAGEALIGNED(vaddr_start));
	ASSERT(IS_PAGEALIGNED(ism_addr_start));
	ASSERT(ism_hat->hat_flags & HAT_SHARED);
	is_dism = is_it_dism(hat, addr);
	while (ism_addr < e_ism_addr) {
		/*
		 * use htable_walk to get the next valid ISM mapping
		 */
		pte = htable_walk(ism_hat, &ism_ht, &ism_addr, e_ism_addr);
		if (ism_ht == NULL)
			break;

		/*
		 * First check to see if we already share the page table.
		 */
		l = ism_ht->ht_level;
		vaddr = vaddr_start + (ism_addr - ism_addr_start);
		ht = htable_lookup(hat, vaddr, l);
		if (ht != NULL) {
			if (ht->ht_flags & HTABLE_SHARED_PFN)
				goto shared;
			htable_release(ht);
			goto not_shared;
		}

		/*
		 * Can't ever share top table.
		 */
		if (l == mmu.max_level)
			goto not_shared;

		/*
		 * Avoid level mismatches later due to DISM faults.
		 */
		if (is_dism && l > 0)
			goto not_shared;

		/*
		 * addresses and lengths must align
		 * table must be fully populated
		 * no lower level page tables
		 */
		if (ism_addr != ism_ht->ht_vaddr ||
		    (vaddr & LEVEL_OFFSET(l + 1)) != 0)
			goto not_shared;

		/*
		 * The range of address space must cover a full table.
		 */
		if (e_ism_addr - ism_addr < LEVEL_SIZE(l + 1))
			goto not_shared;

		/*
		 * All entries in the ISM page table must be leaf PTEs.
		 */
		if (l > 0) {
			int e;

			/*
			 * We know the 0th is from htable_walk() above.
			 */
			for (e = 1; e < HTABLE_NUM_PTES(ism_ht); ++e) {
				x86pte_t pte;
				pte = x86pte_get(ism_ht, e);
				if (!PTE_ISPAGE(pte, l))
					goto not_shared;
			}
		}

		/*
		 * share the page table
		 */
		ht = htable_create(hat, vaddr, l, ism_ht);
shared:
		ASSERT(ht->ht_flags & HTABLE_SHARED_PFN);
		ASSERT(ht->ht_shares == ism_ht);
		hat->hat_ism_pgcnt +=
		    (ism_ht->ht_valid_cnt - ht->ht_valid_cnt) <<
		    (LEVEL_SHIFT(ht->ht_level) - MMU_PAGESHIFT);
		ht->ht_valid_cnt = ism_ht->ht_valid_cnt;
		htable_release(ht);
		ism_addr = ism_ht->ht_vaddr + LEVEL_SIZE(l + 1);
		htable_release(ism_ht);
		ism_ht = NULL;
		continue;

not_shared:
		/*
		 * Unable to share the page table. Instead we will
		 * create new mappings from the values in the ISM mappings.
		 * Figure out what level size mappings to use;
		 */
		for (l = ism_ht->ht_level; l > 0; --l) {
			if (LEVEL_SIZE(l) <= eaddr - vaddr &&
			    (vaddr & LEVEL_OFFSET(l)) == 0)
				break;
		}

		/*
		 * The ISM mapping might be larger than the share area,
		 * be careful to truncate it if needed.
		 */
		if (eaddr - vaddr >= LEVEL_SIZE(ism_ht->ht_level)) {
			pgcnt = mmu_btop(LEVEL_SIZE(ism_ht->ht_level));
		} else {
			pgcnt = mmu_btop(eaddr - vaddr);
			l = 0;
		}

		pfn = PTE2PFN(pte, ism_ht->ht_level);
		ASSERT(pfn != PFN_INVALID);
		while (pgcnt > 0) {
			/*
			 * Make a new pte for the PFN for this level.
			 * Copy protections for the pte from the ISM pte.
			 */
			pp = page_numtopp_nolock(pfn);
			ASSERT(pp != NULL);

			prot = PROT_USER | PROT_READ | HAT_UNORDERED_OK;
			if (PTE_GET(pte, PT_WRITABLE))
				prot |= PROT_WRITE;
			if (!PTE_GET(pte, PT_NX))
				prot |= PROT_EXEC;

			flags = HAT_LOAD;
			if (!is_dism)
				flags |= HAT_LOAD_LOCK | HAT_LOAD_NOCONSIST;
			while (hati_load_common(hat, vaddr, pp, prot, flags,
			    l, pfn) != 0) {
				if (l == 0)
					panic("hati_load_common() failure");
				--l;
			}

			vaddr += LEVEL_SIZE(l);
			ism_addr += LEVEL_SIZE(l);
			pfn += mmu_btop(LEVEL_SIZE(l));
			pgcnt -= mmu_btop(LEVEL_SIZE(l));
		}
	}
	if (ism_ht != NULL)
		htable_release(ism_ht);
	XPV_ALLOW_MIGRATE();
	return (0);
}


/*
 * hat_unshare() is similar to hat_unload_callback(), but
 * we have to look for empty shared pagetables. Note that
 * hat_unshare() is always invoked against an entire segment.
 */
/*ARGSUSED*/
void
hat_unshare(hat_t *hat, caddr_t addr, size_t len, uint_t ismszc)
{
	uint64_t	vaddr = (uintptr_t)addr;
	uintptr_t	eaddr = vaddr + len;
	htable_t	*ht = NULL;
	uint_t		need_demaps = 0;
	int		flags = HAT_UNLOAD_UNMAP;
	level_t		l;

	ASSERT(hat != kas.a_hat);
	ASSERT(eaddr <= _userlimit);
	ASSERT(IS_PAGEALIGNED(vaddr));
	ASSERT(IS_PAGEALIGNED(eaddr));
	XPV_DISALLOW_MIGRATE();

	/*
	 * First go through and remove any shared pagetables.
	 *
	 * Note that it's ok to delay the TLB shootdown till the entire range is
	 * finished, because if hat_pageunload() were to unload a shared
	 * pagetable page, its hat_tlb_inval() will do a global TLB invalidate.
	 */
	l = mmu.max_page_level;
	if (l == mmu.max_level)
		--l;
	for (; l >= 0; --l) {
		for (vaddr = (uintptr_t)addr; vaddr < eaddr;
		    vaddr = (vaddr & LEVEL_MASK(l + 1)) + LEVEL_SIZE(l + 1)) {
			ASSERT(!IN_VA_HOLE(vaddr));
			/*
			 * find a pagetable that maps the current address
			 */
			ht = htable_lookup(hat, vaddr, l);
			if (ht == NULL)
				continue;
			if (ht->ht_flags & HTABLE_SHARED_PFN) {
				/*
				 * clear page count, set valid_cnt to 0,
				 * let htable_release() finish the job
				 */
				hat->hat_ism_pgcnt -= ht->ht_valid_cnt <<
				    (LEVEL_SHIFT(ht->ht_level) - MMU_PAGESHIFT);
				ht->ht_valid_cnt = 0;
				need_demaps = 1;
			}
			htable_release(ht);
		}
	}

	/*
	 * flush the TLBs - since we're probably dealing with MANY mappings
	 * we do just one CR3 reload.
	 */
	if (!(hat->hat_flags & HAT_FREEING) && need_demaps)
		hat_tlb_inval(hat, DEMAP_ALL_ADDR);

	/*
	 * Now go back and clean up any unaligned mappings that
	 * couldn't share pagetables.
	 */
	if (!is_it_dism(hat, addr))
		flags |= HAT_UNLOAD_UNLOCK;
	hat_unload(hat, addr, len, flags);
	XPV_ALLOW_MIGRATE();
}


/*
 * hat_reserve() does nothing
 */
/*ARGSUSED*/
void
hat_reserve(struct as *as, caddr_t addr, size_t len)
{
}


/*
 * Called when all mappings to a page should have write permission removed.
 * Mostly stolen from hat_pagesync()
 */
static void
hati_page_clrwrt(struct page *pp)
{
	hment_t		*hm = NULL;
	htable_t	*ht;
	uint_t		entry;
	x86pte_t	old;
	x86pte_t	new;
	uint_t		pszc = 0;

	XPV_DISALLOW_MIGRATE();
next_size:
	/*
	 * walk thru the mapping list clearing write permission
	 */
	x86_hm_enter(pp);
	while ((hm = hment_walk(pp, &ht, &entry, hm)) != NULL) {
		if (ht->ht_level < pszc)
			continue;
		old = x86pte_get(ht, entry);

		for (;;) {
			/*
			 * Is this mapping of interest?
			 */
			if (PTE2PFN(old, ht->ht_level) != pp->p_pagenum ||
			    PTE_GET(old, PT_WRITABLE) == 0)
				break;

			/*
			 * Clear ref/mod writable bits. This requires cross
			 * calls to ensure any executing TLBs see cleared bits.
			 */
			new = old;
			PTE_CLR(new, PT_REF | PT_MOD | PT_WRITABLE);
			old = hati_update_pte(ht, entry, old, new);
			if (old != 0)
				continue;

			break;
		}
	}
	x86_hm_exit(pp);
	while (pszc < pp->p_szc) {
		page_t *tpp;
		pszc++;
		tpp = PP_GROUPLEADER(pp, pszc);
		if (pp != tpp) {
			pp = tpp;
			goto next_size;
		}
	}
	XPV_ALLOW_MIGRATE();
}

/*
 * void hat_page_setattr(pp, flag)
 * void hat_page_clrattr(pp, flag)
 *	used to set/clr ref/mod bits.
 */
void
hat_page_setattr(struct page *pp, uint_t flag)
{
	vnode_t		*vp = pp->p_vnode;
	kmutex_t	*vphm = NULL;
	page_t		**listp;
	int		noshuffle;

	noshuffle = flag & P_NSH;
	flag &= ~P_NSH;

	if (PP_GETRM(pp, flag) == flag)
		return;

	if ((flag & P_MOD) != 0 && vp != NULL && IS_VMODSORT(vp) &&
	    !noshuffle) {
		vphm = page_vnode_mutex(vp);
		mutex_enter(vphm);
	}

	PP_SETRM(pp, flag);

	if (vphm != NULL) {

		/*
		 * Some File Systems examine v_pages for NULL w/o
		 * grabbing the vphm mutex. Must not let it become NULL when
		 * pp is the only page on the list.
		 */
		if (pp->p_vpnext != pp) {
			page_vpsub(&vp->v_pages, pp);
			if (vp->v_pages != NULL)
				listp = &vp->v_pages->p_vpprev->p_vpnext;
			else
				listp = &vp->v_pages;
			page_vpadd(listp, pp);
		}
		mutex_exit(vphm);
	}
}

void
hat_page_clrattr(struct page *pp, uint_t flag)
{
	vnode_t		*vp = pp->p_vnode;
	ASSERT(!(flag & ~(P_MOD | P_REF | P_RO)));

	/*
	 * Caller is expected to hold page's io lock for VMODSORT to work
	 * correctly with pvn_vplist_dirty() and pvn_getdirty() when mod
	 * bit is cleared.
	 * We don't have assert to avoid tripping some existing third party
	 * code. The dirty page is moved back to top of the v_page list
	 * after IO is done in pvn_write_done().
	 */
	PP_CLRRM(pp, flag);

	if ((flag & P_MOD) != 0 && vp != NULL && IS_VMODSORT(vp)) {

		/*
		 * VMODSORT works by removing write permissions and getting
		 * a fault when a page is made dirty. At this point
		 * we need to remove write permission from all mappings
		 * to this page.
		 */
		hati_page_clrwrt(pp);
	}
}

/*
 *	If flag is specified, returns 0 if attribute is disabled
 *	and non zero if enabled.  If flag specifes multiple attributes
 *	then returns 0 if ALL attributes are disabled.  This is an advisory
 *	call.
 */
uint_t
hat_page_getattr(struct page *pp, uint_t flag)
{
	return (PP_GETRM(pp, flag));
}


/*
 * common code used by hat_page_inval() and hment_steal()
 */
hment_t *
hati_page_unmap(page_t *pp, htable_t *ht, uint_t entry)
{
	x86pte_t old_pte;
	pfn_t pfn = pp->p_pagenum;
	hment_t *hm;

	/*
	 * We need to acquire a hold on the htable in order to
	 * do the invalidate. We know the htable must exist, since
	 * unmap's don't release the htable until after removing any
	 * hment. Having x86_hm_enter() keeps that from proceeding.
	 */
	htable_acquire(ht);

	/*
	 * Invalidate the PTE and remove the hment.
	 */
	old_pte = x86pte_inval(ht, entry, 0, NULL, B_TRUE);
	if (PTE2PFN(old_pte, ht->ht_level) != pfn) {
		panic("x86pte_inval() failure found PTE = " FMT_PTE
		    " pfn being unmapped is %lx ht=0x%lx entry=0x%x",
		    old_pte, pfn, (uintptr_t)ht, entry);
	}

	/*
	 * Clean up all the htable information for this mapping
	 */
	ASSERT(ht->ht_valid_cnt > 0);
	HTABLE_DEC(ht->ht_valid_cnt);
	PGCNT_DEC(ht->ht_hat, ht->ht_level);

	/*
	 * sync ref/mod bits to the page_t
	 */
	if (PTE_GET(old_pte, PT_SOFTWARE) < PT_NOSYNC)
		hati_sync_pte_to_page(pp, old_pte, ht->ht_level);

	/*
	 * Remove the mapping list entry for this page.
	 */
	hm = hment_remove(pp, ht, entry);

	/*
	 * drop the mapping list lock so that we might free the
	 * hment and htable.
	 */
	x86_hm_exit(pp);
	htable_release(ht);
	return (hm);
}

extern int	vpm_enable;
/*
 * Unload translations to a page. If the page is a subpage of a large
 * page, the large page mappings are also removed.
 * If curhat is not NULL, then we only unload the translation
 * for the given process, otherwise all translations are unloaded.
 */
void
hat_page_inval(struct page *pp, uint_t pg_szcd, struct hat *curhat)
{
	page_t		*cur_pp = pp;
	hment_t		*hm;
	hment_t		*prev;
	htable_t	*ht;
	uint_t		entry;
	level_t		level;
	ulong_t		cnt;

	XPV_DISALLOW_MIGRATE();

#if defined(__amd64)
	/*
	 * clear the vpm ref.
	 */
	if (vpm_enable) {
		pp->p_vpmref = 0;
	}
#endif
	/*
	 * The loop with next_size handles pages with multiple pagesize mappings
	 */
next_size:
	if (curhat != NULL)
		cnt = hat_page_getshare(cur_pp);
	for (;;) {

		/*
		 * Get a mapping list entry
		 */
		x86_hm_enter(cur_pp);
		for (prev = NULL; ; prev = hm) {
			hm = hment_walk(cur_pp, &ht, &entry, prev);
			if (hm == NULL) {
				x86_hm_exit(cur_pp);

curproc_done:
				/*
				 * If not part of a larger page, we're done.
				 */
				if (cur_pp->p_szc <= pg_szcd) {
					XPV_ALLOW_MIGRATE();
					return;
				}

				/*
				 * Else check the next larger page size.
				 * hat_page_demote() may decrease p_szc
				 * but that's ok we'll just take an extra
				 * trip discover there're no larger mappings
				 * and return.
				 */
				++pg_szcd;
				cur_pp = PP_GROUPLEADER(cur_pp, pg_szcd);
				goto next_size;
			}

			/*
			 * If this mapping size matches, remove it.
			 */
			level = ht->ht_level;
			if (level == pg_szcd) {
				if (curhat == NULL || ht->ht_hat == curhat)
					break;
				/*
				 * Unloading only the given process but it's
				 * not the hat for the current process. Leave
				 * entry in place. Also do a safety check to
				 * ensure we don't get in an infinite loop
				 */
				if (cnt-- == 0) {
					x86_hm_exit(cur_pp);
					goto curproc_done;
				}
			}
		}

		/*
		 * Remove the mapping list entry for this page.
		 * Note this does the x86_hm_exit() for us.
		 */
		hm = hati_page_unmap(cur_pp, ht, entry);
		if (hm != NULL)
			hment_free(hm);

		/* Perform check above for being part of a larger page. */
		if (curhat != NULL)
			goto curproc_done;
	}
}

/*
 * Unload translations to a page. If unloadflag is HAT_CURPROC_PGUNLOAD, then
 * we only unload the translation for the current process, otherwise all
 * translations are unloaded.
 */
static int
hati_pageunload(struct page *pp, uint_t pg_szcd, uint_t unloadflag)
{
	struct hat	*curhat = NULL;

	/*
	 * prevent recursion due to kmem_free()
	 */
	++curthread->t_hatdepth;
	ASSERT(curthread->t_hatdepth < 16);

	if (unloadflag == HAT_CURPROC_PGUNLOAD)
		curhat = curthread->t_procp->p_as->a_hat;

	hat_page_inval(pp, pg_szcd, curhat);

	ASSERT(curthread->t_hatdepth > 0);
	--curthread->t_hatdepth;
	return (0);
}

int
hat_pageunload(struct page *pp, uint_t unloadflag)
{
	ASSERT(PAGE_EXCL(pp));
	return (hati_pageunload(pp, 0, unloadflag));
}

/*
 * Unload all large mappings to pp and reduce by 1 p_szc field of every large
 * page level that included pp.
 *
 * pp must be locked EXCL. Even though no other constituent pages are locked
 * it's legal to unload large mappings to pp because all constituent pages of
 * large locked mappings have to be locked SHARED.  therefore if we have EXCL
 * lock on one of constituent pages none of the large mappings to pp are
 * locked.
 *
 * Change (always decrease) p_szc field starting from the last constituent
 * page and ending with root constituent page so that root's pszc always shows
 * the area where hat_page_demote() may be active.
 *
 * This mechanism is only used for file system pages where it's not always
 * possible to get EXCL locks on all constituent pages to demote the size code
 * (as is done for anonymous or kernel large pages).
 */
void
hat_page_demote(page_t *pp)
{
	uint_t		pszc;
	uint_t		rszc;
	uint_t		szc;
	page_t		*rootpp;
	page_t		*firstpp;
	page_t		*lastpp;
	pgcnt_t		pgcnt;

	ASSERT(PAGE_EXCL(pp));
	ASSERT(!PP_ISFREE(pp));
	ASSERT(page_szc_lock_assert(pp));

	if (pp->p_szc == 0)
		return;

	rootpp = PP_GROUPLEADER(pp, 1);
	(void) hati_pageunload(rootpp, 1, HAT_FORCE_PGUNLOAD);

	/*
	 * all large mappings to pp are gone
	 * and no new can be setup since pp is locked exclusively.
	 *
	 * Lock the root to make sure there's only one hat_page_demote()
	 * outstanding within the area of this root's pszc.
	 *
	 * Second potential hat_page_demote() is already eliminated by upper
	 * VM layer via page_szc_lock() but we don't rely on it and use our
	 * own locking (so that upper layer locking can be changed without
	 * assumptions that hat depends on upper layer VM to prevent multiple
	 * hat_page_demote() to be issued simultaneously to the same large
	 * page).
	 */
again:
	pszc = pp->p_szc;
	if (pszc == 0)
		return;
	rootpp = PP_GROUPLEADER(pp, pszc);
	x86_hm_enter(rootpp);
	/*
	 * If root's p_szc is different from pszc we raced with another
	 * hat_page_demote().  Drop the lock and try to find the root again.
	 * If root's p_szc is greater than pszc previous hat_page_demote() is
	 * not done yet.  Take and release mlist lock of root's root to wait
	 * for previous hat_page_demote() to complete.
	 */
	if ((rszc = rootpp->p_szc) != pszc) {
		x86_hm_exit(rootpp);
		if (rszc > pszc) {
			/* p_szc of a locked non free page can't increase */
			ASSERT(pp != rootpp);

			rootpp = PP_GROUPLEADER(rootpp, rszc);
			x86_hm_enter(rootpp);
			x86_hm_exit(rootpp);
		}
		goto again;
	}
	ASSERT(pp->p_szc == pszc);

	/*
	 * Decrement by 1 p_szc of every constituent page of a region that
	 * covered pp. For example if original szc is 3 it gets changed to 2
	 * everywhere except in region 2 that covered pp. Region 2 that
	 * covered pp gets demoted to 1 everywhere except in region 1 that
	 * covered pp. The region 1 that covered pp is demoted to region
	 * 0. It's done this way because from region 3 we removed level 3
	 * mappings, from region 2 that covered pp we removed level 2 mappings
	 * and from region 1 that covered pp we removed level 1 mappings.  All
	 * changes are done from from high pfn's to low pfn's so that roots
	 * are changed last allowing one to know the largest region where
	 * hat_page_demote() is stil active by only looking at the root page.
	 *
	 * This algorithm is implemented in 2 while loops. First loop changes
	 * p_szc of pages to the right of pp's level 1 region and second
	 * loop changes p_szc of pages of level 1 region that covers pp
	 * and all pages to the left of level 1 region that covers pp.
	 * In the first loop p_szc keeps dropping with every iteration
	 * and in the second loop it keeps increasing with every iteration.
	 *
	 * First loop description: Demote pages to the right of pp outside of
	 * level 1 region that covers pp.  In every iteration of the while
	 * loop below find the last page of szc region and the first page of
	 * (szc - 1) region that is immediately to the right of (szc - 1)
	 * region that covers pp.  From last such page to first such page
	 * change every page's szc to szc - 1. Decrement szc and continue
	 * looping until szc is 1. If pp belongs to the last (szc - 1) region
	 * of szc region skip to the next iteration.
	 */
	szc = pszc;
	while (szc > 1) {
		lastpp = PP_GROUPLEADER(pp, szc);
		pgcnt = page_get_pagecnt(szc);
		lastpp += pgcnt - 1;
		firstpp = PP_GROUPLEADER(pp, (szc - 1));
		pgcnt = page_get_pagecnt(szc - 1);
		if (lastpp - firstpp < pgcnt) {
			szc--;
			continue;
		}
		firstpp += pgcnt;
		while (lastpp != firstpp) {
			ASSERT(lastpp->p_szc == pszc);
			lastpp->p_szc = szc - 1;
			lastpp--;
		}
		firstpp->p_szc = szc - 1;
		szc--;
	}

	/*
	 * Second loop description:
	 * First iteration changes p_szc to 0 of every
	 * page of level 1 region that covers pp.
	 * Subsequent iterations find last page of szc region
	 * immediately to the left of szc region that covered pp
	 * and first page of (szc + 1) region that covers pp.
	 * From last to first page change p_szc of every page to szc.
	 * Increment szc and continue looping until szc is pszc.
	 * If pp belongs to the fist szc region of (szc + 1) region
	 * skip to the next iteration.
	 *
	 */
	szc = 0;
	while (szc < pszc) {
		firstpp = PP_GROUPLEADER(pp, (szc + 1));
		if (szc == 0) {
			pgcnt = page_get_pagecnt(1);
			lastpp = firstpp + (pgcnt - 1);
		} else {
			lastpp = PP_GROUPLEADER(pp, szc);
			if (firstpp == lastpp) {
				szc++;
				continue;
			}
			lastpp--;
			pgcnt = page_get_pagecnt(szc);
		}
		while (lastpp != firstpp) {
			ASSERT(lastpp->p_szc == pszc);
			lastpp->p_szc = szc;
			lastpp--;
		}
		firstpp->p_szc = szc;
		if (firstpp == rootpp)
			break;
		szc++;
	}
	x86_hm_exit(rootpp);
}

/*
 * get hw stats from hardware into page struct and reset hw stats
 * returns attributes of page
 * Flags for hat_pagesync, hat_getstat, hat_sync
 *
 * define	HAT_SYNC_ZERORM		0x01
 *
 * Additional flags for hat_pagesync
 *
 * define	HAT_SYNC_STOPON_REF	0x02
 * define	HAT_SYNC_STOPON_MOD	0x04
 * define	HAT_SYNC_STOPON_RM	0x06
 * define	HAT_SYNC_STOPON_SHARED	0x08
 */
uint_t
hat_pagesync(struct page *pp, uint_t flags)
{
	hment_t		*hm = NULL;
	htable_t	*ht;
	uint_t		entry;
	x86pte_t	old, save_old;
	x86pte_t	new;
	uchar_t		nrmbits = P_REF|P_MOD|P_RO;
	extern ulong_t	po_share;
	page_t		*save_pp = pp;
	uint_t		pszc = 0;

	ASSERT(PAGE_LOCKED(pp) || panicstr);

	if (PP_ISRO(pp) && (flags & HAT_SYNC_STOPON_MOD))
		return (pp->p_nrm & nrmbits);

	if ((flags & HAT_SYNC_ZERORM) == 0) {

		if ((flags & HAT_SYNC_STOPON_REF) != 0 && PP_ISREF(pp))
			return (pp->p_nrm & nrmbits);

		if ((flags & HAT_SYNC_STOPON_MOD) != 0 && PP_ISMOD(pp))
			return (pp->p_nrm & nrmbits);

		if ((flags & HAT_SYNC_STOPON_SHARED) != 0 &&
		    hat_page_getshare(pp) > po_share) {
			if (PP_ISRO(pp))
				PP_SETREF(pp);
			return (pp->p_nrm & nrmbits);
		}
	}

	XPV_DISALLOW_MIGRATE();
next_size:
	/*
	 * walk thru the mapping list syncing (and clearing) ref/mod bits.
	 */
	x86_hm_enter(pp);
	while ((hm = hment_walk(pp, &ht, &entry, hm)) != NULL) {
		if (ht->ht_level < pszc)
			continue;
		old = x86pte_get(ht, entry);
try_again:

		ASSERT(PTE2PFN(old, ht->ht_level) == pp->p_pagenum);

		if (PTE_GET(old, PT_REF | PT_MOD) == 0)
			continue;

		save_old = old;
		if ((flags & HAT_SYNC_ZERORM) != 0) {

			/*
			 * Need to clear ref or mod bits. Need to demap
			 * to make sure any executing TLBs see cleared bits.
			 */
			new = old;
			PTE_CLR(new, PT_REF | PT_MOD);
			old = hati_update_pte(ht, entry, old, new);
			if (old != 0)
				goto try_again;

			old = save_old;
		}

		/*
		 * Sync the PTE
		 */
		if (!(flags & HAT_SYNC_ZERORM) &&
		    PTE_GET(old, PT_SOFTWARE) <= PT_NOSYNC)
			hati_sync_pte_to_page(pp, old, ht->ht_level);

		/*
		 * can stop short if we found a ref'd or mod'd page
		 */
		if ((flags & HAT_SYNC_STOPON_MOD) && PP_ISMOD(save_pp) ||
		    (flags & HAT_SYNC_STOPON_REF) && PP_ISREF(save_pp)) {
			x86_hm_exit(pp);
			goto done;
		}
	}
	x86_hm_exit(pp);
	while (pszc < pp->p_szc) {
		page_t *tpp;
		pszc++;
		tpp = PP_GROUPLEADER(pp, pszc);
		if (pp != tpp) {
			pp = tpp;
			goto next_size;
		}
	}
done:
	XPV_ALLOW_MIGRATE();
	return (save_pp->p_nrm & nrmbits);
}

/*
 * returns approx number of mappings to this pp.  A return of 0 implies
 * there are no mappings to the page.
 */
ulong_t
hat_page_getshare(page_t *pp)
{
	uint_t cnt;
	cnt = hment_mapcnt(pp);
#if defined(__amd64)
	if (vpm_enable && pp->p_vpmref) {
		cnt += 1;
	}
#endif
	return (cnt);
}

/*
 * Return 1 the number of mappings exceeds sh_thresh. Return 0
 * otherwise.
 */
int
hat_page_checkshare(page_t *pp, ulong_t sh_thresh)
{
	return (hat_page_getshare(pp) > sh_thresh);
}

/*
 * hat_softlock isn't supported anymore
 */
/*ARGSUSED*/
faultcode_t
hat_softlock(
	hat_t *hat,
	caddr_t addr,
	size_t *len,
	struct page **page_array,
	uint_t flags)
{
	return (FC_NOSUPPORT);
}



/*
 * Routine to expose supported HAT features to platform independent code.
 */
/*ARGSUSED*/
int
hat_supported(enum hat_features feature, void *arg)
{
	switch (feature) {

	case HAT_SHARED_PT:	/* this is really ISM */
		return (1);

	case HAT_DYNAMIC_ISM_UNMAP:
		return (0);

	case HAT_VMODSORT:
		return (1);

	case HAT_SHARED_REGIONS:
		return (0);

	default:
		panic("hat_supported() - unknown feature");
	}
	return (0);
}

/*
 * Called when a thread is exiting and has been switched to the kernel AS
 */
void
hat_thread_exit(kthread_t *thd)
{
	ASSERT(thd->t_procp->p_as == &kas);
	XPV_DISALLOW_MIGRATE();
	hat_switch(thd->t_procp->p_as->a_hat);
	XPV_ALLOW_MIGRATE();
}

/*
 * Setup the given brand new hat structure as the new HAT on this cpu's mmu.
 */
/*ARGSUSED*/
void
hat_setup(hat_t *hat, int flags)
{
	XPV_DISALLOW_MIGRATE();
	kpreempt_disable();

	hat_switch(hat);

	kpreempt_enable();
	XPV_ALLOW_MIGRATE();
}

/*
 * Prepare for a CPU private mapping for the given address.
 *
 * The address can only be used from a single CPU and can be remapped
 * using hat_mempte_remap().  Return the address of the PTE.
 *
 * We do the htable_create() if necessary and increment the valid count so
 * the htable can't disappear.  We also hat_devload() the page table into
 * kernel so that the PTE is quickly accessed.
 */
hat_mempte_t
hat_mempte_setup(caddr_t addr)
{
	uintptr_t	va = (uintptr_t)addr;
	htable_t	*ht;
	uint_t		entry;
	x86pte_t	oldpte;
	hat_mempte_t	p;

	ASSERT(IS_PAGEALIGNED(va));
	ASSERT(!IN_VA_HOLE(va));
	++curthread->t_hatdepth;
	XPV_DISALLOW_MIGRATE();
	ht = htable_getpte(kas.a_hat, va, &entry, &oldpte, 0);
	if (ht == NULL) {
		ht = htable_create(kas.a_hat, va, 0, NULL);
		entry = htable_va2entry(va, ht);
		ASSERT(ht->ht_level == 0);
		oldpte = x86pte_get(ht, entry);
	}
	if (PTE_ISVALID(oldpte))
		panic("hat_mempte_setup(): address already mapped"
		    "ht=%p, entry=%d, pte=" FMT_PTE, (void *)ht, entry, oldpte);

	/*
	 * increment ht_valid_cnt so that the pagetable can't disappear
	 */
	HTABLE_INC(ht->ht_valid_cnt);

	/*
	 * return the PTE physical address to the caller.
	 */
	htable_release(ht);
	XPV_ALLOW_MIGRATE();
	p = PT_INDEX_PHYSADDR(pfn_to_pa(ht->ht_pfn), entry);
	--curthread->t_hatdepth;
	return (p);
}

/*
 * Release a CPU private mapping for the given address.
 * We decrement the htable valid count so it might be destroyed.
 */
/*ARGSUSED1*/
void
hat_mempte_release(caddr_t addr, hat_mempte_t pte_pa)
{
	htable_t	*ht;

	XPV_DISALLOW_MIGRATE();
	/*
	 * invalidate any left over mapping and decrement the htable valid count
	 */
#ifdef __xpv
	if (HYPERVISOR_update_va_mapping((uintptr_t)addr, 0,
	    UVMF_INVLPG | UVMF_LOCAL))
		panic("HYPERVISOR_update_va_mapping() failed");
#else
	{
		x86pte_t *pteptr;

		pteptr = x86pte_mapin(mmu_btop(pte_pa),
		    (pte_pa & MMU_PAGEOFFSET) >> mmu.pte_size_shift, NULL);
		if (mmu.pae_hat)
			*pteptr = 0;
		else
			*(x86pte32_t *)pteptr = 0;
		mmu_tlbflush_entry(addr);
		x86pte_mapout();
	}
#endif

	ht = htable_getpte(kas.a_hat, ALIGN2PAGE(addr), NULL, NULL, 0);
	if (ht == NULL)
		panic("hat_mempte_release(): invalid address");
	ASSERT(ht->ht_level == 0);
	HTABLE_DEC(ht->ht_valid_cnt);
	htable_release(ht);
	XPV_ALLOW_MIGRATE();
}

/*
 * Apply a temporary CPU private mapping to a page. We flush the TLB only
 * on this CPU, so this ought to have been called with preemption disabled.
 */
void
hat_mempte_remap(
	pfn_t		pfn,
	caddr_t		addr,
	hat_mempte_t	pte_pa,
	uint_t		attr,
	uint_t		flags)
{
	uintptr_t	va = (uintptr_t)addr;
	x86pte_t	pte;

	/*
	 * Remap the given PTE to the new page's PFN. Invalidate only
	 * on this CPU.
	 */
#ifdef DEBUG
	htable_t	*ht;
	uint_t		entry;

	ASSERT(IS_PAGEALIGNED(va));
	ASSERT(!IN_VA_HOLE(va));
	ht = htable_getpte(kas.a_hat, va, &entry, NULL, 0);
	ASSERT(ht != NULL);
	ASSERT(ht->ht_level == 0);
	ASSERT(ht->ht_valid_cnt > 0);
	ASSERT(ht->ht_pfn == mmu_btop(pte_pa));
	htable_release(ht);
#endif
	XPV_DISALLOW_MIGRATE();
	pte = hati_mkpte(pfn, attr, 0, flags);
#ifdef __xpv
	if (HYPERVISOR_update_va_mapping(va, pte, UVMF_INVLPG | UVMF_LOCAL))
		panic("HYPERVISOR_update_va_mapping() failed");
#else
	{
		x86pte_t *pteptr;

		pteptr = x86pte_mapin(mmu_btop(pte_pa),
		    (pte_pa & MMU_PAGEOFFSET) >> mmu.pte_size_shift, NULL);
		if (mmu.pae_hat)
			*(x86pte_t *)pteptr = pte;
		else
			*(x86pte32_t *)pteptr = (x86pte32_t)pte;
		mmu_tlbflush_entry(addr);
		x86pte_mapout();
	}
#endif
	XPV_ALLOW_MIGRATE();
}



/*
 * Hat locking functions
 * XXX - these two functions are currently being used by hatstats
 * 	they can be removed by using a per-as mutex for hatstats.
 */
void
hat_enter(hat_t *hat)
{
	mutex_enter(&hat->hat_mutex);
}

void
hat_exit(hat_t *hat)
{
	mutex_exit(&hat->hat_mutex);
}

/*
 * HAT part of cpu initialization.
 */
void
hat_cpu_online(struct cpu *cpup)
{
	if (cpup != CPU) {
		x86pte_cpu_init(cpup);
		hat_vlp_setup(cpup);
	}
	CPUSET_ATOMIC_ADD(khat_cpuset, cpup->cpu_id);
}

/*
 * HAT part of cpu deletion.
 * (currently, we only call this after the cpu is safely passivated.)
 */
void
hat_cpu_offline(struct cpu *cpup)
{
	ASSERT(cpup != CPU);

	CPUSET_ATOMIC_DEL(khat_cpuset, cpup->cpu_id);
	hat_vlp_teardown(cpup);
	x86pte_cpu_fini(cpup);
}

/*
 * Function called after all CPUs are brought online.
 * Used to remove low address boot mappings.
 */
void
clear_boot_mappings(uintptr_t low, uintptr_t high)
{
	uintptr_t vaddr = low;
	htable_t *ht = NULL;
	level_t level;
	uint_t entry;
	x86pte_t pte;

	/*
	 * On 1st CPU we can unload the prom mappings, basically we blow away
	 * all virtual mappings under _userlimit.
	 */
	while (vaddr < high) {
		pte = htable_walk(kas.a_hat, &ht, &vaddr, high);
		if (ht == NULL)
			break;

		level = ht->ht_level;
		entry = htable_va2entry(vaddr, ht);
		ASSERT(level <= mmu.max_page_level);
		ASSERT(PTE_ISPAGE(pte, level));

		/*
		 * Unload the mapping from the page tables.
		 */
		(void) x86pte_inval(ht, entry, 0, NULL, B_TRUE);
		ASSERT(ht->ht_valid_cnt > 0);
		HTABLE_DEC(ht->ht_valid_cnt);
		PGCNT_DEC(ht->ht_hat, ht->ht_level);

		vaddr += LEVEL_SIZE(ht->ht_level);
	}
	if (ht)
		htable_release(ht);
}

/*
 * Atomically update a new translation for a single page.  If the
 * currently installed PTE doesn't match the value we expect to find,
 * it's not updated and we return the PTE we found.
 *
 * If activating nosync or NOWRITE and the page was modified we need to sync
 * with the page_t. Also sync with page_t if clearing ref/mod bits.
 */
static x86pte_t
hati_update_pte(htable_t *ht, uint_t entry, x86pte_t expected, x86pte_t new)
{
	page_t		*pp;
	uint_t		rm = 0;
	x86pte_t	replaced;

	if (PTE_GET(expected, PT_SOFTWARE) < PT_NOSYNC &&
	    PTE_GET(expected, PT_MOD | PT_REF) &&
	    (PTE_GET(new, PT_NOSYNC) || !PTE_GET(new, PT_WRITABLE) ||
	    !PTE_GET(new, PT_MOD | PT_REF))) {

		ASSERT(!pfn_is_foreign(PTE2PFN(expected, ht->ht_level)));
		pp = page_numtopp_nolock(PTE2PFN(expected, ht->ht_level));
		ASSERT(pp != NULL);
		if (PTE_GET(expected, PT_MOD))
			rm |= P_MOD;
		if (PTE_GET(expected, PT_REF))
			rm |= P_REF;
		PTE_CLR(new, PT_MOD | PT_REF);
	}

	replaced = x86pte_update(ht, entry, expected, new);
	if (replaced != expected)
		return (replaced);

	if (rm) {
		/*
		 * sync to all constituent pages of a large page
		 */
		pgcnt_t pgcnt = page_get_pagecnt(ht->ht_level);
		ASSERT(IS_P2ALIGNED(pp->p_pagenum, pgcnt));
		while (pgcnt-- > 0) {
			/*
			 * hat_page_demote() can't decrease
			 * pszc below this mapping size
			 * since large mapping existed after we
			 * took mlist lock.
			 */
			ASSERT(pp->p_szc >= ht->ht_level);
			hat_page_setattr(pp, rm);
			++pp;
		}
	}

	return (0);
}

/* ARGSUSED */
void
hat_join_srd(struct hat *hat, vnode_t *evp)
{
}

/* ARGSUSED */
hat_region_cookie_t
hat_join_region(struct hat *hat,
    caddr_t r_saddr,
    size_t r_size,
    void *r_obj,
    u_offset_t r_objoff,
    uchar_t r_perm,
    uchar_t r_pgszc,
    hat_rgn_cb_func_t r_cb_function,
    uint_t flags)
{
	panic("No shared region support on x86");
	return (HAT_INVALID_REGION_COOKIE);
}

/* ARGSUSED */
void
hat_leave_region(struct hat *hat, hat_region_cookie_t rcookie, uint_t flags)
{
	panic("No shared region support on x86");
}

/* ARGSUSED */
void
hat_dup_region(struct hat *hat, hat_region_cookie_t rcookie)
{
	panic("No shared region support on x86");
}


/*
 * Kernel Physical Mapping (kpm) facility
 *
 * Most of the routines needed to support segkpm are almost no-ops on the
 * x86 platform.  We map in the entire segment when it is created and leave
 * it mapped in, so there is no additional work required to set up and tear
 * down individual mappings.  All of these routines were created to support
 * SPARC platforms that have to avoid aliasing in their virtually indexed
 * caches.
 *
 * Most of the routines have sanity checks in them (e.g. verifying that the
 * passed-in page is locked).  We don't actually care about most of these
 * checks on x86, but we leave them in place to identify problems in the
 * upper levels.
 */

/*
 * Map in a locked page and return the vaddr.
 */
/*ARGSUSED*/
caddr_t
hat_kpm_mapin(struct page *pp, struct kpme *kpme)
{
	caddr_t		vaddr;

#ifdef DEBUG
	if (kpm_enable == 0) {
		cmn_err(CE_WARN, "hat_kpm_mapin: kpm_enable not set\n");
		return ((caddr_t)NULL);
	}

	if (pp == NULL || PAGE_LOCKED(pp) == 0) {
		cmn_err(CE_WARN, "hat_kpm_mapin: pp zero or not locked\n");
		return ((caddr_t)NULL);
	}
#endif

	vaddr = hat_kpm_page2va(pp, 1);

	return (vaddr);
}

/*
 * Mapout a locked page.
 */
/*ARGSUSED*/
void
hat_kpm_mapout(struct page *pp, struct kpme *kpme, caddr_t vaddr)
{
#ifdef DEBUG
	if (kpm_enable == 0) {
		cmn_err(CE_WARN, "hat_kpm_mapout: kpm_enable not set\n");
		return;
	}

	if (IS_KPM_ADDR(vaddr) == 0) {
		cmn_err(CE_WARN, "hat_kpm_mapout: no kpm address\n");
		return;
	}

	if (pp == NULL || PAGE_LOCKED(pp) == 0) {
		cmn_err(CE_WARN, "hat_kpm_mapout: page zero or not locked\n");
		return;
	}
#endif
}

/*
 * hat_kpm_mapin_pfn is used to obtain a kpm mapping for physical
 * memory addresses that are not described by a page_t.  It can
 * also be used for normal pages that are not locked, but beware
 * this is dangerous - no locking is performed, so the identity of
 * the page could change.  hat_kpm_mapin_pfn is not supported when
 * vac_colors > 1, because the chosen va depends on the page identity,
 * which could change.
 * The caller must only pass pfn's for valid physical addresses; violation
 * of this rule will cause panic.
 */
caddr_t
hat_kpm_mapin_pfn(pfn_t pfn)
{
	caddr_t paddr, vaddr;

	if (kpm_enable == 0)
		return ((caddr_t)NULL);

	paddr = (caddr_t)ptob(pfn);
	vaddr = (uintptr_t)kpm_vbase + paddr;

	return ((caddr_t)vaddr);
}

/*ARGSUSED*/
void
hat_kpm_mapout_pfn(pfn_t pfn)
{
	/* empty */
}

/*
 * Return the kpm virtual address for a specific pfn
 */
caddr_t
hat_kpm_pfn2va(pfn_t pfn)
{
	uintptr_t vaddr = (uintptr_t)kpm_vbase + mmu_ptob(pfn);

	ASSERT(!pfn_is_foreign(pfn));
	return ((caddr_t)vaddr);
}

/*
 * Return the kpm virtual address for the page at pp.
 */
/*ARGSUSED*/
caddr_t
hat_kpm_page2va(struct page *pp, int checkswap)
{
	return (hat_kpm_pfn2va(pp->p_pagenum));
}

/*
 * Return the page frame number for the kpm virtual address vaddr.
 */
pfn_t
hat_kpm_va2pfn(caddr_t vaddr)
{
	pfn_t		pfn;

	ASSERT(IS_KPM_ADDR(vaddr));

	pfn = (pfn_t)btop(vaddr - kpm_vbase);

	return (pfn);
}


/*
 * Return the page for the kpm virtual address vaddr.
 */
page_t *
hat_kpm_vaddr2page(caddr_t vaddr)
{
	pfn_t		pfn;

	ASSERT(IS_KPM_ADDR(vaddr));

	pfn = hat_kpm_va2pfn(vaddr);

	return (page_numtopp_nolock(pfn));
}

/*
 * hat_kpm_fault is called from segkpm_fault when we take a page fault on a
 * KPM page.  This should never happen on x86
 */
int
hat_kpm_fault(hat_t *hat, caddr_t vaddr)
{
	panic("pagefault in seg_kpm.  hat: 0x%p  vaddr: 0x%p",
	    (void *)hat, (void *)vaddr);

	return (0);
}

/*ARGSUSED*/
void
hat_kpm_mseghash_clear(int nentries)
{}

/*ARGSUSED*/
void
hat_kpm_mseghash_update(pgcnt_t inx, struct memseg *msp)
{}

#ifndef	__xpv
void
hat_kpm_addmem_mseg_update(struct memseg *msp, pgcnt_t nkpmpgs,
	offset_t kpm_pages_off)
{
	_NOTE(ARGUNUSED(nkpmpgs, kpm_pages_off));
	pfn_t base, end;

	/*
	 * kphysm_add_memory_dynamic() does not set nkpmpgs
	 * when page_t memory is externally allocated.  That
	 * code must properly calculate nkpmpgs in all cases
	 * if nkpmpgs needs to be used at some point.
	 */

	/*
	 * The meta (page_t) pages for dynamically added memory are allocated
	 * either from the incoming memory itself or from existing memory.
	 * In the former case the base of the incoming pages will be different
	 * than the base of the dynamic segment so call memseg_get_start() to
	 * get the actual base of the incoming memory for each case.
	 */

	base = memseg_get_start(msp);
	end = msp->pages_end;

	hat_devload(kas.a_hat, kpm_vbase + mmu_ptob(base),
	    mmu_ptob(end - base), base, PROT_READ | PROT_WRITE,
	    HAT_LOAD | HAT_LOAD_LOCK | HAT_LOAD_NOCONSIST);
}

void
hat_kpm_addmem_mseg_insert(struct memseg *msp)
{
	_NOTE(ARGUNUSED(msp));
}

void
hat_kpm_addmem_memsegs_update(struct memseg *msp)
{
	_NOTE(ARGUNUSED(msp));
}

/*
 * Return end of metadata for an already setup memseg.
 * X86 platforms don't need per-page meta data to support kpm.
 */
caddr_t
hat_kpm_mseg_reuse(struct memseg *msp)
{
	return ((caddr_t)msp->epages);
}

void
hat_kpm_delmem_mseg_update(struct memseg *msp, struct memseg **mspp)
{
	_NOTE(ARGUNUSED(msp, mspp));
	ASSERT(0);
}

void
hat_kpm_split_mseg_update(struct memseg *msp, struct memseg **mspp,
	struct memseg *lo, struct memseg *mid, struct memseg *hi)
{
	_NOTE(ARGUNUSED(msp, mspp, lo, mid, hi));
	ASSERT(0);
}

/*
 * Walk the memsegs chain, applying func to each memseg span.
 */
void
hat_kpm_walk(void (*func)(void *, void *, size_t), void *arg)
{
	pfn_t	pbase, pend;
	void	*base;
	size_t	size;
	struct memseg *msp;

	for (msp = memsegs; msp; msp = msp->next) {
		pbase = msp->pages_base;
		pend = msp->pages_end;
		base = ptob(pbase) + kpm_vbase;
		size = ptob(pend - pbase);
		func(arg, base, size);
	}
}

#else	/* __xpv */

/*
 * There are specific Hypervisor calls to establish and remove mappings
 * to grant table references and the privcmd driver. We have to ensure
 * that a page table actually exists.
 */
void
hat_prepare_mapping(hat_t *hat, caddr_t addr, uint64_t *pte_ma)
{
	maddr_t base_ma;
	htable_t *ht;
	uint_t entry;

	ASSERT(IS_P2ALIGNED((uintptr_t)addr, MMU_PAGESIZE));
	XPV_DISALLOW_MIGRATE();
	ht = htable_create(hat, (uintptr_t)addr, 0, NULL);

	/*
	 * if an address for pte_ma is passed in, return the MA of the pte
	 * for this specific address.  This address is only valid as long
	 * as the htable stays locked.
	 */
	if (pte_ma != NULL) {
		entry = htable_va2entry((uintptr_t)addr, ht);
		base_ma = pa_to_ma(ptob(ht->ht_pfn));
		*pte_ma = base_ma + (entry << mmu.pte_size_shift);
	}
	XPV_ALLOW_MIGRATE();
}

void
hat_release_mapping(hat_t *hat, caddr_t addr)
{
	htable_t *ht;

	ASSERT(IS_P2ALIGNED((uintptr_t)addr, MMU_PAGESIZE));
	XPV_DISALLOW_MIGRATE();
	ht = htable_lookup(hat, (uintptr_t)addr, 0);
	ASSERT(ht != NULL);
	ASSERT(ht->ht_busy >= 2);
	htable_release(ht);
	htable_release(ht);
	XPV_ALLOW_MIGRATE();
}
#endif	/* __xpv */<|MERGE_RESOLUTION|>--- conflicted
+++ resolved
@@ -27,11 +27,8 @@
  */
 /*
  * Copyright 2011 Nexenta Systems, Inc.  All rights reserved.
-<<<<<<< HEAD
  * Copyright 2014 Joyent, Inc.  All rights reserved.
-=======
  * Copyright (c) 2014, 2015 by Delphix. All rights reserved.
->>>>>>> a6a74e0e
  */
 
 /*
