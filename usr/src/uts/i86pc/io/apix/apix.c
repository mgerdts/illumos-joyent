/*
 * CDDL HEADER START
 *
 * The contents of this file are subject to the terms of the
 * Common Development and Distribution License (the "License").
 * You may not use this file except in compliance with the License.
 *
 * You can obtain a copy of the license at usr/src/OPENSOLARIS.LICENSE
 * or http://www.opensolaris.org/os/licensing.
 * See the License for the specific language governing permissions
 * and limitations under the License.
 *
 * When distributing Covered Code, include this CDDL HEADER in each
 * file and include the License file at usr/src/OPENSOLARIS.LICENSE.
 * If applicable, add the following below this CDDL HEADER, with the
 * fields enclosed by brackets "[]" replaced with your own identifying
 * information: Portions Copyright [yyyy] [name of copyright owner]
 *
 * CDDL HEADER END
 */

/*
 * Copyright (c) 2010, Oracle and/or its affiliates. All rights reserved.
 */
/*
 * Copyright (c) 2010, Intel Corporation.
 * All rights reserved.
 */
/*
 * Copyright (c) 2012, Joyent, Inc.  All rights reserved.
 */

/*
 * To understand how the apix module interacts with the interrupt subsystem read
 * the theory statement in uts/i86pc/os/intr.c.
 */

/*
 * PSMI 1.1 extensions are supported only in 2.6 and later versions.
 * PSMI 1.2 extensions are supported only in 2.7 and later versions.
 * PSMI 1.3 and 1.4 extensions are supported in Solaris 10.
 * PSMI 1.5 extensions are supported in Solaris Nevada.
 * PSMI 1.6 extensions are supported in Solaris Nevada.
 * PSMI 1.7 extensions are supported in Solaris Nevada.
 */
#define	PSMI_1_7

#include <sys/processor.h>
#include <sys/time.h>
#include <sys/psm.h>
#include <sys/smp_impldefs.h>
#include <sys/cram.h>
#include <sys/acpi/acpi.h>
#include <sys/acpica.h>
#include <sys/psm_common.h>
#include <sys/pit.h>
#include <sys/ddi.h>
#include <sys/sunddi.h>
#include <sys/ddi_impldefs.h>
#include <sys/pci.h>
#include <sys/promif.h>
#include <sys/x86_archext.h>
#include <sys/cpc_impl.h>
#include <sys/uadmin.h>
#include <sys/panic.h>
#include <sys/debug.h>
#include <sys/archsystm.h>
#include <sys/trap.h>
#include <sys/machsystm.h>
#include <sys/sysmacros.h>
#include <sys/cpuvar.h>
#include <sys/rm_platter.h>
#include <sys/privregs.h>
#include <sys/note.h>
#include <sys/pci_intr_lib.h>
#include <sys/spl.h>
#include <sys/clock.h>
#include <sys/dditypes.h>
#include <sys/sunddi.h>
#include <sys/x_call.h>
#include <sys/reboot.h>
#include <sys/mach_intr.h>
#include <sys/apix.h>
#include <sys/apix_irm_impl.h>

static int apix_probe();
static void apix_init();
static void apix_picinit(void);
static int apix_intr_enter(int, int *);
static void apix_intr_exit(int, int);
static void apix_setspl(int);
static int apix_disable_intr(processorid_t);
static void apix_enable_intr(processorid_t);
static int apix_get_clkvect(int);
static int apix_get_ipivect(int, int);
static void apix_post_cyclic_setup(void *);
static int apix_post_cpu_start();
static int apix_intr_ops(dev_info_t *, ddi_intr_handle_impl_t *,
    psm_intr_op_t, int *);

/*
 * Helper functions for apix_intr_ops()
 */
static void apix_redistribute_compute(void);
static int apix_get_pending(apix_vector_t *);
static apix_vector_t *apix_get_req_vector(ddi_intr_handle_impl_t *, ushort_t);
static int apix_get_intr_info(ddi_intr_handle_impl_t *, apic_get_intr_t *);
static char *apix_get_apic_type(void);
static int apix_intx_get_pending(int);
static void apix_intx_set_mask(int irqno);
static void apix_intx_clear_mask(int irqno);
static int apix_intx_get_shared(int irqno);
static void apix_intx_set_shared(int irqno, int delta);
static apix_vector_t *apix_intx_xlate_vector(dev_info_t *, int,
    struct intrspec *);
static int apix_intx_alloc_vector(dev_info_t *, int, struct intrspec *);

extern int apic_clkinit(int);

/* IRM initialization for APIX PSM module */
extern void apix_irm_init(void);

extern int irm_enable;

/*
 *	Local static data
 */
static struct	psm_ops apix_ops = {
	apix_probe,

	apix_init,
	apix_picinit,
	apix_intr_enter,
	apix_intr_exit,
	apix_setspl,
	apix_addspl,
	apix_delspl,
	apix_disable_intr,
	apix_enable_intr,
	NULL,			/* psm_softlvl_to_irq */
	NULL,			/* psm_set_softintr */

	apic_set_idlecpu,
	apic_unset_idlecpu,

	apic_clkinit,
	apix_get_clkvect,
	NULL,			/* psm_hrtimeinit */
	apic_gethrtime,

	apic_get_next_processorid,
	apic_cpu_start,
	apix_post_cpu_start,
	apic_shutdown,
	apix_get_ipivect,
	apic_send_ipi,

	NULL,			/* psm_translate_irq */
	NULL,			/* psm_notify_error */
	NULL,			/* psm_notify_func */
	apic_timer_reprogram,
	apic_timer_enable,
	apic_timer_disable,
	apix_post_cyclic_setup,
	apic_preshutdown,
	apix_intr_ops,		/* Advanced DDI Interrupt framework */
	apic_state,		/* save, restore apic state for S3 */
	apic_cpu_ops,		/* CPU control interface. */
};

struct psm_ops *psmops = &apix_ops;

static struct	psm_info apix_psm_info = {
	PSM_INFO_VER01_7,			/* version */
	PSM_OWN_EXCLUSIVE,			/* ownership */
	&apix_ops,				/* operation */
	APIX_NAME,				/* machine name */
	"apix MPv1.4 compatible",
};

static void *apix_hdlp;

static int apix_is_enabled = 0;

/*
 * Flag to indicate if APIX is to be enabled only for platforms
 * with specific hw feature(s).
 */
int apix_hw_chk_enable = 1;

/*
 * Hw features that are checked for enabling APIX support.
 */
#define	APIX_SUPPORT_X2APIC	0x00000001
uint_t apix_supported_hw = APIX_SUPPORT_X2APIC;

/*
 * apix_lock is used for cpu selection and vector re-binding
 */
lock_t apix_lock;
apix_impl_t *apixs[NCPU];
/*
 * Mapping between device interrupt and the allocated vector. Indexed
 * by major number.
 */
apix_dev_vector_t **apix_dev_vector;
/*
 * Mapping between device major number and cpu id. It gets used
 * when interrupt binding policy round robin with affinity is
 * applied. With that policy, devices with the same major number
 * will be bound to the same CPU.
 */
processorid_t *apix_major_to_cpu;	/* major to cpu mapping */
kmutex_t apix_mutex;	/* for apix_dev_vector & apix_major_to_cpu */

int apix_nipis = 16;	/* Maximum number of IPIs */
/*
 * Maximum number of vectors in a CPU that can be used for interrupt
 * allocation (including IPIs and the reserved vectors).
 */
int apix_cpu_nvectors = APIX_NVECTOR;

/* gcpu.h */

extern void apic_do_interrupt(struct regs *rp, trap_trace_rec_t *ttp);
extern void apic_change_eoi();

/*
 *	This is the loadable module wrapper
 */

int
_init(void)
{
	if (apic_coarse_hrtime)
		apix_ops.psm_gethrtime = &apic_gettime;
	return (psm_mod_init(&apix_hdlp, &apix_psm_info));
}

int
_fini(void)
{
	return (psm_mod_fini(&apix_hdlp, &apix_psm_info));
}

int
_info(struct modinfo *modinfop)
{
	return (psm_mod_info(&apix_hdlp, &apix_psm_info, modinfop));
}

static int
apix_probe()
{
	int rval;

	if (apix_enable == 0)
		return (PSM_FAILURE);

	/* check for hw features if specified  */
	if (apix_hw_chk_enable) {
		/* check if x2APIC mode is supported */
		if ((apix_supported_hw & APIX_SUPPORT_X2APIC) ==
		    APIX_SUPPORT_X2APIC) {
			if (!((apic_local_mode() == LOCAL_X2APIC) ||
			    apic_detect_x2apic())) {
				/* x2APIC mode is not supported in the hw */
				apix_enable = 0;
			}
		}
		if (apix_enable == 0)
			return (PSM_FAILURE);
	}

	rval = apic_probe_common(apix_psm_info.p_mach_idstring);
	if (rval == PSM_SUCCESS)
		apix_is_enabled = 1;
	else
		apix_is_enabled = 0;
	return (rval);
}

/*
 * Initialize the data structures needed by pcplusmpx module.
 * Specifically, the data structures used by addspl() and delspl()
 * routines.
 */
static void
apix_softinit()
{
	int i, *iptr;
	apix_impl_t *hdlp;
	int nproc;

	nproc = max(apic_nproc, apic_max_nproc);

	hdlp = kmem_zalloc(nproc * sizeof (apix_impl_t), KM_SLEEP);
	for (i = 0; i < nproc; i++) {
		apixs[i] = &hdlp[i];
		apixs[i]->x_cpuid = i;
		LOCK_INIT_CLEAR(&apixs[i]->x_lock);
	}

	/* cpu 0 is always up (for now) */
	apic_cpus[0].aci_status = APIC_CPU_ONLINE | APIC_CPU_INTR_ENABLE;

	iptr = (int *)&apic_irq_table[0];
	for (i = 0; i <= APIC_MAX_VECTOR; i++) {
		apic_level_intr[i] = 0;
		*iptr++ = NULL;
	}
	mutex_init(&airq_mutex, NULL, MUTEX_DEFAULT, NULL);

	apix_dev_vector = kmem_zalloc(sizeof (apix_dev_vector_t *) * devcnt,
	    KM_SLEEP);

	if (apic_intr_policy == INTR_ROUND_ROBIN_WITH_AFFINITY) {
		apix_major_to_cpu = kmem_zalloc(sizeof (int) * devcnt,
		    KM_SLEEP);
		for (i = 0; i < devcnt; i++)
			apix_major_to_cpu[i] = IRQ_UNINIT;
	}

	mutex_init(&apix_mutex, NULL, MUTEX_DEFAULT, NULL);
}

static int
apix_get_pending_spl(void)
{
	int cpuid = CPU->cpu_id;

	return (bsrw_insn(apixs[cpuid]->x_intr_pending));
}

static uintptr_t
apix_get_intr_handler(int cpu, short vec)
{
	apix_vector_t *apix_vector;

	ASSERT(cpu < apic_nproc && vec < APIX_NVECTOR);
	if (cpu >= apic_nproc)
		return (NULL);

	apix_vector = apixs[cpu]->x_vectbl[vec];

	return ((uintptr_t)(apix_vector->v_autovect));
}

#if defined(__amd64)
static unsigned char dummy_cpu_pri[MAXIPL + 1] = {
	0, 0, 0, 0, 0, 0, 0, 0,
	0, 0, 0, 0, 0, 0, 0, 0, 0
};
#endif

static void
apix_init()
{
	extern void (*do_interrupt_common)(struct regs *, trap_trace_rec_t *);

	APIC_VERBOSE(INIT, (CE_CONT, "apix: psm_softinit\n"));

	do_interrupt_common = apix_do_interrupt;
	addintr = apix_add_avintr;
	remintr = apix_rem_avintr;
	get_pending_spl = apix_get_pending_spl;
	get_intr_handler = apix_get_intr_handler;
	psm_get_localapicid = apic_get_localapicid;
	psm_get_ioapicid = apic_get_ioapicid;

	apix_softinit();
#if defined(__amd64)
	/*
	 * Make cpu-specific interrupt info point to cr8pri vector
	 */
	CPU->cpu_pri_data = dummy_cpu_pri;
#else
	if (cpuid_have_cr8access(CPU))
		apic_have_32bit_cr8 = 1;
#endif	/* __amd64 */

	/*
	 * Initialize IRM pool parameters
	 */
	if (irm_enable) {
		int	i;
		int	lowest_irq;
		int	highest_irq;

		/* number of CPUs present */
		apix_irminfo.apix_ncpus = apic_nproc;
		/* total number of entries in all of the IOAPICs present */
		lowest_irq = apic_io_vectbase[0];
		highest_irq = apic_io_vectend[0];
		for (i = 1; i < apic_io_max; i++) {
			if (apic_io_vectbase[i] < lowest_irq)
				lowest_irq = apic_io_vectbase[i];
			if (apic_io_vectend[i] > highest_irq)
				highest_irq = apic_io_vectend[i];
		}
		apix_irminfo.apix_ioapic_max_vectors =
		    highest_irq - lowest_irq + 1;
		/*
		 * Number of available per-CPU vectors excluding
		 * reserved vectors for Dtrace, int80, system-call,
		 * fast-trap, etc.
		 */
		apix_irminfo.apix_per_cpu_vectors = APIX_NAVINTR -
		    APIX_SW_RESERVED_VECTORS;

		/* Number of vectors (pre) allocated (SCI and HPET) */
		apix_irminfo.apix_vectors_allocated = 0;
		if (apic_hpet_vect != -1)
			apix_irminfo.apix_vectors_allocated++;
		if (apic_sci_vect != -1)
			apix_irminfo.apix_vectors_allocated++;
	}
}

static void
apix_init_intr()
{
	processorid_t	cpun = psm_get_cpu_id();
	uint_t nlvt;
	uint32_t svr = AV_UNIT_ENABLE | APIC_SPUR_INTR;
	extern void cmi_cmci_trap(void);

	apic_reg_ops->apic_write_task_reg(APIC_MASK_ALL);

	if (apic_mode == LOCAL_APIC) {
		/*
		 * We are running APIC in MMIO mode.
		 */
		if (apic_flat_model) {
			apic_reg_ops->apic_write(APIC_FORMAT_REG,
			    APIC_FLAT_MODEL);
		} else {
			apic_reg_ops->apic_write(APIC_FORMAT_REG,
			    APIC_CLUSTER_MODEL);
		}

		apic_reg_ops->apic_write(APIC_DEST_REG,
		    AV_HIGH_ORDER >> cpun);
	}

	if (apic_directed_EOI_supported()) {
		/*
		 * Setting the 12th bit in the Spurious Interrupt Vector
		 * Register suppresses broadcast EOIs generated by the local
		 * APIC. The suppression of broadcast EOIs happens only when
		 * interrupts are level-triggered.
		 */
		svr |= APIC_SVR_SUPPRESS_BROADCAST_EOI;
	}

	/* need to enable APIC before unmasking NMI */
	apic_reg_ops->apic_write(APIC_SPUR_INT_REG, svr);

	/*
	 * Presence of an invalid vector with delivery mode AV_FIXED can
	 * cause an error interrupt, even if the entry is masked...so
	 * write a valid vector to LVT entries along with the mask bit
	 */

	/* All APICs have timer and LINT0/1 */
	apic_reg_ops->apic_write(APIC_LOCAL_TIMER, AV_MASK|APIC_RESV_IRQ);
	apic_reg_ops->apic_write(APIC_INT_VECT0, AV_MASK|APIC_RESV_IRQ);
	apic_reg_ops->apic_write(APIC_INT_VECT1, AV_NMI);	/* enable NMI */

	/*
	 * On integrated APICs, the number of LVT entries is
	 * 'Max LVT entry' + 1; on 82489DX's (non-integrated
	 * APICs), nlvt is "3" (LINT0, LINT1, and timer)
	 */

	if (apic_cpus[cpun].aci_local_ver < APIC_INTEGRATED_VERS) {
		nlvt = 3;
	} else {
		nlvt = ((apic_reg_ops->apic_read(APIC_VERS_REG) >> 16) &
		    0xFF) + 1;
	}

	if (nlvt >= 5) {
		/* Enable performance counter overflow interrupt */

		if (!is_x86_feature(x86_featureset, X86FSET_MSR))
			apic_enable_cpcovf_intr = 0;
		if (apic_enable_cpcovf_intr) {
			if (apic_cpcovf_vect == 0) {
				int ipl = APIC_PCINT_IPL;

				apic_cpcovf_vect = apix_get_ipivect(ipl, -1);
				ASSERT(apic_cpcovf_vect);

				(void) add_avintr(NULL, ipl,
				    (avfunc)kcpc_hw_overflow_intr,
				    "apic pcint", apic_cpcovf_vect,
				    NULL, NULL, NULL, NULL);
				kcpc_hw_overflow_intr_installed = 1;
				kcpc_hw_enable_cpc_intr =
				    apic_cpcovf_mask_clear;
			}
			apic_reg_ops->apic_write(APIC_PCINT_VECT,
			    apic_cpcovf_vect);
		}
	}

	if (nlvt >= 6) {
		/* Only mask TM intr if the BIOS apparently doesn't use it */

		uint32_t lvtval;

		lvtval = apic_reg_ops->apic_read(APIC_THERM_VECT);
		if (((lvtval & AV_MASK) == AV_MASK) ||
		    ((lvtval & AV_DELIV_MODE) != AV_SMI)) {
			apic_reg_ops->apic_write(APIC_THERM_VECT,
			    AV_MASK|APIC_RESV_IRQ);
		}
	}

	/* Enable error interrupt */

	if (nlvt >= 4 && apic_enable_error_intr) {
		if (apic_errvect == 0) {
			int ipl = 0xf;	/* get highest priority intr */
			apic_errvect = apix_get_ipivect(ipl, -1);
			ASSERT(apic_errvect);
			/*
			 * Not PSMI compliant, but we are going to merge
			 * with ON anyway
			 */
			(void) add_avintr(NULL, ipl,
			    (avfunc)apic_error_intr, "apic error intr",
			    apic_errvect, NULL, NULL, NULL, NULL);
		}
		apic_reg_ops->apic_write(APIC_ERR_VECT, apic_errvect);
		apic_reg_ops->apic_write(APIC_ERROR_STATUS, 0);
		apic_reg_ops->apic_write(APIC_ERROR_STATUS, 0);
	}

	/* Enable CMCI interrupt */
	if (cmi_enable_cmci) {
		mutex_enter(&cmci_cpu_setup_lock);
		if (cmci_cpu_setup_registered == 0) {
			mutex_enter(&cpu_lock);
			register_cpu_setup_func(cmci_cpu_setup, NULL);
			mutex_exit(&cpu_lock);
			cmci_cpu_setup_registered = 1;
		}
		mutex_exit(&cmci_cpu_setup_lock);

		if (apic_cmci_vect == 0) {
			int ipl = 0x2;
			apic_cmci_vect = apix_get_ipivect(ipl, -1);
			ASSERT(apic_cmci_vect);

			(void) add_avintr(NULL, ipl,
			    (avfunc)cmi_cmci_trap, "apic cmci intr",
			    apic_cmci_vect, NULL, NULL, NULL, NULL);
		}
		apic_reg_ops->apic_write(APIC_CMCI_VECT, apic_cmci_vect);
	}

	apic_reg_ops->apic_write_task_reg(0);
}

static void
apix_picinit(void)
{
	int i, j;
	uint_t isr;

	APIC_VERBOSE(INIT, (CE_CONT, "apix: psm_picinit\n"));

	/*
	 * initialize interrupt remapping before apic
	 * hardware initialization
	 */
	apic_intrmap_init(apic_mode);
	if (apic_vt_ops == psm_vt_ops)
		apix_mul_ioapic_method = APIC_MUL_IOAPIC_IIR;

	/*
	 * On UniSys Model 6520, the BIOS leaves vector 0x20 isr
	 * bit on without clearing it with EOI.  Since softint
	 * uses vector 0x20 to interrupt itself, so softint will
	 * not work on this machine.  In order to fix this problem
	 * a check is made to verify all the isr bits are clear.
	 * If not, EOIs are issued to clear the bits.
	 */
	for (i = 7; i >= 1; i--) {
		isr = apic_reg_ops->apic_read(APIC_ISR_REG + (i * 4));
		if (isr != 0)
			for (j = 0; ((j < 32) && (isr != 0)); j++)
				if (isr & (1 << j)) {
					apic_reg_ops->apic_write(
					    APIC_EOI_REG, 0);
					isr &= ~(1 << j);
					apic_error |= APIC_ERR_BOOT_EOI;
				}
	}

	/* set a flag so we know we have run apic_picinit() */
	apic_picinit_called = 1;
	LOCK_INIT_CLEAR(&apic_gethrtime_lock);
	LOCK_INIT_CLEAR(&apic_ioapic_lock);
	LOCK_INIT_CLEAR(&apic_error_lock);
	LOCK_INIT_CLEAR(&apic_mode_switch_lock);

	picsetup();	 /* initialise the 8259 */

	/* add nmi handler - least priority nmi handler */
	LOCK_INIT_CLEAR(&apic_nmi_lock);

	if (!psm_add_nmintr(0, (avfunc) apic_nmi_intr,
	    "apix NMI handler", (caddr_t)NULL))
		cmn_err(CE_WARN, "apix: Unable to add nmi handler");

	apix_init_intr();

	/* enable apic mode if imcr present */
	if (apic_imcrp) {
		outb(APIC_IMCR_P1, (uchar_t)APIC_IMCR_SELECT);
		outb(APIC_IMCR_P2, (uchar_t)APIC_IMCR_APIC);
	}

	ioapix_init_intr(IOAPIC_MASK);

	/* setup global IRM pool if applicable */
	if (irm_enable)
		apix_irm_init();
}

static __inline__ void
apix_send_eoi(void)
{
	if (apic_mode == LOCAL_APIC)
		LOCAL_APIC_WRITE_REG(APIC_EOI_REG, 0);
	else
		X2APIC_WRITE(APIC_EOI_REG, 0);
}

/*
 * platform_intr_enter
 *
 *	Called at the beginning of the interrupt service routine, but unlike
 *	pcplusmp, does not mask interrupts. An EOI is given to the interrupt
 *	controller to enable other HW interrupts but interrupts are still
 * 	masked by the IF flag.
 *
 *	Return -1 for spurious interrupts
 *
 */
static int
apix_intr_enter(int ipl, int *vectorp)
{
	struct cpu *cpu = CPU;
	uint32_t cpuid = CPU->cpu_id;
	apic_cpus_info_t *cpu_infop;
	uchar_t vector;
	apix_vector_t *vecp;
	int nipl = -1;

	/*
	 * The real vector delivered is (*vectorp + 0x20), but our caller
	 * subtracts 0x20 from the vector before passing it to us.
	 * (That's why APIC_BASE_VECT is 0x20.)
	 */
	vector = *vectorp = (uchar_t)*vectorp + APIC_BASE_VECT;

	cpu_infop = &apic_cpus[cpuid];
	if (vector == APIC_SPUR_INTR) {
		cpu_infop->aci_spur_cnt++;
		return (APIC_INT_SPURIOUS);
	}

	vecp = xv_vector(cpuid, vector);
	if (vecp == NULL) {
		if (APIX_IS_FAKE_INTR(vector))
			nipl = apix_rebindinfo.i_pri;
		apix_send_eoi();
		return (nipl);
	}
	nipl = vecp->v_pri;

	/* if interrupted by the clock, increment apic_nsec_since_boot */
	if (vector == (apic_clkvect + APIC_BASE_VECT)) {
		if (!apic_oneshot) {
			/* NOTE: this is not MT aware */
			apic_hrtime_stamp++;
			apic_nsec_since_boot += apic_nsec_per_intr;
			apic_hrtime_stamp++;
			last_count_read = apic_hertz_count;
			apix_redistribute_compute();
		}

		apix_send_eoi();

		return (nipl);
	}

	ASSERT(vecp->v_state != APIX_STATE_OBSOLETED);

	/* pre-EOI handling for level-triggered interrupts */
	if (!APIX_IS_DIRECTED_EOI(apix_mul_ioapic_method) &&
	    (vecp->v_type & APIX_TYPE_FIXED) && apic_level_intr[vecp->v_inum])
		apix_level_intr_pre_eoi(vecp->v_inum);

	/* send back EOI */
	apix_send_eoi();

	cpu_infop->aci_current[nipl] = vector;
	if ((nipl > ipl) && (nipl > cpu->cpu_base_spl)) {
		cpu_infop->aci_curipl = (uchar_t)nipl;
		cpu_infop->aci_ISR_in_progress |= 1 << nipl;
	}

#ifdef	DEBUG
	if (vector >= APIX_IPI_MIN)
		return (nipl);	/* skip IPI */

	APIC_DEBUG_BUF_PUT(vector);
	APIC_DEBUG_BUF_PUT(vecp->v_inum);
	APIC_DEBUG_BUF_PUT(nipl);
	APIC_DEBUG_BUF_PUT(psm_get_cpu_id());
	if ((apic_stretch_interrupts) && (apic_stretch_ISR & (1 << nipl)))
		drv_usecwait(apic_stretch_interrupts);
#endif /* DEBUG */

	return (nipl);
}

/*
 * Any changes made to this function must also change X2APIC
 * version of intr_exit.
 */
static void
apix_intr_exit(int prev_ipl, int arg2)
{
	int cpuid = psm_get_cpu_id();
	apic_cpus_info_t *cpu_infop = &apic_cpus[cpuid];
	apix_impl_t *apixp = apixs[cpuid];

	UNREFERENCED_1PARAMETER(arg2);

	cpu_infop->aci_curipl = (uchar_t)prev_ipl;
	/* ISR above current pri could not be in progress */
	cpu_infop->aci_ISR_in_progress &= (2 << prev_ipl) - 1;

	if (apixp->x_obsoletes != NULL) {
		if (APIX_CPU_LOCK_HELD(cpuid))
			return;

		APIX_ENTER_CPU_LOCK(cpuid);
		(void) apix_obsolete_vector(apixp->x_obsoletes);
		APIX_LEAVE_CPU_LOCK(cpuid);
	}
}

/*
 * The pcplusmp setspl code uses the TPR to mask all interrupts at or below the
 * given ipl, but apix never uses the TPR and we never mask a subset of the
 * interrupts. They are either all blocked by the IF flag or all can come in.
 *
<<<<<<< HEAD
 * For setspl, we mask all interrupts for XC_HI_PIL, otherwise, interrupts can
 * come in if currently enabled by the IF flag. This table shows the state of
 * the IF flag when we leave this function.
=======
 * For setspl, we mask all interrupts for XC_HI_PIL (15), otherwise, interrupts
 * can come in if currently enabled by the IF flag. This table shows the state
 * of the IF flag when we leave this function.
>>>>>>> 87c72343
 *
 *    curr IF |	ipl == 15	ipl != 15
 *    --------+---------------------------
 *       0    |    0		    0
 *       1    |    0		    1
 */
static void
apix_setspl(int ipl)
{
	/*
	 * Interrupts at ipl above this cannot be in progress, so the following
	 * mask is ok.
	 */
	apic_cpus[psm_get_cpu_id()].aci_ISR_in_progress &= (2 << ipl) - 1;

	if (ipl == XC_HI_PIL)
		cli();
}

int
apix_addspl(int virtvec, int ipl, int min_ipl, int max_ipl)
{
	uint32_t cpuid = APIX_VIRTVEC_CPU(virtvec);
	uchar_t vector = (uchar_t)APIX_VIRTVEC_VECTOR(virtvec);
	apix_vector_t *vecp = xv_vector(cpuid, vector);

	UNREFERENCED_3PARAMETER(ipl, min_ipl, max_ipl);
	ASSERT(vecp != NULL && LOCK_HELD(&apix_lock));

	if (vecp->v_type == APIX_TYPE_FIXED)
		apix_intx_set_shared(vecp->v_inum, 1);

	/* There are more interrupts, so it's already been enabled */
	if (vecp->v_share > 1)
		return (PSM_SUCCESS);

	/* return if it is not hardware interrupt */
	if (vecp->v_type == APIX_TYPE_IPI)
		return (PSM_SUCCESS);

	/*
	 * if apix_picinit() has not been called yet, just return.
	 * At the end of apic_picinit(), we will call setup_io_intr().
	 */
	if (!apic_picinit_called)
		return (PSM_SUCCESS);

	(void) apix_setup_io_intr(vecp);

	return (PSM_SUCCESS);
}

int
apix_delspl(int virtvec, int ipl, int min_ipl, int max_ipl)
{
	uint32_t cpuid = APIX_VIRTVEC_CPU(virtvec);
	uchar_t vector = (uchar_t)APIX_VIRTVEC_VECTOR(virtvec);
	apix_vector_t *vecp = xv_vector(cpuid, vector);

	UNREFERENCED_3PARAMETER(ipl, min_ipl, max_ipl);
	ASSERT(vecp != NULL && LOCK_HELD(&apix_lock));

	if (vecp->v_type == APIX_TYPE_FIXED)
		apix_intx_set_shared(vecp->v_inum, -1);

	/* There are more interrupts */
	if (vecp->v_share > 1)
		return (PSM_SUCCESS);

	/* return if it is not hardware interrupt */
	if (vecp->v_type == APIX_TYPE_IPI)
		return (PSM_SUCCESS);

	if (!apic_picinit_called) {
		cmn_err(CE_WARN, "apix: delete 0x%x before apic init",
		    virtvec);
		return (PSM_SUCCESS);
	}

	apix_disable_vector(vecp);

	return (PSM_SUCCESS);
}

/*
 * Try and disable all interrupts. We just assign interrupts to other
 * processors based on policy. If any were bound by user request, we
 * let them continue and return failure. We do not bother to check
 * for cache affinity while rebinding.
 */
static int
apix_disable_intr(processorid_t cpun)
{
	apix_impl_t *apixp = apixs[cpun];
	apix_vector_t *vecp, *newp;
	int bindcpu, i, hardbound = 0, errbound = 0, ret, loop, type;

	lock_set(&apix_lock);

	apic_cpus[cpun].aci_status &= ~APIC_CPU_INTR_ENABLE;
	apic_cpus[cpun].aci_curipl = 0;

	/* if this is for SUSPEND operation, skip rebinding */
	if (apic_cpus[cpun].aci_status & APIC_CPU_SUSPEND) {
		for (i = APIX_AVINTR_MIN; i <= APIX_AVINTR_MAX; i++) {
			vecp = apixp->x_vectbl[i];
			if (!IS_VECT_ENABLED(vecp))
				continue;

			apix_disable_vector(vecp);
		}
		lock_clear(&apix_lock);
		return (PSM_SUCCESS);
	}

	for (i = APIX_AVINTR_MIN; i <= APIX_AVINTR_MAX; i++) {
		vecp = apixp->x_vectbl[i];
		if (!IS_VECT_ENABLED(vecp))
			continue;

		if (vecp->v_flags & APIX_VECT_USER_BOUND) {
			hardbound++;
			continue;
		}
		type = vecp->v_type;

		/*
		 * If there are bound interrupts on this cpu, then
		 * rebind them to other processors.
		 */
		loop = 0;
		do {
			bindcpu = apic_find_cpu(APIC_CPU_INTR_ENABLE);

			if (type != APIX_TYPE_MSI)
				newp = apix_set_cpu(vecp, bindcpu, &ret);
			else
				newp = apix_grp_set_cpu(vecp, bindcpu, &ret);
		} while ((newp == NULL) && (loop++ < apic_nproc));

		if (loop >= apic_nproc) {
			errbound++;
			cmn_err(CE_WARN, "apix: failed to rebind vector %x/%x",
			    vecp->v_cpuid, vecp->v_vector);
		}
	}

	lock_clear(&apix_lock);

	if (hardbound || errbound) {
		cmn_err(CE_WARN, "Could not disable interrupts on %d"
		    "due to user bound interrupts or failed operation",
		    cpun);
		return (PSM_FAILURE);
	}

	return (PSM_SUCCESS);
}

/*
 * Bind interrupts to specified CPU
 */
static void
apix_enable_intr(processorid_t cpun)
{
	apix_vector_t *vecp;
	int i, ret;
	processorid_t n;

	lock_set(&apix_lock);

	apic_cpus[cpun].aci_status |= APIC_CPU_INTR_ENABLE;

	/* interrupt enabling for system resume */
	if (apic_cpus[cpun].aci_status & APIC_CPU_SUSPEND) {
		for (i = APIX_AVINTR_MIN; i <= APIX_AVINTR_MAX; i++) {
			vecp = xv_vector(cpun, i);
			if (!IS_VECT_ENABLED(vecp))
				continue;

			apix_enable_vector(vecp);
		}
		apic_cpus[cpun].aci_status &= ~APIC_CPU_SUSPEND;
	}

	for (n = 0; n < apic_nproc; n++) {
		if (!apic_cpu_in_range(n) || n == cpun ||
		    (apic_cpus[n].aci_status & APIC_CPU_INTR_ENABLE) == 0)
			continue;

		for (i = APIX_AVINTR_MIN; i <= APIX_AVINTR_MAX; i++) {
			vecp = xv_vector(n, i);
			if (!IS_VECT_ENABLED(vecp) ||
			    vecp->v_bound_cpuid != cpun)
				continue;

			if (vecp->v_type != APIX_TYPE_MSI)
				(void) apix_set_cpu(vecp, cpun, &ret);
			else
				(void) apix_grp_set_cpu(vecp, cpun, &ret);
		}
	}

	lock_clear(&apix_lock);
}

/*
 * Allocate vector for IPI
 * type == -1 indicates it is an internal request. Do not change
 * resv_vector for these requests.
 */
static int
apix_get_ipivect(int ipl, int type)
{
	uchar_t vector;

	if ((vector = apix_alloc_ipi(ipl)) > 0) {
		if (type != -1)
			apic_resv_vector[ipl] = vector;
		return (vector);
	}
	apic_error |= APIC_ERR_GET_IPIVECT_FAIL;
	return (-1);	/* shouldn't happen */
}

static int
apix_get_clkvect(int ipl)
{
	int vector;

	if ((vector = apix_get_ipivect(ipl, -1)) == -1)
		return (-1);

	apic_clkvect = vector - APIC_BASE_VECT;
	APIC_VERBOSE(IPI, (CE_CONT, "apix: clock vector = %x\n",
	    apic_clkvect));
	return (vector);
}

static int
apix_post_cpu_start()
{
	int cpun;
	static int cpus_started = 1;

	/* We know this CPU + BSP  started successfully. */
	cpus_started++;

	/*
	 * On BSP we would have enabled X2APIC, if supported by processor,
	 * in acpi_probe(), but on AP we do it here.
	 *
	 * We enable X2APIC mode only if BSP is running in X2APIC & the
	 * local APIC mode of the current CPU is MMIO (xAPIC).
	 */
	if (apic_mode == LOCAL_X2APIC && apic_detect_x2apic() &&
	    apic_local_mode() == LOCAL_APIC) {
		apic_enable_x2apic();
	}

	/*
	 * Switch back to x2apic IPI sending method for performance when target
	 * CPU has entered x2apic mode.
	 */
	if (apic_mode == LOCAL_X2APIC) {
		apic_switch_ipi_callback(B_FALSE);
	}

	splx(ipltospl(LOCK_LEVEL));
	apix_init_intr();

	/*
	 * since some systems don't enable the internal cache on the non-boot
	 * cpus, so we have to enable them here
	 */
	setcr0(getcr0() & ~(CR0_CD | CR0_NW));

#ifdef	DEBUG
	APIC_AV_PENDING_SET();
#else
	if (apic_mode == LOCAL_APIC)
		APIC_AV_PENDING_SET();
#endif	/* DEBUG */

	/*
	 * We may be booting, or resuming from suspend; aci_status will
	 * be APIC_CPU_INTR_ENABLE if coming from suspend, so we add the
	 * APIC_CPU_ONLINE flag here rather than setting aci_status completely.
	 */
	cpun = psm_get_cpu_id();
	apic_cpus[cpun].aci_status |= APIC_CPU_ONLINE;

	apic_reg_ops->apic_write(APIC_DIVIDE_REG, apic_divide_reg_init);

	return (PSM_SUCCESS);
}

/*
 * If this module needs a periodic handler for the interrupt distribution, it
 * can be added here. The argument to the periodic handler is not currently
 * used, but is reserved for future.
 */
static void
apix_post_cyclic_setup(void *arg)
{
	UNREFERENCED_1PARAMETER(arg);

	/* cpu_lock is held */
	/* set up a periodic handler for intr redistribution */

	/*
	 * In peridoc mode intr redistribution processing is done in
	 * apic_intr_enter during clk intr processing
	 */
	if (!apic_oneshot)
		return;

	/*
	 * Register a periodical handler for the redistribution processing.
	 * On X86, CY_LOW_LEVEL is mapped to the level 2 interrupt, so
	 * DDI_IPL_2 should be passed to ddi_periodic_add() here.
	 */
	apic_periodic_id = ddi_periodic_add(
	    (void (*)(void *))apix_redistribute_compute, NULL,
	    apic_redistribute_sample_interval, DDI_IPL_2);
}

/*
 * Called the first time we enable x2apic mode on this cpu.
 * Update some of the function pointers to use x2apic routines.
 */
void
x2apic_update_psm()
{
	struct psm_ops *pops = &apix_ops;

	ASSERT(pops != NULL);

	/*
<<<<<<< HEAD
	 * The pcplusmp module x2apic_update_psm function does this:
	 *
	 *	pops->psm_intr_exit = x2apic_intr_exit;
	 *	pops->psm_setspl = x2apic_setspl;
	 *	pops->psm_send_ipi =  x2apic_send_ipi;
	 *
	 * Note the x2apic prefix vs. our apix prefix for setspl.
	 * The x2apic_intr_exit() sets TPR and sends back EOI. The
	 * x2apic_setspl() sets TPR.  This functionality is not
	 * used in new design.
=======
	 * The pcplusmp module's version of x2apic_update_psm makes additional
	 * changes that we do not have to make here. It needs to make those
	 * changes because pcplusmp relies on the TPR register and the means of
	 * addressing that changes when using the local apic versus the x2apic.
	 * It's also worth noting that the apix driver specific function end up
	 * being apix_foo as opposed to apic_foo and x2apic_foo.
>>>>>>> 87c72343
	 */
	pops->psm_send_ipi = x2apic_send_ipi;

	send_dirintf = pops->psm_send_ipi;

	apic_mode = LOCAL_X2APIC;
	apic_change_ops();
}

/*
 * This function provides external interface to the nexus for all
 * functionalities related to the new DDI interrupt framework.
 *
 * Input:
 * dip     - pointer to the dev_info structure of the requested device
 * hdlp    - pointer to the internal interrupt handle structure for the
 *	     requested interrupt
 * intr_op - opcode for this call
 * result  - pointer to the integer that will hold the result to be
 *	     passed back if return value is PSM_SUCCESS
 *
 * Output:
 * return value is either PSM_SUCCESS or PSM_FAILURE
 */
static int
apix_intr_ops(dev_info_t *dip, ddi_intr_handle_impl_t *hdlp,
    psm_intr_op_t intr_op, int *result)
{
	int		cap;
	apix_vector_t	*vecp, *newvecp;
	struct intrspec *ispec, intr_spec;
	processorid_t target;

	ispec = &intr_spec;
	ispec->intrspec_pri = hdlp->ih_pri;
	ispec->intrspec_vec = hdlp->ih_inum;
	ispec->intrspec_func = hdlp->ih_cb_func;

	switch (intr_op) {
	case PSM_INTR_OP_ALLOC_VECTORS:
		switch (hdlp->ih_type) {
		case DDI_INTR_TYPE_MSI:
			/* allocate MSI vectors */
			*result = apix_alloc_msi(dip, hdlp->ih_inum,
			    hdlp->ih_scratch1,
			    (int)(uintptr_t)hdlp->ih_scratch2);
			break;
		case DDI_INTR_TYPE_MSIX:
			/* allocate MSI-X vectors */
			*result = apix_alloc_msix(dip, hdlp->ih_inum,
			    hdlp->ih_scratch1,
			    (int)(uintptr_t)hdlp->ih_scratch2);
			break;
		case DDI_INTR_TYPE_FIXED:
			/* allocate or share vector for fixed */
			if ((ihdl_plat_t *)hdlp->ih_private == NULL) {
				return (PSM_FAILURE);
			}
			ispec = ((ihdl_plat_t *)hdlp->ih_private)->ip_ispecp;
			*result = apix_intx_alloc_vector(dip, hdlp->ih_inum,
			    ispec);
			break;
		default:
			return (PSM_FAILURE);
		}
		break;
	case PSM_INTR_OP_FREE_VECTORS:
		apix_free_vectors(dip, hdlp->ih_inum, hdlp->ih_scratch1,
		    hdlp->ih_type);
		break;
	case PSM_INTR_OP_XLATE_VECTOR:
		/*
		 * Vectors are allocated by ALLOC and freed by FREE.
		 * XLATE finds and returns APIX_VIRTVEC_VECTOR(cpu, vector).
		 */
		*result = APIX_INVALID_VECT;
		vecp = apix_get_dev_map(dip, hdlp->ih_inum, hdlp->ih_type);
		if (vecp != NULL) {
			*result = APIX_VIRTVECTOR(vecp->v_cpuid,
			    vecp->v_vector);
			break;
		}

		/*
		 * No vector to device mapping exists. If this is FIXED type
		 * then check if this IRQ is already mapped for another device
		 * then return the vector number for it (i.e. shared IRQ case).
		 * Otherwise, return PSM_FAILURE.
		 */
		if (hdlp->ih_type == DDI_INTR_TYPE_FIXED) {
			vecp = apix_intx_xlate_vector(dip, hdlp->ih_inum,
			    ispec);
			*result = (vecp == NULL) ? APIX_INVALID_VECT :
			    APIX_VIRTVECTOR(vecp->v_cpuid, vecp->v_vector);
		}
		if (*result == APIX_INVALID_VECT)
			return (PSM_FAILURE);
		break;
	case PSM_INTR_OP_GET_PENDING:
		vecp = apix_get_dev_map(dip, hdlp->ih_inum, hdlp->ih_type);
		if (vecp == NULL)
			return (PSM_FAILURE);

		*result = apix_get_pending(vecp);
		break;
	case PSM_INTR_OP_CLEAR_MASK:
		if (hdlp->ih_type != DDI_INTR_TYPE_FIXED)
			return (PSM_FAILURE);

		vecp = apix_get_dev_map(dip, hdlp->ih_inum, hdlp->ih_type);
		if (vecp == NULL)
			return (PSM_FAILURE);

		apix_intx_clear_mask(vecp->v_inum);
		break;
	case PSM_INTR_OP_SET_MASK:
		if (hdlp->ih_type != DDI_INTR_TYPE_FIXED)
			return (PSM_FAILURE);

		vecp = apix_get_dev_map(dip, hdlp->ih_inum, hdlp->ih_type);
		if (vecp == NULL)
			return (PSM_FAILURE);

		apix_intx_set_mask(vecp->v_inum);
		break;
	case PSM_INTR_OP_GET_SHARED:
		if (hdlp->ih_type != DDI_INTR_TYPE_FIXED)
			return (PSM_FAILURE);

		vecp = apix_get_dev_map(dip, hdlp->ih_inum, hdlp->ih_type);
		if (vecp == NULL)
			return (PSM_FAILURE);

		*result = apix_intx_get_shared(vecp->v_inum);
		break;
	case PSM_INTR_OP_SET_PRI:
		/*
		 * Called prior to adding the interrupt handler or when
		 * an interrupt handler is unassigned.
		 */
		if (hdlp->ih_type == DDI_INTR_TYPE_FIXED)
			return (PSM_SUCCESS);

		if (apix_get_dev_map(dip, hdlp->ih_inum, hdlp->ih_type) == NULL)
			return (PSM_FAILURE);

		break;
	case PSM_INTR_OP_SET_CPU:
	case PSM_INTR_OP_GRP_SET_CPU:
		/*
		 * The interrupt handle given here has been allocated
		 * specifically for this command, and ih_private carries
		 * a CPU value.
		 */
		*result = EINVAL;
		target = (int)(intptr_t)hdlp->ih_private;
		if (!apic_cpu_in_range(target)) {
			DDI_INTR_IMPLDBG((CE_WARN,
			    "[grp_]set_cpu: cpu out of range: %d\n", target));
			return (PSM_FAILURE);
		}

		lock_set(&apix_lock);

		vecp = apix_get_req_vector(hdlp, hdlp->ih_flags);
		if (!IS_VECT_ENABLED(vecp)) {
			DDI_INTR_IMPLDBG((CE_WARN,
			    "[grp]_set_cpu: invalid vector 0x%x\n",
			    hdlp->ih_vector));
			lock_clear(&apix_lock);
			return (PSM_FAILURE);
		}

		*result = 0;

		if (intr_op == PSM_INTR_OP_SET_CPU)
			newvecp = apix_set_cpu(vecp, target, result);
		else
			newvecp = apix_grp_set_cpu(vecp, target, result);

		lock_clear(&apix_lock);

		if (newvecp == NULL) {
			*result = EIO;
			return (PSM_FAILURE);
		}
		newvecp->v_bound_cpuid = target;
		hdlp->ih_vector = APIX_VIRTVECTOR(newvecp->v_cpuid,
		    newvecp->v_vector);
		break;

	case PSM_INTR_OP_GET_INTR:
		/*
		 * The interrupt handle given here has been allocated
		 * specifically for this command, and ih_private carries
		 * a pointer to a apic_get_intr_t.
		 */
		if (apix_get_intr_info(hdlp, hdlp->ih_private) != PSM_SUCCESS)
			return (PSM_FAILURE);
		break;

	case PSM_INTR_OP_CHECK_MSI:
		/*
		 * Check MSI/X is supported or not at APIC level and
		 * masked off the MSI/X bits in hdlp->ih_type if not
		 * supported before return.  If MSI/X is supported,
		 * leave the ih_type unchanged and return.
		 *
		 * hdlp->ih_type passed in from the nexus has all the
		 * interrupt types supported by the device.
		 */
		if (apic_support_msi == 0) {	/* uninitialized */
			/*
			 * if apic_support_msi is not set, call
			 * apic_check_msi_support() to check whether msi
			 * is supported first
			 */
			if (apic_check_msi_support() == PSM_SUCCESS)
				apic_support_msi = 1;	/* supported */
			else
				apic_support_msi = -1;	/* not-supported */
		}
		if (apic_support_msi == 1) {
			if (apic_msix_enable)
				*result = hdlp->ih_type;
			else
				*result = hdlp->ih_type & ~DDI_INTR_TYPE_MSIX;
		} else
			*result = hdlp->ih_type & ~(DDI_INTR_TYPE_MSI |
			    DDI_INTR_TYPE_MSIX);
		break;
	case PSM_INTR_OP_GET_CAP:
		cap = DDI_INTR_FLAG_PENDING;
		if (hdlp->ih_type == DDI_INTR_TYPE_FIXED)
			cap |= DDI_INTR_FLAG_MASKABLE;
		*result = cap;
		break;
	case PSM_INTR_OP_APIC_TYPE:
		((apic_get_type_t *)(hdlp->ih_private))->avgi_type =
		    apix_get_apic_type();
		((apic_get_type_t *)(hdlp->ih_private))->avgi_num_intr =
		    APIX_IPI_MIN;
		((apic_get_type_t *)(hdlp->ih_private))->avgi_num_cpu =
		    apic_nproc;
		hdlp->ih_ver = apic_get_apic_version();
		break;
	case PSM_INTR_OP_SET_CAP:
	default:
		return (PSM_FAILURE);
	}

	return (PSM_SUCCESS);
}

static void
apix_cleanup_busy(void)
{
	int i, j;
	apix_vector_t *vecp;

	for (i = 0; i < apic_nproc; i++) {
		if (!apic_cpu_in_range(i))
			continue;
		apic_cpus[i].aci_busy = 0;
		for (j = APIX_AVINTR_MIN; j < APIX_AVINTR_MAX; j++) {
			if ((vecp = xv_vector(i, j)) != NULL)
				vecp->v_busy = 0;
		}
	}
}

static void
apix_redistribute_compute(void)
{
	int	i, j, max_busy;

	if (!apic_enable_dynamic_migration)
		return;

	if (++apic_nticks == apic_sample_factor_redistribution) {
		/*
		 * Time to call apic_intr_redistribute().
		 * reset apic_nticks. This will cause max_busy
		 * to be calculated below and if it is more than
		 * apic_int_busy, we will do the whole thing
		 */
		apic_nticks = 0;
	}
	max_busy = 0;
	for (i = 0; i < apic_nproc; i++) {
		if (!apic_cpu_in_range(i))
			continue;
		/*
		 * Check if curipl is non zero & if ISR is in
		 * progress
		 */
		if (((j = apic_cpus[i].aci_curipl) != 0) &&
		    (apic_cpus[i].aci_ISR_in_progress & (1 << j))) {

			int	vect;
			apic_cpus[i].aci_busy++;
			vect = apic_cpus[i].aci_current[j];
			apixs[i]->x_vectbl[vect]->v_busy++;
		}

		if (!apic_nticks &&
		    (apic_cpus[i].aci_busy > max_busy))
			max_busy = apic_cpus[i].aci_busy;
	}
	if (!apic_nticks) {
		if (max_busy > apic_int_busy_mark) {
		/*
		 * We could make the following check be
		 * skipped > 1 in which case, we get a
		 * redistribution at half the busy mark (due to
		 * double interval). Need to be able to collect
		 * more empirical data to decide if that is a
		 * good strategy. Punt for now.
		 */
			apix_cleanup_busy();
			apic_skipped_redistribute = 0;
		} else
			apic_skipped_redistribute++;
	}
}

/*
 * intr_ops() service routines
 */

static int
apix_get_pending(apix_vector_t *vecp)
{
	int bit, index, irr, pending;

	/* need to get on the bound cpu */
	mutex_enter(&cpu_lock);
	affinity_set(vecp->v_cpuid);

	index = vecp->v_vector / 32;
	bit = vecp->v_vector % 32;
	irr = apic_reg_ops->apic_read(APIC_IRR_REG + index);

	affinity_clear();
	mutex_exit(&cpu_lock);

	pending = (irr & (1 << bit)) ? 1 : 0;
	if (!pending && vecp->v_type == APIX_TYPE_FIXED)
		pending = apix_intx_get_pending(vecp->v_inum);

	return (pending);
}

static apix_vector_t *
apix_get_req_vector(ddi_intr_handle_impl_t *hdlp, ushort_t flags)
{
	apix_vector_t *vecp;
	processorid_t cpuid;
	int32_t virt_vec = 0;

	switch (flags & PSMGI_INTRBY_FLAGS) {
	case PSMGI_INTRBY_IRQ:
		return (apix_intx_get_vector(hdlp->ih_vector));
	case PSMGI_INTRBY_VEC:
		virt_vec = (virt_vec == 0) ? hdlp->ih_vector : virt_vec;

		cpuid = APIX_VIRTVEC_CPU(virt_vec);
		if (!apic_cpu_in_range(cpuid))
			return (NULL);

		vecp = xv_vector(cpuid, APIX_VIRTVEC_VECTOR(virt_vec));
		break;
	case PSMGI_INTRBY_DEFAULT:
		vecp = apix_get_dev_map(hdlp->ih_dip, hdlp->ih_inum,
		    hdlp->ih_type);
		break;
	default:
		return (NULL);
	}

	return (vecp);
}

static int
apix_get_intr_info(ddi_intr_handle_impl_t *hdlp,
    apic_get_intr_t *intr_params_p)
{
	apix_vector_t *vecp;
	struct autovec *av_dev;
	int i;

	vecp = apix_get_req_vector(hdlp, intr_params_p->avgi_req_flags);
	if (IS_VECT_FREE(vecp)) {
		intr_params_p->avgi_num_devs = 0;
		intr_params_p->avgi_cpu_id = 0;
		intr_params_p->avgi_req_flags = 0;
		return (PSM_SUCCESS);
	}

	if (intr_params_p->avgi_req_flags & PSMGI_REQ_CPUID) {
		intr_params_p->avgi_cpu_id = vecp->v_cpuid;

		/* Return user bound info for intrd. */
		if (intr_params_p->avgi_cpu_id & IRQ_USER_BOUND) {
			intr_params_p->avgi_cpu_id &= ~IRQ_USER_BOUND;
			intr_params_p->avgi_cpu_id |= PSMGI_CPU_USER_BOUND;
		}
	}

	if (intr_params_p->avgi_req_flags & PSMGI_REQ_VECTOR)
		intr_params_p->avgi_vector = vecp->v_vector;

	if (intr_params_p->avgi_req_flags &
	    (PSMGI_REQ_NUM_DEVS | PSMGI_REQ_GET_DEVS))
		/* Get number of devices from apic_irq table shared field. */
		intr_params_p->avgi_num_devs = vecp->v_share;

	if (intr_params_p->avgi_req_flags &  PSMGI_REQ_GET_DEVS) {

		intr_params_p->avgi_req_flags  |= PSMGI_REQ_NUM_DEVS;

		/* Some devices have NULL dip.  Don't count these. */
		if (intr_params_p->avgi_num_devs > 0) {
			for (i = 0, av_dev = vecp->v_autovect; av_dev;
			    av_dev = av_dev->av_link) {
				if (av_dev->av_vector && av_dev->av_dip)
					i++;
			}
			intr_params_p->avgi_num_devs =
			    (uint8_t)MIN(intr_params_p->avgi_num_devs, i);
		}

		/* There are no viable dips to return. */
		if (intr_params_p->avgi_num_devs == 0) {
			intr_params_p->avgi_dip_list = NULL;

		} else {	/* Return list of dips */

			/* Allocate space in array for that number of devs. */
			intr_params_p->avgi_dip_list = kmem_zalloc(
			    intr_params_p->avgi_num_devs *
			    sizeof (dev_info_t *),
			    KM_NOSLEEP);
			if (intr_params_p->avgi_dip_list == NULL) {
				DDI_INTR_IMPLDBG((CE_WARN,
				    "apix_get_vector_intr_info: no memory"));
				return (PSM_FAILURE);
			}

			/*
			 * Loop through the device list of the autovec table
			 * filling in the dip array.
			 *
			 * Note that the autovect table may have some special
			 * entries which contain NULL dips.  These will be
			 * ignored.
			 */
			for (i = 0, av_dev = vecp->v_autovect; av_dev;
			    av_dev = av_dev->av_link) {
				if (av_dev->av_vector && av_dev->av_dip)
					intr_params_p->avgi_dip_list[i++] =
					    av_dev->av_dip;
			}
		}
	}

	return (PSM_SUCCESS);
}

static char *
apix_get_apic_type(void)
{
	return (apix_psm_info.p_mach_idstring);
}

apix_vector_t *
apix_set_cpu(apix_vector_t *vecp, int new_cpu, int *result)
{
	apix_vector_t *newp = NULL;
	dev_info_t *dip;
	int inum, cap_ptr;
	ddi_acc_handle_t handle;
	ddi_intr_msix_t *msix_p = NULL;
	ushort_t msix_ctrl;
	uintptr_t off;
	uint32_t mask;

	ASSERT(LOCK_HELD(&apix_lock));
	*result = ENXIO;

	/* Fail if this is an MSI intr and is part of a group. */
	if (vecp->v_type == APIX_TYPE_MSI) {
		if (i_ddi_intr_get_current_nintrs(APIX_GET_DIP(vecp)) > 1)
			return (NULL);
		else
			return (apix_grp_set_cpu(vecp, new_cpu, result));
	}

	/*
	 * Mask MSI-X. It's unmasked when MSI-X gets enabled.
	 */
	if (vecp->v_type == APIX_TYPE_MSIX && IS_VECT_ENABLED(vecp)) {
		if ((dip = APIX_GET_DIP(vecp)) == NULL)
			return (NULL);
		inum = vecp->v_devp->dv_inum;

		handle = i_ddi_get_pci_config_handle(dip);
		cap_ptr = i_ddi_get_msi_msix_cap_ptr(dip);
		msix_ctrl = pci_config_get16(handle, cap_ptr + PCI_MSIX_CTRL);
		if ((msix_ctrl & PCI_MSIX_FUNCTION_MASK) == 0) {
			/*
			 * Function is not masked, then mask "inum"th
			 * entry in the MSI-X table
			 */
			msix_p = i_ddi_get_msix(dip);
			off = (uintptr_t)msix_p->msix_tbl_addr + (inum *
			    PCI_MSIX_VECTOR_SIZE) + PCI_MSIX_VECTOR_CTRL_OFFSET;
			mask = ddi_get32(msix_p->msix_tbl_hdl, (uint32_t *)off);
			ddi_put32(msix_p->msix_tbl_hdl, (uint32_t *)off,
			    mask | 1);
		}
	}

	*result = 0;
	if ((newp = apix_rebind(vecp, new_cpu, 1)) == NULL)
		*result = EIO;

	/* Restore mask bit */
	if (msix_p != NULL)
		ddi_put32(msix_p->msix_tbl_hdl, (uint32_t *)off, mask);

	return (newp);
}

/*
 * Set cpu for MSIs
 */
apix_vector_t *
apix_grp_set_cpu(apix_vector_t *vecp, int new_cpu, int *result)
{
	apix_vector_t *newp, *vp;
	uint32_t orig_cpu = vecp->v_cpuid;
	int orig_vect = vecp->v_vector;
	int i, num_vectors, cap_ptr, msi_mask_off;
	uint32_t msi_pvm;
	ushort_t msi_ctrl;
	ddi_acc_handle_t handle;
	dev_info_t *dip;

	APIC_VERBOSE(INTR, (CE_CONT, "apix_grp_set_cpu: oldcpu: %x, vector: %x,"
	    " newcpu:%x\n", vecp->v_cpuid, vecp->v_vector, new_cpu));

	ASSERT(LOCK_HELD(&apix_lock));

	*result = ENXIO;

	if (vecp->v_type != APIX_TYPE_MSI) {
		DDI_INTR_IMPLDBG((CE_WARN, "set_grp: intr not MSI\n"));
		return (NULL);
	}

	if ((dip = APIX_GET_DIP(vecp)) == NULL)
		return (NULL);

	num_vectors = i_ddi_intr_get_current_nintrs(dip);
	if ((num_vectors < 1) || ((num_vectors - 1) & orig_vect)) {
		APIC_VERBOSE(INTR, (CE_WARN,
		    "set_grp: base vec not part of a grp or not aligned: "
		    "vec:0x%x, num_vec:0x%x\n", orig_vect, num_vectors));
		return (NULL);
	}

	if (vecp->v_inum != apix_get_min_dev_inum(dip, vecp->v_type))
		return (NULL);

	*result = EIO;
	for (i = 1; i < num_vectors; i++) {
		if ((vp = xv_vector(orig_cpu, orig_vect + i)) == NULL)
			return (NULL);
#ifdef DEBUG
		/*
		 * Sanity check: CPU and dip is the same for all entries.
		 * May be called when first msi to be enabled, at this time
		 * add_avintr() is not called for other msi
		 */
		if ((vp->v_share != 0) &&
		    ((APIX_GET_DIP(vp) != dip) ||
		    (vp->v_cpuid != vecp->v_cpuid))) {
			APIC_VERBOSE(INTR, (CE_WARN,
			    "set_grp: cpu or dip for vec 0x%x difft than for "
			    "vec 0x%x\n", orig_vect, orig_vect + i));
			APIC_VERBOSE(INTR, (CE_WARN,
			    "  cpu: %d vs %d, dip: 0x%p vs 0x%p\n", orig_cpu,
			    vp->v_cpuid, (void *)dip,
			    (void *)APIX_GET_DIP(vp)));
			return (NULL);
		}
#endif /* DEBUG */
	}

	cap_ptr = i_ddi_get_msi_msix_cap_ptr(dip);
	handle = i_ddi_get_pci_config_handle(dip);
	msi_ctrl = pci_config_get16(handle, cap_ptr + PCI_MSI_CTRL);

	/* MSI Per vector masking is supported. */
	if (msi_ctrl & PCI_MSI_PVM_MASK) {
		if (msi_ctrl &  PCI_MSI_64BIT_MASK)
			msi_mask_off = cap_ptr + PCI_MSI_64BIT_MASKBITS;
		else
			msi_mask_off = cap_ptr + PCI_MSI_32BIT_MASK;
		msi_pvm = pci_config_get32(handle, msi_mask_off);
		pci_config_put32(handle, msi_mask_off, (uint32_t)-1);
		APIC_VERBOSE(INTR, (CE_CONT,
		    "set_grp: pvm supported.  Mask set to 0x%x\n",
		    pci_config_get32(handle, msi_mask_off)));
	}

	if ((newp = apix_rebind(vecp, new_cpu, num_vectors)) != NULL)
		*result = 0;

	/* Reenable vectors if per vector masking is supported. */
	if (msi_ctrl & PCI_MSI_PVM_MASK) {
		pci_config_put32(handle, msi_mask_off, msi_pvm);
		APIC_VERBOSE(INTR, (CE_CONT,
		    "set_grp: pvm supported.  Mask restored to 0x%x\n",
		    pci_config_get32(handle, msi_mask_off)));
	}

	return (newp);
}

void
apix_intx_set_vector(int irqno, uint32_t cpuid, uchar_t vector)
{
	apic_irq_t *irqp;

	mutex_enter(&airq_mutex);
	irqp = apic_irq_table[irqno];
	irqp->airq_cpu = cpuid;
	irqp->airq_vector = vector;
	apic_record_rdt_entry(irqp, irqno);
	mutex_exit(&airq_mutex);
}

apix_vector_t *
apix_intx_get_vector(int irqno)
{
	apic_irq_t *irqp;
	uint32_t cpuid;
	uchar_t vector;

	mutex_enter(&airq_mutex);
	irqp = apic_irq_table[irqno & 0xff];
	if (IS_IRQ_FREE(irqp) || (irqp->airq_cpu == IRQ_UNINIT)) {
		mutex_exit(&airq_mutex);
		return (NULL);
	}
	cpuid = irqp->airq_cpu;
	vector = irqp->airq_vector;
	mutex_exit(&airq_mutex);

	return (xv_vector(cpuid, vector));
}

/*
 * Must called with interrupts disabled and apic_ioapic_lock held
 */
void
apix_intx_enable(int irqno)
{
	uchar_t ioapicindex, intin;
	apic_irq_t *irqp = apic_irq_table[irqno];
	ioapic_rdt_t irdt;
	apic_cpus_info_t *cpu_infop;
	apix_vector_t *vecp = xv_vector(irqp->airq_cpu, irqp->airq_vector);

	ASSERT(LOCK_HELD(&apic_ioapic_lock) && !IS_IRQ_FREE(irqp));

	ioapicindex = irqp->airq_ioapicindex;
	intin = irqp->airq_intin_no;
	cpu_infop =  &apic_cpus[irqp->airq_cpu];

	irdt.ir_lo = AV_PDEST | AV_FIXED | irqp->airq_rdt_entry;
	irdt.ir_hi = cpu_infop->aci_local_id;

	apic_vt_ops->apic_intrmap_alloc_entry(&vecp->v_intrmap_private, NULL,
	    vecp->v_type, 1, ioapicindex);
	apic_vt_ops->apic_intrmap_map_entry(vecp->v_intrmap_private,
	    (void *)&irdt, vecp->v_type, 1);
	apic_vt_ops->apic_intrmap_record_rdt(vecp->v_intrmap_private, &irdt);

	/* write RDT entry high dword - destination */
	WRITE_IOAPIC_RDT_ENTRY_HIGH_DWORD(ioapicindex, intin,
	    irdt.ir_hi);

	/* Write the vector, trigger, and polarity portion of the RDT */
	WRITE_IOAPIC_RDT_ENTRY_LOW_DWORD(ioapicindex, intin, irdt.ir_lo);

	vecp->v_state = APIX_STATE_ENABLED;

	APIC_VERBOSE_IOAPIC((CE_CONT, "apix_intx_enable: ioapic 0x%x"
	    " intin 0x%x rdt_low 0x%x rdt_high 0x%x\n",
	    ioapicindex, intin, irdt.ir_lo, irdt.ir_hi));
}

/*
 * Must called with interrupts disabled and apic_ioapic_lock held
 */
void
apix_intx_disable(int irqno)
{
	apic_irq_t *irqp = apic_irq_table[irqno];
	int ioapicindex, intin;

	ASSERT(LOCK_HELD(&apic_ioapic_lock) && !IS_IRQ_FREE(irqp));
	/*
	 * The assumption here is that this is safe, even for
	 * systems with IOAPICs that suffer from the hardware
	 * erratum because all devices have been quiesced before
	 * they unregister their interrupt handlers.  If that
	 * assumption turns out to be false, this mask operation
	 * can induce the same erratum result we're trying to
	 * avoid.
	 */
	ioapicindex = irqp->airq_ioapicindex;
	intin = irqp->airq_intin_no;
	ioapic_write(ioapicindex, APIC_RDT_CMD + 2 * intin, AV_MASK);

	APIC_VERBOSE_IOAPIC((CE_CONT, "apix_intx_disable: ioapic 0x%x"
	    " intin 0x%x\n", ioapicindex, intin));
}

void
apix_intx_free(int irqno)
{
	apic_irq_t *irqp;

	mutex_enter(&airq_mutex);
	irqp = apic_irq_table[irqno];

	if (IS_IRQ_FREE(irqp)) {
		mutex_exit(&airq_mutex);
		return;
	}

	irqp->airq_mps_intr_index = FREE_INDEX;
	irqp->airq_cpu = IRQ_UNINIT;
	irqp->airq_vector = APIX_INVALID_VECT;
	mutex_exit(&airq_mutex);
}

#ifdef DEBUG
int apix_intr_deliver_timeouts = 0;
int apix_intr_rirr_timeouts = 0;
int apix_intr_rirr_reset_failure = 0;
#endif
int apix_max_reps_irr_pending = 10;

#define	GET_RDT_BITS(ioapic, intin, bits)	\
	(READ_IOAPIC_RDT_ENTRY_LOW_DWORD((ioapic), (intin)) & (bits))
#define	APIX_CHECK_IRR_DELAY	drv_usectohz(5000)

int
apix_intx_rebind(int irqno, processorid_t cpuid, uchar_t vector)
{
	apic_irq_t *irqp = apic_irq_table[irqno];
	ulong_t iflag;
	int waited, ioapic_ix, intin_no, level, repeats, rdt_entry, masked;

	ASSERT(irqp != NULL);

	iflag = intr_clear();
	lock_set(&apic_ioapic_lock);

	ioapic_ix = irqp->airq_ioapicindex;
	intin_no = irqp->airq_intin_no;
	level = apic_level_intr[irqno];

	/*
	 * Wait for the delivery status bit to be cleared. This should
	 * be a very small amount of time.
	 */
	repeats = 0;
	do {
		repeats++;

		for (waited = 0; waited < apic_max_reps_clear_pending;
		    waited++) {
			if (GET_RDT_BITS(ioapic_ix, intin_no, AV_PENDING) == 0)
				break;
		}
		if (!level)
			break;

		/*
		 * Mask the RDT entry for level-triggered interrupts.
		 */
		irqp->airq_rdt_entry |= AV_MASK;
		rdt_entry = READ_IOAPIC_RDT_ENTRY_LOW_DWORD(ioapic_ix,
		    intin_no);
		if ((masked = (rdt_entry & AV_MASK)) == 0) {
			/* Mask it */
			WRITE_IOAPIC_RDT_ENTRY_LOW_DWORD(ioapic_ix, intin_no,
			    AV_MASK | rdt_entry);
		}

		/*
		 * If there was a race and an interrupt was injected
		 * just before we masked, check for that case here.
		 * Then, unmask the RDT entry and try again.  If we're
		 * on our last try, don't unmask (because we want the
		 * RDT entry to remain masked for the rest of the
		 * function).
		 */
		rdt_entry = READ_IOAPIC_RDT_ENTRY_LOW_DWORD(ioapic_ix,
		    intin_no);
		if ((masked == 0) && ((rdt_entry & AV_PENDING) != 0) &&
		    (repeats < apic_max_reps_clear_pending)) {
			/* Unmask it */
			WRITE_IOAPIC_RDT_ENTRY_LOW_DWORD(ioapic_ix,
			    intin_no, rdt_entry & ~AV_MASK);
			irqp->airq_rdt_entry &= ~AV_MASK;
		}
	} while ((rdt_entry & AV_PENDING) &&
	    (repeats < apic_max_reps_clear_pending));

#ifdef DEBUG
	if (GET_RDT_BITS(ioapic_ix, intin_no, AV_PENDING) != 0)
		apix_intr_deliver_timeouts++;
#endif

	if (!level || !APIX_IS_MASK_RDT(apix_mul_ioapic_method))
		goto done;

	/*
	 * wait for remote IRR to be cleared for level-triggered
	 * interrupts
	 */
	repeats = 0;
	do {
		repeats++;

		for (waited = 0; waited < apic_max_reps_clear_pending;
		    waited++) {
			if (GET_RDT_BITS(ioapic_ix, intin_no, AV_REMOTE_IRR)
			    == 0)
				break;
		}

		if (GET_RDT_BITS(ioapic_ix, intin_no, AV_REMOTE_IRR) != 0) {
			lock_clear(&apic_ioapic_lock);
			intr_restore(iflag);

			delay(APIX_CHECK_IRR_DELAY);

			iflag = intr_clear();
			lock_set(&apic_ioapic_lock);
		}
	} while (repeats < apix_max_reps_irr_pending);

	if (repeats >= apix_max_reps_irr_pending) {
#ifdef DEBUG
		apix_intr_rirr_timeouts++;
#endif

		/*
		 * If we waited and the Remote IRR bit is still not cleared,
		 * AND if we've invoked the timeout APIC_REPROGRAM_MAX_TIMEOUTS
		 * times for this interrupt, try the last-ditch workaround:
		 */
		if (GET_RDT_BITS(ioapic_ix, intin_no, AV_REMOTE_IRR) != 0) {
			/*
			 * Trying to clear the bit through normal
			 * channels has failed.  So as a last-ditch
			 * effort, try to set the trigger mode to
			 * edge, then to level.  This has been
			 * observed to work on many systems.
			 */
			WRITE_IOAPIC_RDT_ENTRY_LOW_DWORD(ioapic_ix,
			    intin_no,
			    READ_IOAPIC_RDT_ENTRY_LOW_DWORD(ioapic_ix,
			    intin_no) & ~AV_LEVEL);
			WRITE_IOAPIC_RDT_ENTRY_LOW_DWORD(ioapic_ix,
			    intin_no,
			    READ_IOAPIC_RDT_ENTRY_LOW_DWORD(ioapic_ix,
			    intin_no) | AV_LEVEL);
		}

		if (GET_RDT_BITS(ioapic_ix, intin_no, AV_REMOTE_IRR) != 0) {
#ifdef DEBUG
			apix_intr_rirr_reset_failure++;
#endif
			lock_clear(&apic_ioapic_lock);
			intr_restore(iflag);
			prom_printf("apix: Remote IRR still "
			    "not clear for IOAPIC %d intin %d.\n"
			    "\tInterrupts to this pin may cease "
			    "functioning.\n", ioapic_ix, intin_no);
			return (1);	/* return failure */
		}
	}

done:
	/* change apic_irq_table */
	lock_clear(&apic_ioapic_lock);
	intr_restore(iflag);
	apix_intx_set_vector(irqno, cpuid, vector);
	iflag = intr_clear();
	lock_set(&apic_ioapic_lock);

	/* reprogramme IO-APIC RDT entry */
	apix_intx_enable(irqno);

	lock_clear(&apic_ioapic_lock);
	intr_restore(iflag);

	return (0);
}

static int
apix_intx_get_pending(int irqno)
{
	apic_irq_t *irqp;
	int intin, ioapicindex, pending;
	ulong_t iflag;

	mutex_enter(&airq_mutex);
	irqp = apic_irq_table[irqno];
	if (IS_IRQ_FREE(irqp)) {
		mutex_exit(&airq_mutex);
		return (0);
	}

	/* check IO-APIC delivery status */
	intin = irqp->airq_intin_no;
	ioapicindex = irqp->airq_ioapicindex;
	mutex_exit(&airq_mutex);

	iflag = intr_clear();
	lock_set(&apic_ioapic_lock);

	pending = (READ_IOAPIC_RDT_ENTRY_LOW_DWORD(ioapicindex, intin) &
	    AV_PENDING) ? 1 : 0;

	lock_clear(&apic_ioapic_lock);
	intr_restore(iflag);

	return (pending);
}

/*
 * This function will mask the interrupt on the I/O APIC
 */
static void
apix_intx_set_mask(int irqno)
{
	int intin, ioapixindex, rdt_entry;
	ulong_t iflag;
	apic_irq_t *irqp;

	mutex_enter(&airq_mutex);
	irqp = apic_irq_table[irqno];

	ASSERT(irqp->airq_mps_intr_index != FREE_INDEX);

	intin = irqp->airq_intin_no;
	ioapixindex = irqp->airq_ioapicindex;
	mutex_exit(&airq_mutex);

	iflag = intr_clear();
	lock_set(&apic_ioapic_lock);

	rdt_entry = READ_IOAPIC_RDT_ENTRY_LOW_DWORD(ioapixindex, intin);

	/* clear mask */
	WRITE_IOAPIC_RDT_ENTRY_LOW_DWORD(ioapixindex, intin,
	    (AV_MASK | rdt_entry));

	lock_clear(&apic_ioapic_lock);
	intr_restore(iflag);
}

/*
 * This function will clear the mask for the interrupt on the I/O APIC
 */
static void
apix_intx_clear_mask(int irqno)
{
	int intin, ioapixindex, rdt_entry;
	ulong_t iflag;
	apic_irq_t *irqp;

	mutex_enter(&airq_mutex);
	irqp = apic_irq_table[irqno];

	ASSERT(irqp->airq_mps_intr_index != FREE_INDEX);

	intin = irqp->airq_intin_no;
	ioapixindex = irqp->airq_ioapicindex;
	mutex_exit(&airq_mutex);

	iflag = intr_clear();
	lock_set(&apic_ioapic_lock);

	rdt_entry = READ_IOAPIC_RDT_ENTRY_LOW_DWORD(ioapixindex, intin);

	/* clear mask */
	WRITE_IOAPIC_RDT_ENTRY_LOW_DWORD(ioapixindex, intin,
	    ((~AV_MASK) & rdt_entry));

	lock_clear(&apic_ioapic_lock);
	intr_restore(iflag);
}

/*
 * For level-triggered interrupt, mask the IRQ line. Mask means
 * new interrupts will not be delivered. The interrupt already
 * accepted by a local APIC is not affected
 */
void
apix_level_intr_pre_eoi(int irq)
{
	apic_irq_t *irqp = apic_irq_table[irq];
	int apic_ix, intin_ix;

	if (irqp == NULL)
		return;

	ASSERT(apic_level_intr[irq] == TRIGGER_MODE_LEVEL);

	lock_set(&apic_ioapic_lock);

	intin_ix = irqp->airq_intin_no;
	apic_ix = irqp->airq_ioapicindex;

	if (irqp->airq_cpu != CPU->cpu_id) {
		if (!APIX_IS_MASK_RDT(apix_mul_ioapic_method))
			ioapic_write_eoi(apic_ix, irqp->airq_vector);
		lock_clear(&apic_ioapic_lock);
		return;
	}

	if (apix_mul_ioapic_method == APIC_MUL_IOAPIC_IOXAPIC) {
		/*
		 * This is a IOxAPIC and there is EOI register:
		 * 	Change the vector to reserved unused vector, so that
		 * 	the EOI	from Local APIC won't clear the Remote IRR for
		 * 	this level trigger interrupt. Instead, we'll manually
		 * 	clear it in apix_post_hardint() after ISR handling.
		 */
		WRITE_IOAPIC_RDT_ENTRY_LOW_DWORD(apic_ix, intin_ix,
		    (irqp->airq_rdt_entry & (~0xff)) | APIX_RESV_VECTOR);
	} else {
		WRITE_IOAPIC_RDT_ENTRY_LOW_DWORD(apic_ix, intin_ix,
		    AV_MASK | irqp->airq_rdt_entry);
	}

	lock_clear(&apic_ioapic_lock);
}

/*
 * For level-triggered interrupt, unmask the IRQ line
 * or restore the original vector number.
 */
void
apix_level_intr_post_dispatch(int irq)
{
	apic_irq_t *irqp = apic_irq_table[irq];
	int apic_ix, intin_ix;

	if (irqp == NULL)
		return;

	lock_set(&apic_ioapic_lock);

	intin_ix = irqp->airq_intin_no;
	apic_ix = irqp->airq_ioapicindex;

	if (APIX_IS_DIRECTED_EOI(apix_mul_ioapic_method)) {
		/*
		 * Already sent EOI back to Local APIC.
		 * Send EOI to IO-APIC
		 */
		ioapic_write_eoi(apic_ix, irqp->airq_vector);
	} else {
		/* clear the mask or restore the vector */
		WRITE_IOAPIC_RDT_ENTRY_LOW_DWORD(apic_ix, intin_ix,
		    irqp->airq_rdt_entry);

		/* send EOI to IOxAPIC */
		if (apix_mul_ioapic_method == APIC_MUL_IOAPIC_IOXAPIC)
			ioapic_write_eoi(apic_ix, irqp->airq_vector);
	}

	lock_clear(&apic_ioapic_lock);
}

static int
apix_intx_get_shared(int irqno)
{
	apic_irq_t *irqp;
	int share;

	mutex_enter(&airq_mutex);
	irqp = apic_irq_table[irqno];
	if (IS_IRQ_FREE(irqp) || (irqp->airq_cpu == IRQ_UNINIT)) {
		mutex_exit(&airq_mutex);
		return (0);
	}
	share = irqp->airq_share;
	mutex_exit(&airq_mutex);

	return (share);
}

static void
apix_intx_set_shared(int irqno, int delta)
{
	apic_irq_t *irqp;

	mutex_enter(&airq_mutex);
	irqp = apic_irq_table[irqno];
	if (IS_IRQ_FREE(irqp)) {
		mutex_exit(&airq_mutex);
		return;
	}
	irqp->airq_share += delta;
	mutex_exit(&airq_mutex);
}

/*
 * Setup IRQ table. Return IRQ no or -1 on failure
 */
static int
apix_intx_setup(dev_info_t *dip, int inum, int irqno,
    struct apic_io_intr *intrp, struct intrspec *ispec, iflag_t *iflagp)
{
	int origirq = ispec->intrspec_vec;
	int newirq;
	short intr_index;
	uchar_t ipin, ioapic, ioapicindex;
	apic_irq_t *irqp;

	UNREFERENCED_1PARAMETER(inum);

	if (intrp != NULL) {
		intr_index = (short)(intrp - apic_io_intrp);
		ioapic = intrp->intr_destid;
		ipin = intrp->intr_destintin;

		/* Find ioapicindex. If destid was ALL, we will exit with 0. */
		for (ioapicindex = apic_io_max - 1; ioapicindex; ioapicindex--)
			if (apic_io_id[ioapicindex] == ioapic)
				break;
		ASSERT((ioapic == apic_io_id[ioapicindex]) ||
		    (ioapic == INTR_ALL_APIC));

		/* check whether this intin# has been used by another irqno */
		if ((newirq = apic_find_intin(ioapicindex, ipin)) != -1)
			return (newirq);

	} else if (iflagp != NULL) {	/* ACPI */
		intr_index = ACPI_INDEX;
		ioapicindex = acpi_find_ioapic(irqno);
		ASSERT(ioapicindex != 0xFF);
		ioapic = apic_io_id[ioapicindex];
		ipin = irqno - apic_io_vectbase[ioapicindex];

		if (apic_irq_table[irqno] &&
		    apic_irq_table[irqno]->airq_mps_intr_index == ACPI_INDEX) {
			ASSERT(apic_irq_table[irqno]->airq_intin_no == ipin &&
			    apic_irq_table[irqno]->airq_ioapicindex ==
			    ioapicindex);
			return (irqno);
		}

	} else {	/* default configuration */
		intr_index = DEFAULT_INDEX;
		ioapicindex = 0;
		ioapic = apic_io_id[ioapicindex];
		ipin = (uchar_t)irqno;
	}

	/* allocate a new IRQ no */
	if ((irqp = apic_irq_table[irqno]) == NULL) {
		irqp = kmem_zalloc(sizeof (apic_irq_t), KM_SLEEP);
		apic_irq_table[irqno] = irqp;
	} else {
		if (irqp->airq_mps_intr_index != FREE_INDEX) {
			newirq = apic_allocate_irq(apic_first_avail_irq);
			if (newirq == -1) {
				return (-1);
			}
			irqno = newirq;
			irqp = apic_irq_table[irqno];
			ASSERT(irqp != NULL);
		}
	}
	apic_max_device_irq = max(irqno, apic_max_device_irq);
	apic_min_device_irq = min(irqno, apic_min_device_irq);

	irqp->airq_mps_intr_index = intr_index;
	irqp->airq_ioapicindex = ioapicindex;
	irqp->airq_intin_no = ipin;
	irqp->airq_dip = dip;
	irqp->airq_origirq = (uchar_t)origirq;
	if (iflagp != NULL)
		irqp->airq_iflag = *iflagp;
	irqp->airq_cpu = IRQ_UNINIT;
	irqp->airq_vector = 0;

	return (irqno);
}

/*
 * Setup IRQ table for non-pci devices. Return IRQ no or -1 on error
 */
static int
apix_intx_setup_nonpci(dev_info_t *dip, int inum, int bustype,
    struct intrspec *ispec)
{
	int irqno = ispec->intrspec_vec;
	int newirq, i;
	iflag_t intr_flag;
	ACPI_SUBTABLE_HEADER	*hp;
	ACPI_MADT_INTERRUPT_OVERRIDE *isop;
	struct apic_io_intr *intrp;

	if (!apic_enable_acpi || apic_use_acpi_madt_only) {
		int busid;

		if (bustype == 0)
			bustype = eisa_level_intr_mask ? BUS_EISA : BUS_ISA;

		/* loop checking BUS_ISA/BUS_EISA */
		for (i = 0; i < 2; i++) {
			if (((busid = apic_find_bus_id(bustype)) != -1) &&
			    ((intrp = apic_find_io_intr_w_busid(irqno, busid))
			    != NULL)) {
				return (apix_intx_setup(dip, inum, irqno,
				    intrp, ispec, NULL));
			}
			bustype = (bustype == BUS_EISA) ? BUS_ISA : BUS_EISA;
		}

		/* fall back to default configuration */
		return (-1);
	}

	/* search iso entries first */
	if (acpi_iso_cnt != 0) {
		hp = (ACPI_SUBTABLE_HEADER *)acpi_isop;
		i = 0;
		while (i < acpi_iso_cnt) {
			if (hp->Type == ACPI_MADT_TYPE_INTERRUPT_OVERRIDE) {
				isop = (ACPI_MADT_INTERRUPT_OVERRIDE *) hp;
				if (isop->Bus == 0 &&
				    isop->SourceIrq == irqno) {
					newirq = isop->GlobalIrq;
					intr_flag.intr_po = isop->IntiFlags &
					    ACPI_MADT_POLARITY_MASK;
					intr_flag.intr_el = (isop->IntiFlags &
					    ACPI_MADT_TRIGGER_MASK) >> 2;
					intr_flag.bustype = BUS_ISA;

					return (apix_intx_setup(dip, inum,
					    newirq, NULL, ispec, &intr_flag));
				}
				i++;
			}
			hp = (ACPI_SUBTABLE_HEADER *)(((char *)hp) +
			    hp->Length);
		}
	}
	intr_flag.intr_po = INTR_PO_ACTIVE_HIGH;
	intr_flag.intr_el = INTR_EL_EDGE;
	intr_flag.bustype = BUS_ISA;
	return (apix_intx_setup(dip, inum, irqno, NULL, ispec, &intr_flag));
}


/*
 * Setup IRQ table for pci devices. Return IRQ no or -1 on error
 */
static int
apix_intx_setup_pci(dev_info_t *dip, int inum, int bustype,
    struct intrspec *ispec)
{
	int busid, devid, pci_irq;
	ddi_acc_handle_t cfg_handle;
	uchar_t ipin;
	iflag_t intr_flag;
	struct apic_io_intr *intrp;

	if (acpica_get_bdf(dip, &busid, &devid, NULL) != 0)
		return (-1);

	if (busid == 0 && apic_pci_bus_total == 1)
		busid = (int)apic_single_pci_busid;

	if (pci_config_setup(dip, &cfg_handle) != DDI_SUCCESS)
		return (-1);
	ipin = pci_config_get8(cfg_handle, PCI_CONF_IPIN) - PCI_INTA;
	pci_config_teardown(&cfg_handle);

	if (apic_enable_acpi && !apic_use_acpi_madt_only) {	/* ACPI */
		if (apic_acpi_translate_pci_irq(dip, busid, devid,
		    ipin, &pci_irq, &intr_flag) != ACPI_PSM_SUCCESS)
			return (-1);

		intr_flag.bustype = (uchar_t)bustype;
		return (apix_intx_setup(dip, inum, pci_irq, NULL, ispec,
		    &intr_flag));
	}

	/* MP configuration table */
	pci_irq = ((devid & 0x1f) << 2) | (ipin & 0x3);
	if ((intrp = apic_find_io_intr_w_busid(pci_irq, busid)) == NULL) {
		pci_irq = apic_handle_pci_pci_bridge(dip, devid, ipin, &intrp);
		if (pci_irq == -1)
			return (-1);
	}

	return (apix_intx_setup(dip, inum, pci_irq, intrp, ispec, NULL));
}

/*
 * Translate and return IRQ no
 */
static int
apix_intx_xlate_irq(dev_info_t *dip, int inum, struct intrspec *ispec)
{
	int newirq, irqno = ispec->intrspec_vec;
	int parent_is_pci_or_pciex = 0, child_is_pciex = 0;
	int bustype = 0, dev_len;
	char dev_type[16];

	if (apic_defconf) {
		mutex_enter(&airq_mutex);
		goto defconf;
	}

	if ((dip == NULL) || (!apic_irq_translate && !apic_enable_acpi)) {
		mutex_enter(&airq_mutex);
		goto nonpci;
	}

	/*
	 * use ddi_getlongprop_buf() instead of ddi_prop_lookup_string()
	 * to avoid extra buffer allocation.
	 */
	dev_len = sizeof (dev_type);
	if (ddi_getlongprop_buf(DDI_DEV_T_ANY, ddi_get_parent(dip),
	    DDI_PROP_DONTPASS, "device_type", (caddr_t)dev_type,
	    &dev_len) == DDI_PROP_SUCCESS) {
		if ((strcmp(dev_type, "pci") == 0) ||
		    (strcmp(dev_type, "pciex") == 0))
			parent_is_pci_or_pciex = 1;
	}

	if (ddi_getlongprop_buf(DDI_DEV_T_ANY, dip,
	    DDI_PROP_DONTPASS, "compatible", (caddr_t)dev_type,
	    &dev_len) == DDI_PROP_SUCCESS) {
		if (strstr(dev_type, "pciex"))
			child_is_pciex = 1;
	}

	mutex_enter(&airq_mutex);

	if (parent_is_pci_or_pciex) {
		bustype = child_is_pciex ? BUS_PCIE : BUS_PCI;
		newirq = apix_intx_setup_pci(dip, inum, bustype, ispec);
		if (newirq != -1)
			goto done;
		bustype = 0;
	} else if (strcmp(dev_type, "isa") == 0)
		bustype = BUS_ISA;
	else if (strcmp(dev_type, "eisa") == 0)
		bustype = BUS_EISA;

nonpci:
	newirq = apix_intx_setup_nonpci(dip, inum, bustype, ispec);
	if (newirq != -1)
		goto done;

defconf:
	newirq = apix_intx_setup(dip, inum, irqno, NULL, ispec, NULL);
	if (newirq == -1) {
		mutex_exit(&airq_mutex);
		return (-1);
	}
done:
	ASSERT(apic_irq_table[newirq]);
	mutex_exit(&airq_mutex);
	return (newirq);
}

static int
apix_intx_alloc_vector(dev_info_t *dip, int inum, struct intrspec *ispec)
{
	int irqno;
	apix_vector_t *vecp;

	if ((irqno = apix_intx_xlate_irq(dip, inum, ispec)) == -1)
		return (0);

	if ((vecp = apix_alloc_intx(dip, inum, irqno)) == NULL)
		return (0);

	DDI_INTR_IMPLDBG((CE_CONT, "apix_intx_alloc_vector: dip=0x%p name=%s "
	    "irqno=0x%x cpuid=%d vector=0x%x\n",
	    (void *)dip, ddi_driver_name(dip), irqno,
	    vecp->v_cpuid, vecp->v_vector));

	return (1);
}

/*
 * Return the vector number if the translated IRQ for this device
 * has a vector mapping setup. If no IRQ setup exists or no vector is
 * allocated to it then return 0.
 */
static apix_vector_t *
apix_intx_xlate_vector(dev_info_t *dip, int inum, struct intrspec *ispec)
{
	int irqno;
	apix_vector_t *vecp;

	/* get the IRQ number */
	if ((irqno = apix_intx_xlate_irq(dip, inum, ispec)) == -1)
		return (NULL);

	/* get the vector number if a vector is allocated to this irqno */
	vecp = apix_intx_get_vector(irqno);

	return (vecp);
}

/* stub function */
int
apix_loaded(void)
{
	return (apix_is_enabled);
}<|MERGE_RESOLUTION|>--- conflicted
+++ resolved
@@ -762,15 +762,9 @@
  * given ipl, but apix never uses the TPR and we never mask a subset of the
  * interrupts. They are either all blocked by the IF flag or all can come in.
  *
-<<<<<<< HEAD
- * For setspl, we mask all interrupts for XC_HI_PIL, otherwise, interrupts can
- * come in if currently enabled by the IF flag. This table shows the state of
- * the IF flag when we leave this function.
-=======
  * For setspl, we mask all interrupts for XC_HI_PIL (15), otherwise, interrupts
  * can come in if currently enabled by the IF flag. This table shows the state
  * of the IF flag when we leave this function.
->>>>>>> 87c72343
  *
  *    curr IF |	ipl == 15	ipl != 15
  *    --------+---------------------------
@@ -1110,25 +1104,12 @@
 	ASSERT(pops != NULL);
 
 	/*
-<<<<<<< HEAD
-	 * The pcplusmp module x2apic_update_psm function does this:
-	 *
-	 *	pops->psm_intr_exit = x2apic_intr_exit;
-	 *	pops->psm_setspl = x2apic_setspl;
-	 *	pops->psm_send_ipi =  x2apic_send_ipi;
-	 *
-	 * Note the x2apic prefix vs. our apix prefix for setspl.
-	 * The x2apic_intr_exit() sets TPR and sends back EOI. The
-	 * x2apic_setspl() sets TPR.  This functionality is not
-	 * used in new design.
-=======
 	 * The pcplusmp module's version of x2apic_update_psm makes additional
 	 * changes that we do not have to make here. It needs to make those
 	 * changes because pcplusmp relies on the TPR register and the means of
 	 * addressing that changes when using the local apic versus the x2apic.
 	 * It's also worth noting that the apix driver specific function end up
 	 * being apix_foo as opposed to apic_foo and x2apic_foo.
->>>>>>> 87c72343
 	 */
 	pops->psm_send_ipi = x2apic_send_ipi;
 
