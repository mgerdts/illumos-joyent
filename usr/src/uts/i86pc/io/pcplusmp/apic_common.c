--- conflicted
+++ resolved
@@ -808,11 +808,7 @@
 void
 apic_nmi_intr(caddr_t arg, struct regs *rp)
 {
-<<<<<<< HEAD
-	int action = nmi_action;
-=======
 	nmi_action_t action = nmi_action;
->>>>>>> 251a62bc
 
 	if (apic_shutdown_processors) {
 		apic_disable_local_apic();
