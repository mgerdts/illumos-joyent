/*
 * CDDL HEADER START
 *
 * The contents of this file are subject to the terms of the
 * Common Development and Distribution License (the "License").
 * You may not use this file except in compliance with the License.
 *
 * You can obtain a copy of the license at usr/src/OPENSOLARIS.LICENSE
 * or http://www.opensolaris.org/os/licensing.
 * See the License for the specific language governing permissions
 * and limitations under the License.
 *
 * When distributing Covered Code, include this CDDL HEADER in each
 * file and include the License file at usr/src/OPENSOLARIS.LICENSE.
 * If applicable, add the following below this CDDL HEADER, with the
 * fields enclosed by brackets "[]" replaced with your own identifying
 * information: Portions Copyright [yyyy] [name of copyright owner]
 *
 * CDDL HEADER END
 */

/*
 * Copyright (c) 1992, 2010, Oracle and/or its affiliates. All rights reserved.
 * Copyright (c) 2017, Joyent, Inc.
 */

/*      Copyright (c) 1990, 1991 UNIX System Laboratories, Inc. */
/*      Copyright (c) 1984, 1986, 1987, 1988, 1989, 1990 AT&T   */
/*        All Rights Reserved   */

/*      Copyright (c) 1987, 1988 Microsoft Corporation  */
/*        All Rights Reserved   */

/*
 * Copyright (c) 2009, Intel Corporation.
 * All rights reserved.
 */

#include <sys/asm_linkage.h>
#include <sys/asm_misc.h>
#include <sys/regset.h>
#include <sys/privregs.h>
#include <sys/x86_archext.h>

#if defined(__lint)
#include <sys/types.h>
#include <sys/fp.h>
#else
#include "assym.h"
#endif

#if defined(__lint)
 
uint_t
fpu_initial_probe(void)
{ return (0); }

#else	/* __lint */

	/*
	 * Returns zero if x87 "chip" is present(!)
	 */
	ENTRY_NP(fpu_initial_probe)
	CLTS
	fninit
	fnstsw	%ax
	movzbl	%al, %eax
	ret
	SET_SIZE(fpu_initial_probe)

#endif	/* __lint */

#if defined(__lint)

/*ARGSUSED*/
void
fxsave_insn(struct fxsave_state *fx)
{}

#else	/* __lint */

#if defined(__amd64)

	ENTRY_NP(fxsave_insn)
	fxsaveq (%rdi)
	ret
	SET_SIZE(fxsave_insn)

#elif defined(__i386)

	ENTRY_NP(fxsave_insn)
	movl	4(%esp), %eax
	fxsave	(%eax)
	ret
	SET_SIZE(fxsave_insn)

#endif

#endif	/* __lint */

#if defined(__i386)

/*
 * If (num1/num2 > num1/num3) the FPU has the FDIV bug.
 */

#if defined(__lint)

int
fpu_probe_pentium_fdivbug(void)
{ return (0); }

#else	/* __lint */

	ENTRY_NP(fpu_probe_pentium_fdivbug)
	fldl	.num1
	fldl	.num2
	fdivr	%st(1), %st
	fxch	%st(1)
	fdivl	.num3
	fcompp
	fstsw	%ax
	sahf
	jae	0f
	movl	$1, %eax
	ret

0:	xorl	%eax, %eax
	ret

	.align	4
.num1:	.4byte	0xbce4217d	/* 4.999999 */
	.4byte	0x4013ffff
.num2:	.4byte	0x0		/* 15.0 */
	.4byte	0x402e0000
.num3:	.4byte	0xde7210bf	/* 14.999999 */
	.4byte	0x402dffff
	SET_SIZE(fpu_probe_pentium_fdivbug)

#endif	/* __lint */

/*
 * To cope with processors that do not implement fxsave/fxrstor
 * instructions, patch hot paths in the kernel to use them only
 * when that feature has been detected.
 */

#if defined(__lint)

void
patch_sse(void)
{}

void
patch_sse2(void)
{}

void
patch_xsave(void)
{}

#else	/* __lint */

	ENTRY_NP(patch_sse)
	_HOT_PATCH_PROLOG
	/
	/	frstor (%ebx); nop	-> fxrstor (%ebx)
	/
	_HOT_PATCH(_fxrstor_ebx_insn, _patch_fxrstor_ebx, 3)
	/
	/	lock; xorl $0, (%esp)	-> sfence; ret
	/
	_HOT_PATCH(_sfence_ret_insn, _patch_sfence_ret, 4)
	_HOT_PATCH_EPILOG
	ret
_fxrstor_ebx_insn:			/ see ndptrap_frstor()
	fxrstor	(%ebx)
_ldmxcsr_ebx_insn:			/ see resume_from_zombie()
	ldmxcsr	(%ebx)
_sfence_ret_insn:			/ see membar_producer()
	sfence
	ret
	SET_SIZE(patch_sse)

	ENTRY_NP(patch_sse2)
	_HOT_PATCH_PROLOG
	/
	/	lock; xorl $0, (%esp)	-> lfence; ret
	/
	_HOT_PATCH(_lfence_ret_insn, _patch_lfence_ret, 4)
	_HOT_PATCH_EPILOG
	ret
_lfence_ret_insn:			/ see membar_consumer()
	lfence
	ret
	SET_SIZE(patch_sse2)

	/*
	 * Patch lazy fp restore instructions in the trap handler
	 * to use xrstor instead of frstor
	 */
	ENTRY_NP(patch_xsave)
	_HOT_PATCH_PROLOG
	/
	/	frstor (%ebx); nop	-> xrstor (%ebx)
	/
	_HOT_PATCH(_xrstor_ebx_insn, _patch_xrstor_ebx, 3)
	_HOT_PATCH_EPILOG
	ret
_xrstor_ebx_insn:			/ see ndptrap_frstor()
	xrstor (%ebx)
	SET_SIZE(patch_xsave)

#endif	/* __lint */
#endif	/* __i386 */

#if defined(__amd64)
#if defined(__lint)

void
patch_xsave(void)
{}

#else	/* __lint */

	/*
	 * Patch lazy fp restore instructions in the trap handler
	 * to use xrstor instead of fxrstorq
	 */
	ENTRY_NP(patch_xsave)
	pushq	%rbx
	pushq	%rbp
	pushq	%r15
	/
	/	fxrstorq (%rbx);	-> nop; xrstor (%rbx)
	/ loop doing the following for 4 bytes:
	/     hot_patch_kernel_text(_patch_xrstorq_rbx, _xrstor_rbx_insn, 1)
	/
	leaq	_patch_xrstorq_rbx(%rip), %rbx
	leaq	_xrstor_rbx_insn(%rip), %rbp
	movq	$4, %r15
1:
	movq	%rbx, %rdi			/* patch address */
	movzbq	(%rbp), %rsi			/* instruction byte */
	movq	$1, %rdx			/* count */
	call	hot_patch_kernel_text
	addq	$1, %rbx
	addq	$1, %rbp
	subq	$1, %r15
	jnz	1b

	popq	%r15
	popq	%rbp
	popq	%rbx
	ret

_xrstor_rbx_insn:			/ see ndptrap_frstor()
	# Because the fxrstorq instruction we're patching is 4 bytes long, due
	# to the 0x48 prefix (indicating 64-bit operand size), we patch 4 bytes
	# too.
	nop
	xrstor (%rbx)
	SET_SIZE(patch_xsave)

#endif	/* __lint */
#endif	/* __amd64 */

/*
 * One of these routines is called from any lwp with floating
 * point context as part of the prolog of a context switch.
 */

#if defined(__lint)

/*ARGSUSED*/
void
xsave_ctxt(void *arg)
{}

void
xsaveopt_ctxt(void *arg)
{}

/*ARGSUSED*/
void
xsaveopt_ctxt(void *arg)
{}

/*ARGSUSED*/
void
fpxsave_ctxt(void *arg)
{}

/*ARGSUSED*/
void
fpnsave_ctxt(void *arg)
{}

#else	/* __lint */

#if defined(__amd64)

/*
 * These three functions define the Intel "xsave" handling for CPUs with
 * different features. Newer AMD CPUs can also use these functions. See the
 * 'exception pointers' comment below.
 */
	ENTRY_NP(fpxsave_ctxt)	/* %rdi is a struct fpu_ctx */
<<<<<<< HEAD
	cmpl	$FPU_EN, FPU_CTX_FPU_FLAGS(%rdi)
	jne	1f
	movl	$_CONST(FPU_VALID|FPU_EN), FPU_CTX_FPU_FLAGS(%rdi)
	movq	FPU_CTX_FPU_REGS(%rdi), %rdi /* fpu_regs.kfpu_u.kfpu_fn ptr */
	fxsaveq	(%rdi)
	STTS(%rsi)	/* trap on next fpu touch */
1:	rep;	ret	/* use 2 byte return instruction when branch target */
			/* AMD Software Optimization Guide - Section 6.2 */
	SET_SIZE(fpxsave_ctxt)

	ENTRY_NP(xsave_ctxt)
	cmpl	$FPU_EN, FPU_CTX_FPU_FLAGS(%rdi)
	jne	1f
	movl	$_CONST(FPU_VALID|FPU_EN), FPU_CTX_FPU_FLAGS(%rdi)
=======
	cmpl	$FPU_EN, FPU_CTX_FPU_FLAGS(%rdi)
	jne	1f
	movl	$_CONST(FPU_VALID|FPU_EN), FPU_CTX_FPU_FLAGS(%rdi)
	movq	FPU_CTX_FPU_REGS(%rdi), %rdi /* fpu_regs.kfpu_u.kfpu_fn ptr */
	fxsaveq	(%rdi)
	STTS(%rsi)	/* trap on next fpu touch */
1:	rep;	ret	/* use 2 byte return instruction when branch target */
			/* AMD Software Optimization Guide - Section 6.2 */
	SET_SIZE(fpxsave_ctxt)

	ENTRY_NP(xsave_ctxt)
	cmpl	$FPU_EN, FPU_CTX_FPU_FLAGS(%rdi)
	jne	1f
	movl	$_CONST(FPU_VALID|FPU_EN), FPU_CTX_FPU_FLAGS(%rdi)
>>>>>>> 088d69f8
	movl	FPU_CTX_FPU_XSAVE_MASK(%rdi), %eax /* xsave flags in EDX:EAX */
	movl	FPU_CTX_FPU_XSAVE_MASK+4(%rdi), %edx
	movq	FPU_CTX_FPU_REGS(%rdi), %rsi /* fpu_regs.kfpu_u.kfpu_xs ptr */
	xsave	(%rsi)
	STTS(%rsi)	/* trap on next fpu touch */
1:	ret
	SET_SIZE(xsave_ctxt)

	ENTRY_NP(xsaveopt_ctxt)
	cmpl	$FPU_EN, FPU_CTX_FPU_FLAGS(%rdi)
	jne	1f
	movl	$_CONST(FPU_VALID|FPU_EN), FPU_CTX_FPU_FLAGS(%rdi)
	movl	FPU_CTX_FPU_XSAVE_MASK(%rdi), %eax /* xsave flags in EDX:EAX */
	movl	FPU_CTX_FPU_XSAVE_MASK+4(%rdi), %edx
	movq	FPU_CTX_FPU_REGS(%rdi), %rsi /* fpu_regs.kfpu_u.kfpu_xs ptr */
	xsaveopt (%rsi)
	STTS(%rsi)	/* trap on next fpu touch */
1:	ret
	SET_SIZE(xsaveopt_ctxt)

/*
 * On certain AMD processors, the "exception pointers" (i.e. the last
 * instruction pointer, last data pointer, and last opcode) are saved by the
 * fxsave, xsave or xsaveopt instruction ONLY if the exception summary bit is
 * set.
 *
 * On newer CPUs, AMD has changed their behavior to mirror the Intel behavior.
 * We can detect this via an AMD specific cpuid feature bit
 * (CPUID_AMD_EBX_ERR_PTR_ZERO) and use the simpler Intel-oriented functions.
 * Otherwise we use these more complex functions on AMD CPUs. All three follow
 * the same logic after the xsave* instruction.
 */
	ENTRY_NP(fpxsave_excp_clr_ctxt)	/* %rdi is a struct fpu_ctx */
	cmpl	$FPU_EN, FPU_CTX_FPU_FLAGS(%rdi)
	jne	1f
	movl	$_CONST(FPU_VALID|FPU_EN), FPU_CTX_FPU_FLAGS(%rdi)
	movq	FPU_CTX_FPU_REGS(%rdi), %rdi /* fpu_regs.kfpu_u.kfpu_fn ptr */
	fxsaveq	(%rdi)
	/*
	 * To ensure that we don't leak these values into the next context
	 * on the cpu, we could just issue an fninit here, but that's
	 * rather slow and so we issue an instruction sequence that
	 * clears them more quickly, if a little obscurely.
	 */
	btw	$7, FXSAVE_STATE_FSW(%rdi)	/* Test saved ES bit */
	jnc	0f				/* jump if ES = 0 */
	fnclex		/* clear pending x87 exceptions */
0:	ffree	%st(7)	/* clear tag bit to remove possible stack overflow */
	fildl	.fpzero_const(%rip)
			/* dummy load changes all exception pointers */
	STTS(%rsi)	/* trap on next fpu touch */
1:	rep;	ret	/* use 2 byte return instruction when branch target */
			/* AMD Software Optimization Guide - Section 6.2 */
	SET_SIZE(fpxsave_excp_clr_ctxt)

	ENTRY_NP(xsave_excp_clr_ctxt)
	cmpl	$FPU_EN, FPU_CTX_FPU_FLAGS(%rdi)
	jne	1f
	movl	$_CONST(FPU_VALID|FPU_EN), FPU_CTX_FPU_FLAGS(%rdi)
	movl	FPU_CTX_FPU_XSAVE_MASK(%rdi), %eax
	movl	FPU_CTX_FPU_XSAVE_MASK+4(%rdi), %edx
	movq	FPU_CTX_FPU_REGS(%rdi), %rsi /* fpu_regs.kfpu_u.kfpu_xs ptr */
	xsave	(%rsi)
	btw	$7, FXSAVE_STATE_FSW(%rsi)	/* Test saved ES bit */
	jnc	0f				/* jump if ES = 0 */
	fnclex		/* clear pending x87 exceptions */
0:	ffree	%st(7)	/* clear tag bit to remove possible stack overflow */
	fildl	.fpzero_const(%rip) /* dummy load changes all excp. pointers */
	STTS(%rsi)	/* trap on next fpu touch */
1:	ret
	SET_SIZE(xsave_excp_clr_ctxt)

	ENTRY_NP(xsaveopt_excp_clr_ctxt)
	cmpl	$FPU_EN, FPU_CTX_FPU_FLAGS(%rdi)
	jne	1f
	movl	$_CONST(FPU_VALID|FPU_EN), FPU_CTX_FPU_FLAGS(%rdi)
	movl	FPU_CTX_FPU_XSAVE_MASK(%rdi), %eax
	movl	FPU_CTX_FPU_XSAVE_MASK+4(%rdi), %edx
	movq	FPU_CTX_FPU_REGS(%rdi), %rsi /* fpu_regs.kfpu_u.kfpu_xs ptr */
	xsaveopt (%rsi)
	btw	$7, FXSAVE_STATE_FSW(%rsi)	/* Test saved ES bit */
	jnc	0f				/* jump if ES = 0 */
	fnclex		/* clear pending x87 exceptions */
0:	ffree	%st(7)	/* clear tag bit to remove possible stack overflow */
	fildl	.fpzero_const(%rip) /* dummy load changes all excp. pointers */
	STTS(%rsi)	/* trap on next fpu touch */
1:	ret
	SET_SIZE(xsaveopt_excp_clr_ctxt)

#elif defined(__i386)

	ENTRY_NP(fpnsave_ctxt)
	movl	4(%esp), %eax		/* a struct fpu_ctx */
	cmpl	$FPU_EN, FPU_CTX_FPU_FLAGS(%eax)
	jne	1f
	movl	$_CONST(FPU_VALID|FPU_EN), FPU_CTX_FPU_FLAGS(%eax)
	movl	FPU_CTX_FPU_REGS(%eax), %eax /* fpu_regs.kfpu_u.kfpu_fx ptr */
	fnsave	(%eax)
			/* (fnsave also reinitializes x87 state) */
	STTS(%edx)	/* trap on next fpu touch */
1:	rep;	ret	/* use 2 byte return instruction when branch target */
			/* AMD Software Optimization Guide - Section 6.2 */
	SET_SIZE(fpnsave_ctxt)

	ENTRY_NP(fpxsave_ctxt)
	movl	4(%esp), %eax		/* a struct fpu_ctx */
	cmpl	$FPU_EN, FPU_CTX_FPU_FLAGS(%eax)
	jne	1f
	movl	$_CONST(FPU_VALID|FPU_EN), FPU_CTX_FPU_FLAGS(%eax)
	movl	FPU_CTX_FPU_REGS(%eax), %eax /* fpu_regs.kfpu_u.kfpu_fn ptr */
	fxsave	(%eax)
	STTS(%edx)	/* trap on next fpu touch */
1:	rep;	ret	/* use 2 byte return instruction when branch target */
			/* AMD Software Optimization Guide - Section 6.2 */
	SET_SIZE(fpxsave_ctxt)

	ENTRY_NP(xsave_ctxt)
	movl	4(%esp), %ecx		/* a struct fpu_ctx */
	cmpl	$FPU_EN, FPU_CTX_FPU_FLAGS(%ecx)
	jne	1f
	movl	$_CONST(FPU_VALID|FPU_EN), FPU_CTX_FPU_FLAGS(%ecx)
	movl	FPU_CTX_FPU_XSAVE_MASK(%ecx), %eax
	movl	FPU_CTX_FPU_XSAVE_MASK+4(%ecx), %edx
	movl	FPU_CTX_FPU_REGS(%ecx), %ecx /* fpu_regs.kfpu_u.kfpu_xs ptr */
	xsave	(%ecx)
	STTS(%edx)	/* trap on next fpu touch */
1:	ret
	SET_SIZE(xsave_ctxt)

	ENTRY_NP(xsaveopt_ctxt)
	movl	4(%esp), %ecx		/* a struct fpu_ctx */
	cmpl	$FPU_EN, FPU_CTX_FPU_FLAGS(%ecx)
	jne	1f
	movl	$_CONST(FPU_VALID|FPU_EN), FPU_CTX_FPU_FLAGS(%ecx)
	movl	FPU_CTX_FPU_XSAVE_MASK(%ecx), %eax
	movl	FPU_CTX_FPU_XSAVE_MASK+4(%ecx), %edx
	movl	FPU_CTX_FPU_REGS(%ecx), %ecx /* fpu_regs.kfpu_u.kfpu_xs ptr */
	xsaveopt (%ecx)
	STTS(%edx)	/* trap on next fpu touch */
1:	ret
	SET_SIZE(xsaveopt_ctxt)

/*
 * See comment above the __amd64 implementation of fpxsave_excp_clr_ctxt()
 * for details about the following threee functions for AMD "exception pointer"
 * handling.
 */

	ENTRY_NP(fpxsave_excp_clr_ctxt)
	movl	4(%esp), %eax		/* a struct fpu_ctx */
	cmpl	$FPU_EN, FPU_CTX_FPU_FLAGS(%eax)
	jne	1f

	movl	$_CONST(FPU_VALID|FPU_EN), FPU_CTX_FPU_FLAGS(%eax)
	movl	FPU_CTX_FPU_REGS(%eax), %eax /* fpu_regs.kfpu_u.kfpu_fn ptr */
	fxsave	(%eax)
	btw	$7, FXSAVE_STATE_FSW(%eax)	/* Test saved ES bit */
	jnc	0f				/* jump if ES = 0 */
	fnclex		/* clear pending x87 exceptions */
0:	ffree	%st(7)	/* clear tag bit to remove possible stack overflow */
	fildl	.fpzero_const
			/* dummy load changes all exception pointers */
	STTS(%edx)	/* trap on next fpu touch */
1:	rep;	ret	/* use 2 byte return instruction when branch target */
			/* AMD Software Optimization Guide - Section 6.2 */
	SET_SIZE(fpxsave_excp_clr_ctxt)

	ENTRY_NP(xsave_excp_clr_ctxt)
	movl	4(%esp), %ecx		/* a struct fpu_ctx */
	cmpl	$FPU_EN, FPU_CTX_FPU_FLAGS(%ecx)
	jne	1f

	movl	$_CONST(FPU_VALID|FPU_EN), FPU_CTX_FPU_FLAGS(%ecx)
	movl	FPU_CTX_FPU_XSAVE_MASK(%ecx), %eax
	movl	FPU_CTX_FPU_XSAVE_MASK+4(%ecx), %edx
	movl	FPU_CTX_FPU_REGS(%ecx), %ecx /* fpu_regs.kfpu_u.kfpu_xs ptr */
	xsave	(%ecx)
	btw	$7, FXSAVE_STATE_FSW(%ecx)	/* Test saved ES bit */
	jnc	0f				/* jump if ES = 0 */
	fnclex		/* clear pending x87 exceptions */
0:	ffree	%st(7)	/* clear tag bit to remove possible stack overflow */
	fildl	.fpzero_const
			/* dummy load changes all exception pointers */
	STTS(%edx)	/* trap on next fpu touch */
1:	ret
	SET_SIZE(xsave_excp_clr_ctxt)

	ENTRY_NP(xsaveopt_excp_clr_ctxt)
	movl	4(%esp), %ecx		/* a struct fpu_ctx */
	cmpl	$FPU_EN, FPU_CTX_FPU_FLAGS(%ecx)
	jne	1f

	movl	$_CONST(FPU_VALID|FPU_EN), FPU_CTX_FPU_FLAGS(%ecx)
	movl	FPU_CTX_FPU_XSAVE_MASK(%ecx), %eax
	movl	FPU_CTX_FPU_XSAVE_MASK+4(%ecx), %edx
	movl	FPU_CTX_FPU_REGS(%ecx), %ecx /* fpu_regs.kfpu_u.kfpu_xs ptr */
	xsaveopt (%ecx)
	btw	$7, FXSAVE_STATE_FSW(%ecx)	/* Test saved ES bit */
	jnc	0f				/* jump if ES = 0 */
	fnclex		/* clear pending x87 exceptions */
0:	ffree	%st(7)	/* clear tag bit to remove possible stack overflow */
	fildl	.fpzero_const
			/* dummy load changes all exception pointers */
	STTS(%edx)	/* trap on next fpu touch */
1:	ret
	SET_SIZE(xsaveopt_excp_clr_ctxt)

#endif	/* __i386 */

	.align	8
.fpzero_const:
	.4byte	0x0
	.4byte	0x0

#endif	/* __lint */


#if defined(__lint)

/*ARGSUSED*/
void
fpsave(struct fnsave_state *f)
{}

/*ARGSUSED*/
void
fpxsave(struct fxsave_state *f)
{}

/*ARGSUSED*/
void
xsave(struct xsave_state *f, uint64_t m)
{}

/*ARGSUSED*/
void
xsaveopt(struct xsave_state *f, uint64_t m)
{}

#else	/* __lint */

#if defined(__amd64)

	ENTRY_NP(fpxsave)
	CLTS
	fxsaveq (%rdi)
	fninit				/* clear exceptions, init x87 tags */
	STTS(%rdi)			/* set TS bit in %cr0 (disable FPU) */
	ret
	SET_SIZE(fpxsave)

	ENTRY_NP(xsave)
	CLTS
	movl	%esi, %eax		/* bv mask */
	movq	%rsi, %rdx
	shrq	$32, %rdx
	xsave	(%rdi)

	fninit				/* clear exceptions, init x87 tags */
	STTS(%rdi)			/* set TS bit in %cr0 (disable FPU) */
	ret
	SET_SIZE(xsave)

	ENTRY_NP(xsaveopt)
	CLTS
	movl	%esi, %eax		/* bv mask */
	movq	%rsi, %rdx
	shrq	$32, %rdx
	xsaveopt (%rdi)

	fninit				/* clear exceptions, init x87 tags */
	STTS(%rdi)			/* set TS bit in %cr0 (disable FPU) */
	ret
	SET_SIZE(xsaveopt)

#elif defined(__i386)

	ENTRY_NP(fpsave)
	CLTS
	movl	4(%esp), %eax
	fnsave	(%eax)
	STTS(%eax)			/* set TS bit in %cr0 (disable FPU) */
	ret
	SET_SIZE(fpsave)

	ENTRY_NP(fpxsave)
	CLTS
	movl	4(%esp), %eax
	fxsave	(%eax)
	fninit				/* clear exceptions, init x87 tags */
	STTS(%eax)			/* set TS bit in %cr0 (disable FPU) */
	ret
	SET_SIZE(fpxsave)

	ENTRY_NP(xsave)
	CLTS
	movl	4(%esp), %ecx
	movl	8(%esp), %eax
	movl	12(%esp), %edx
	xsave	(%ecx)

	fninit				/* clear exceptions, init x87 tags */
	STTS(%eax)			/* set TS bit in %cr0 (disable FPU) */
	ret
	SET_SIZE(xsave)

	ENTRY_NP(xsaveopt)
	CLTS
	movl	4(%esp), %ecx
	movl	8(%esp), %eax
	movl	12(%esp), %edx
	xsaveopt (%ecx)

	fninit				/* clear exceptions, init x87 tags */
	STTS(%eax)			/* set TS bit in %cr0 (disable FPU) */
	ret
	SET_SIZE(xsaveopt)

#endif	/* __i386 */
#endif	/* __lint */

#if defined(__lint)

/*ARGSUSED*/
void
fprestore(struct fnsave_state *f)
{}

/*ARGSUSED*/
void
fpxrestore(struct fxsave_state *f)
{}

/*ARGSUSED*/
void
xrestore(struct xsave_state *f, uint64_t m)
{}

#else	/* __lint */

#if defined(__amd64)

	ENTRY_NP(fpxrestore)
	CLTS
	fxrstorq	(%rdi)
	ret
	SET_SIZE(fpxrestore)

	ENTRY_NP(xrestore)
	CLTS
	movl	%esi, %eax		/* bv mask */
	movq	%rsi, %rdx
	shrq	$32, %rdx
	xrstor	(%rdi)
	ret
	SET_SIZE(xrestore)

#elif defined(__i386)

	ENTRY_NP(fprestore)
	CLTS
	movl	4(%esp), %eax
	frstor	(%eax)
	ret
	SET_SIZE(fprestore)

	ENTRY_NP(fpxrestore)
	CLTS
	movl	4(%esp), %eax
	fxrstor	(%eax)
	ret
	SET_SIZE(fpxrestore)

	ENTRY_NP(xrestore)
	CLTS
	movl	4(%esp), %ecx
	movl	8(%esp), %eax
	movl	12(%esp), %edx
	xrstor	(%ecx)
	ret
	SET_SIZE(xrestore)

#endif	/* __i386 */
#endif	/* __lint */

/*
 * Disable the floating point unit.
 */

#if defined(__lint)

void
fpdisable(void)
{}

#else	/* __lint */

#if defined(__amd64)

	ENTRY_NP(fpdisable)
	STTS(%rdi)			/* set TS bit in %cr0 (disable FPU) */ 
	ret
	SET_SIZE(fpdisable)

#elif defined(__i386)

	ENTRY_NP(fpdisable)
	STTS(%eax)
	ret
	SET_SIZE(fpdisable)

#endif	/* __i386 */
#endif	/* __lint */

/*
 * Initialize the fpu hardware.
 */

#if defined(__lint)

void
fpinit(void)
{}

#else	/* __lint */

#if defined(__amd64)

	ENTRY_NP(fpinit)
	CLTS
	cmpl	$FP_XSAVE, fp_save_mech
	je	1f

	/* fxsave */
	leaq	sse_initial(%rip), %rax
	fxrstorq	(%rax)			/* load clean initial state */
	ret

1:	/* xsave */
	leaq	avx_initial(%rip), %rcx
	xorl	%edx, %edx
	movl	$XFEATURE_AVX, %eax
	bt	$X86FSET_AVX, x86_featureset
	cmovael	%edx, %eax
	orl	$(XFEATURE_LEGACY_FP | XFEATURE_SSE), %eax
	xrstor (%rcx)
	ret
	SET_SIZE(fpinit)

#elif defined(__i386)

	ENTRY_NP(fpinit)
	CLTS
	cmpl	$FP_FXSAVE, fp_save_mech
	je	1f
	cmpl	$FP_XSAVE, fp_save_mech
	je	2f

	/* fnsave */
	fninit
	movl	$x87_initial, %eax
	frstor	(%eax)			/* load clean initial state */
	ret

1:	/* fxsave */
	movl	$sse_initial, %eax
	fxrstor	(%eax)			/* load clean initial state */
	ret

2:	/* xsave */
	movl	$avx_initial, %ecx
	xorl	%edx, %edx
	movl	$XFEATURE_AVX, %eax
	bt	$X86FSET_AVX, x86_featureset
	cmovael	%edx, %eax
	orl	$(XFEATURE_LEGACY_FP | XFEATURE_SSE), %eax
	xrstor (%ecx)
	ret
	SET_SIZE(fpinit)

#endif	/* __i386 */
#endif	/* __lint */

/*
 * Clears FPU exception state.
 * Returns the FP status word.
 */

#if defined(__lint)

uint32_t
fperr_reset(void)
{ return (0); }

uint32_t
fpxerr_reset(void)
{ return (0); }

#else	/* __lint */

#if defined(__amd64)

	ENTRY_NP(fperr_reset)
	CLTS
	xorl	%eax, %eax
	fnstsw	%ax
	fnclex
	ret
	SET_SIZE(fperr_reset)

	ENTRY_NP(fpxerr_reset)
	pushq	%rbp
	movq	%rsp, %rbp
	subq	$0x10, %rsp		/* make some temporary space */
	CLTS
	stmxcsr	(%rsp)
	movl	(%rsp), %eax
	andl	$_BITNOT(SSE_MXCSR_EFLAGS), (%rsp)
	ldmxcsr	(%rsp)			/* clear processor exceptions */
	leave
	ret
	SET_SIZE(fpxerr_reset)

#elif defined(__i386)

	ENTRY_NP(fperr_reset)
	CLTS
	xorl	%eax, %eax
	fnstsw	%ax
	fnclex
	ret
	SET_SIZE(fperr_reset)

	ENTRY_NP(fpxerr_reset)
	CLTS
	subl	$4, %esp		/* make some temporary space */
	stmxcsr	(%esp)
	movl	(%esp), %eax
	andl	$_BITNOT(SSE_MXCSR_EFLAGS), (%esp)
	ldmxcsr	(%esp)			/* clear processor exceptions */
	addl	$4, %esp
	ret
	SET_SIZE(fpxerr_reset)

#endif	/* __i386 */
#endif	/* __lint */

#if defined(__lint)

uint32_t
fpgetcwsw(void)
{
	return (0);
}

#else   /* __lint */

#if defined(__amd64)

	ENTRY_NP(fpgetcwsw)
	pushq	%rbp
	movq	%rsp, %rbp
	subq	$0x10, %rsp		/* make some temporary space	*/
	CLTS
	fnstsw	(%rsp)			/* store the status word	*/
	fnstcw	2(%rsp)			/* store the control word	*/
	movl	(%rsp), %eax		/* put both in %eax		*/
	leave
	ret
	SET_SIZE(fpgetcwsw)

#elif defined(__i386)

	ENTRY_NP(fpgetcwsw)
	CLTS
	subl	$4, %esp		/* make some temporary space	*/
	fnstsw	(%esp)			/* store the status word	*/
	fnstcw	2(%esp)			/* store the control word	*/
	movl	(%esp), %eax		/* put both in %eax		*/
	addl	$4, %esp
	ret
	SET_SIZE(fpgetcwsw)

#endif	/* __i386 */
#endif  /* __lint */

/*
 * Returns the MXCSR register.
 */

#if defined(__lint)

uint32_t
fpgetmxcsr(void)
{
	return (0);
}

#else   /* __lint */

#if defined(__amd64)

	ENTRY_NP(fpgetmxcsr)
	pushq	%rbp
	movq	%rsp, %rbp
	subq	$0x10, %rsp		/* make some temporary space */
	CLTS
	stmxcsr	(%rsp)
	movl	(%rsp), %eax
	leave
	ret
	SET_SIZE(fpgetmxcsr)

#elif defined(__i386)

	ENTRY_NP(fpgetmxcsr)
	CLTS
	subl	$4, %esp		/* make some temporary space */
	stmxcsr	(%esp)
	movl	(%esp), %eax
	addl	$4, %esp
	ret
	SET_SIZE(fpgetmxcsr)

#endif	/* __i386 */
#endif  /* __lint */<|MERGE_RESOLUTION|>--- conflicted
+++ resolved
@@ -306,7 +306,6 @@
  * 'exception pointers' comment below.
  */
 	ENTRY_NP(fpxsave_ctxt)	/* %rdi is a struct fpu_ctx */
-<<<<<<< HEAD
 	cmpl	$FPU_EN, FPU_CTX_FPU_FLAGS(%rdi)
 	jne	1f
 	movl	$_CONST(FPU_VALID|FPU_EN), FPU_CTX_FPU_FLAGS(%rdi)
@@ -321,22 +320,6 @@
 	cmpl	$FPU_EN, FPU_CTX_FPU_FLAGS(%rdi)
 	jne	1f
 	movl	$_CONST(FPU_VALID|FPU_EN), FPU_CTX_FPU_FLAGS(%rdi)
-=======
-	cmpl	$FPU_EN, FPU_CTX_FPU_FLAGS(%rdi)
-	jne	1f
-	movl	$_CONST(FPU_VALID|FPU_EN), FPU_CTX_FPU_FLAGS(%rdi)
-	movq	FPU_CTX_FPU_REGS(%rdi), %rdi /* fpu_regs.kfpu_u.kfpu_fn ptr */
-	fxsaveq	(%rdi)
-	STTS(%rsi)	/* trap on next fpu touch */
-1:	rep;	ret	/* use 2 byte return instruction when branch target */
-			/* AMD Software Optimization Guide - Section 6.2 */
-	SET_SIZE(fpxsave_ctxt)
-
-	ENTRY_NP(xsave_ctxt)
-	cmpl	$FPU_EN, FPU_CTX_FPU_FLAGS(%rdi)
-	jne	1f
-	movl	$_CONST(FPU_VALID|FPU_EN), FPU_CTX_FPU_FLAGS(%rdi)
->>>>>>> 088d69f8
 	movl	FPU_CTX_FPU_XSAVE_MASK(%rdi), %eax /* xsave flags in EDX:EAX */
 	movl	FPU_CTX_FPU_XSAVE_MASK+4(%rdi), %edx
 	movq	FPU_CTX_FPU_REGS(%rdi), %rsi /* fpu_regs.kfpu_u.kfpu_xs ptr */
