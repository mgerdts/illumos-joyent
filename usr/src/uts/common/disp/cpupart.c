/*
 * CDDL HEADER START
 *
 * The contents of this file are subject to the terms of the
 * Common Development and Distribution License (the "License").
 * You may not use this file except in compliance with the License.
 *
 * You can obtain a copy of the license at usr/src/OPENSOLARIS.LICENSE
 * or http://www.opensolaris.org/os/licensing.
 * See the License for the specific language governing permissions
 * and limitations under the License.
 *
 * When distributing Covered Code, include this CDDL HEADER in each
 * file and include the License file at usr/src/OPENSOLARIS.LICENSE.
 * If applicable, add the following below this CDDL HEADER, with the
 * fields enclosed by brackets "[]" replaced with your own identifying
 * information: Portions Copyright [yyyy] [name of copyright owner]
 *
 * CDDL HEADER END
 */
/*
 * Copyright (c) 1996, 2010, Oracle and/or its affiliates. All rights reserved.
<<<<<<< HEAD
 *
 * Copyright 2018 Joyent, Inc.
=======
 * Copyright (c) 2017 by Delphix. All rights reserved.
>>>>>>> 2ee85738
 */

#include <sys/types.h>
#include <sys/systm.h>
#include <sys/cmn_err.h>
#include <sys/cpuvar.h>
#include <sys/thread.h>
#include <sys/disp.h>
#include <sys/kmem.h>
#include <sys/debug.h>
#include <sys/cpupart.h>
#include <sys/pset.h>
#include <sys/var.h>
#include <sys/cyclic.h>
#include <sys/lgrp.h>
#include <sys/pghw.h>
#include <sys/loadavg.h>
#include <sys/class.h>
#include <sys/fss.h>
#include <sys/pool.h>
#include <sys/pool_pset.h>
#include <sys/policy.h>

/*
 * Calling pool_lock() protects the pools configuration, which includes
 * CPU partitions.  cpu_lock protects the CPU partition list, and prevents
 * partitions from being created or destroyed while the lock is held.
 * The lock ordering with respect to related locks is:
 *
 *    pool_lock() ---> cpu_lock  --->  pidlock  -->  p_lock
 *
 * Blocking memory allocations may be made while holding "pool_lock"
 * or cpu_lock.
 */

/*
 * The cp_default partition is allocated statically, but its lgroup load average
 * (lpl) list is allocated dynamically after kmem subsystem is initialized. This
 * saves some memory since the space allocated reflects the actual number of
 * lgroups supported by the platform. The lgrp facility provides a temporary
 * space to hold lpl information during system bootstrap.
 */

cpupart_t		*cp_list_head;
cpupart_t		cp_default;
static cpupartid_t	cp_id_next;
uint_t			cp_numparts;
uint_t			cp_numparts_nonempty;

/*
 * Need to limit total number of partitions to avoid slowing down the
 * clock code too much.  The clock code traverses the list of
 * partitions and needs to be able to execute in a reasonable amount
 * of time (less than 1/hz seconds).  The maximum is sized based on
 * max_ncpus so it shouldn't be a problem unless there are large
 * numbers of empty partitions.
 */
static uint_t		cp_max_numparts;

/*
 * Processor sets and CPU partitions are different but related concepts.
 * A processor set is a user-level abstraction allowing users to create
 * sets of CPUs and bind threads exclusively to those sets.  A CPU
 * partition is a kernel dispatcher object consisting of a set of CPUs
 * and a global dispatch queue.  The processor set abstraction is
 * implemented via a CPU partition, and currently there is a 1-1
 * mapping between processor sets and partitions (excluding the default
 * partition, which is not visible as a processor set).  Hence, the
 * numbering for processor sets and CPU partitions is identical.  This
 * may not always be true in the future, and these macros could become
 * less trivial if we support e.g. a processor set containing multiple
 * CPU partitions.
 */
#define	PSTOCP(psid)	((cpupartid_t)((psid) == PS_NONE ? CP_DEFAULT : (psid)))
#define	CPTOPS(cpid)	((psetid_t)((cpid) == CP_DEFAULT ? PS_NONE : (cpid)))

static int cpupart_unbind_threads(cpupart_t *, boolean_t);

/*
 * Find a CPU partition given a processor set ID.
 */
static cpupart_t *
cpupart_find_all(psetid_t psid)
{
	cpupart_t *cp;
	cpupartid_t cpid = PSTOCP(psid);

	ASSERT(MUTEX_HELD(&cpu_lock));

	/* default partition not visible as a processor set */
	if (psid == CP_DEFAULT)
		return (NULL);

	if (psid == PS_MYID)
		return (curthread->t_cpupart);

	cp = cp_list_head;
	do {
		if (cp->cp_id == cpid)
			return (cp);
		cp = cp->cp_next;
	} while (cp != cp_list_head);
	return (NULL);
}

/*
 * Find a CPU partition given a processor set ID if the processor set
 * should be visible from the calling zone.
 */
cpupart_t *
cpupart_find(psetid_t psid)
{
	cpupart_t *cp;

	ASSERT(MUTEX_HELD(&cpu_lock));
	cp = cpupart_find_all(psid);
	if (cp != NULL && !INGLOBALZONE(curproc) && pool_pset_enabled() &&
	    zone_pset_get(curproc->p_zone) != CPTOPS(cp->cp_id))
			return (NULL);
	return (cp);
}

static int
cpupart_kstat_update(kstat_t *ksp, int rw)
{
	cpupart_t *cp = (cpupart_t *)ksp->ks_private;
	cpupart_kstat_t *cpksp = ksp->ks_data;

	if (rw == KSTAT_WRITE)
		return (EACCES);

	cpksp->cpk_updates.value.ui64 = cp->cp_updates;
	cpksp->cpk_runnable.value.ui64 = cp->cp_nrunnable_cum;
	cpksp->cpk_waiting.value.ui64 = cp->cp_nwaiting_cum;
	cpksp->cpk_ncpus.value.ui32 = cp->cp_ncpus;
	cpksp->cpk_avenrun_1min.value.ui32 = cp->cp_hp_avenrun[0] >>
	    (16 - FSHIFT);
	cpksp->cpk_avenrun_5min.value.ui32 = cp->cp_hp_avenrun[1] >>
	    (16 - FSHIFT);
	cpksp->cpk_avenrun_15min.value.ui32 = cp->cp_hp_avenrun[2] >>
	    (16 - FSHIFT);
	return (0);
}

static void
cpupart_kstat_create(cpupart_t *cp)
{
	kstat_t *ksp;
	zoneid_t zoneid;

	ASSERT(MUTEX_HELD(&cpu_lock));

	/*
	 * We have a bit of a chicken-egg problem since this code will
	 * get called to create the kstats for CP_DEFAULT before the
	 * pools framework gets initialized.  We circumvent the problem
	 * by special-casing cp_default.
	 */
	if (cp != &cp_default && pool_pset_enabled())
		zoneid = GLOBAL_ZONEID;
	else
		zoneid = ALL_ZONES;
	ksp = kstat_create_zone("unix", cp->cp_id, "pset", "misc",
	    KSTAT_TYPE_NAMED,
	    sizeof (cpupart_kstat_t) / sizeof (kstat_named_t), 0, zoneid);
	if (ksp != NULL) {
		cpupart_kstat_t *cpksp = ksp->ks_data;

		kstat_named_init(&cpksp->cpk_updates, "updates",
		    KSTAT_DATA_UINT64);
		kstat_named_init(&cpksp->cpk_runnable, "runnable",
		    KSTAT_DATA_UINT64);
		kstat_named_init(&cpksp->cpk_waiting, "waiting",
		    KSTAT_DATA_UINT64);
		kstat_named_init(&cpksp->cpk_ncpus, "ncpus",
		    KSTAT_DATA_UINT32);
		kstat_named_init(&cpksp->cpk_avenrun_1min, "avenrun_1min",
		    KSTAT_DATA_UINT32);
		kstat_named_init(&cpksp->cpk_avenrun_5min, "avenrun_5min",
		    KSTAT_DATA_UINT32);
		kstat_named_init(&cpksp->cpk_avenrun_15min, "avenrun_15min",
		    KSTAT_DATA_UINT32);

		ksp->ks_update = cpupart_kstat_update;
		ksp->ks_private = cp;

		kstat_install(ksp);
	}
	cp->cp_kstat = ksp;
}

/*
 * Initialize the cpupart's lgrp partions (lpls)
 */
static void
cpupart_lpl_initialize(cpupart_t *cp)
{
	int i, sz;

	sz = cp->cp_nlgrploads = lgrp_plat_max_lgrps();
	cp->cp_lgrploads = kmem_zalloc(sizeof (lpl_t) * sz, KM_SLEEP);

	for (i = 0; i < sz; i++) {
		/*
		 * The last entry of the lpl's resource set is always NULL
		 * by design (to facilitate iteration)...hence the "oversizing"
		 * by 1.
		 */
		cp->cp_lgrploads[i].lpl_rset_sz = sz + 1;
		cp->cp_lgrploads[i].lpl_rset =
		    kmem_zalloc(sizeof (struct lgrp_ld *) * (sz + 1), KM_SLEEP);
		cp->cp_lgrploads[i].lpl_id2rset =
		    kmem_zalloc(sizeof (int) * (sz + 1), KM_SLEEP);
		cp->cp_lgrploads[i].lpl_lgrpid = i;
	}
}

/*
 * Teardown the cpupart's lgrp partitions
 */
static void
cpupart_lpl_teardown(cpupart_t *cp)
{
	int i, sz;
	lpl_t *lpl;

	for (i = 0; i < cp->cp_nlgrploads; i++) {
		lpl = &cp->cp_lgrploads[i];

		sz = lpl->lpl_rset_sz;
		kmem_free(lpl->lpl_rset, sizeof (struct lgrp_ld *) * sz);
		kmem_free(lpl->lpl_id2rset, sizeof (int) * sz);
		lpl->lpl_rset = NULL;
		lpl->lpl_id2rset = NULL;
	}
	kmem_free(cp->cp_lgrploads, sizeof (lpl_t) * cp->cp_nlgrploads);
	cp->cp_lgrploads = NULL;
}

/*
 * Initialize the default partition and kpreempt disp queue.
 */
void
cpupart_initialize_default(void)
{
	lgrp_id_t i;

	cp_list_head = &cp_default;
	cp_default.cp_next = &cp_default;
	cp_default.cp_prev = &cp_default;
	cp_default.cp_id = CP_DEFAULT;
	cp_default.cp_kp_queue.disp_maxrunpri = -1;
	cp_default.cp_kp_queue.disp_max_unbound_pri = -1;
	cp_default.cp_kp_queue.disp_cpu = NULL;
	cp_default.cp_gen = 0;
	cp_default.cp_loadavg.lg_cur = 0;
	cp_default.cp_loadavg.lg_len = 0;
	cp_default.cp_loadavg.lg_total = 0;
	for (i = 0; i < S_LOADAVG_SZ; i++) {
		cp_default.cp_loadavg.lg_loads[i] = 0;
	}
	DISP_LOCK_INIT(&cp_default.cp_kp_queue.disp_lock);
	cp_id_next = CP_DEFAULT + 1;
	cpupart_kstat_create(&cp_default);
	cp_numparts = 1;
	if (cp_max_numparts == 0)	/* allow for /etc/system tuning */
		cp_max_numparts = max_ncpus * 2 + 1;
	/*
	 * Allocate space for cp_default list of lgrploads
	 */
	cpupart_lpl_initialize(&cp_default);

	/*
	 * The initial lpl topology is created in a special lpl list
	 * lpl_bootstrap. It should be copied to cp_default.
	 * NOTE: lpl_topo_bootstrap() also updates CPU0 cpu_lpl pointer to point
	 *	 to the correct lpl in the cp_default.cp_lgrploads list.
	 */
	lpl_topo_bootstrap(cp_default.cp_lgrploads,
	    cp_default.cp_nlgrploads);


	cp_default.cp_attr = PSET_NOESCAPE;
	cp_numparts_nonempty = 1;
	/*
	 * Set t0's home
	 */
	t0.t_lpl = &cp_default.cp_lgrploads[LGRP_ROOTID];

	bitset_init(&cp_default.cp_cmt_pgs);
	bitset_init_fanout(&cp_default.cp_haltset, cp_haltset_fanout);

	bitset_resize(&cp_default.cp_haltset, max_ncpus);
}


static int
cpupart_move_cpu(cpu_t *cp, cpupart_t *newpp, int forced)
{
	cpupart_t *oldpp;
	cpu_t	*ncp, *newlist;
	kthread_t *t;
	int	move_threads = 1;
	lgrp_id_t lgrpid;
	proc_t	*p;
	int lgrp_diff_lpl;
	lpl_t	*cpu_lpl;
	int	ret;
	boolean_t unbind_all_threads = (forced != 0);

	ASSERT(MUTEX_HELD(&cpu_lock));
	ASSERT(newpp != NULL);

	oldpp = cp->cpu_part;
	ASSERT(oldpp != NULL);
	ASSERT(oldpp->cp_ncpus > 0);

	if (newpp == oldpp) {
		/*
		 * Don't need to do anything.
		 */
		return (0);
	}

	cpu_state_change_notify(cp->cpu_id, CPU_CPUPART_OUT);

	if (!disp_bound_partition(cp, 0)) {
		/*
		 * Don't need to move threads if there are no threads in
		 * the partition.  Note that threads can't enter the
		 * partition while we're holding cpu_lock.
		 */
		move_threads = 0;
	} else if (oldpp->cp_ncpus == 1) {
		/*
		 * The last CPU is removed from a partition which has threads
		 * running in it. Some of these threads may be bound to this
		 * CPU.
		 *
		 * Attempt to unbind threads from the CPU and from the processor
		 * set. Note that no threads should be bound to this CPU since
		 * cpupart_move_threads will refuse to move bound threads to
		 * other CPUs.
		 */
		(void) cpu_unbind(oldpp->cp_cpulist->cpu_id, B_FALSE);
		(void) cpupart_unbind_threads(oldpp, B_FALSE);

		if (!disp_bound_partition(cp, 0)) {
			/*
			 * No bound threads in this partition any more
			 */
			move_threads = 0;
		} else {
			/*
			 * There are still threads bound to the partition
			 */
			cpu_state_change_notify(cp->cpu_id, CPU_CPUPART_IN);
			return (EBUSY);
		}
	}

	/*
	 * If forced flag is set unbind any threads from this CPU.
	 * Otherwise unbind soft-bound threads only.
	 */
	if ((ret = cpu_unbind(cp->cpu_id, unbind_all_threads)) != 0) {
		cpu_state_change_notify(cp->cpu_id, CPU_CPUPART_IN);
		return (ret);
	}

	/*
	 * Stop further threads weak binding to this cpu.
	 */
	cpu_inmotion = cp;
	membar_enter();

	/*
	 * Notify the Processor Groups subsystem that the CPU
	 * will be moving cpu partitions. This is done before
	 * CPUs are paused to provide an opportunity for any
	 * needed memory allocations.
	 */
	pg_cpupart_out(cp, oldpp);
	pg_cpupart_in(cp, newpp);

again:
	if (move_threads) {
		int loop_count;
		/*
		 * Check for threads strong or weak bound to this CPU.
		 */
		for (loop_count = 0; disp_bound_threads(cp, 0); loop_count++) {
			if (loop_count >= 5) {
				cpu_state_change_notify(cp->cpu_id,
				    CPU_CPUPART_IN);
				pg_cpupart_out(cp, newpp);
				pg_cpupart_in(cp, oldpp);
				cpu_inmotion = NULL;
				return (EBUSY);	/* some threads still bound */
			}
			delay(1);
		}
	}

	/*
	 * Before we actually start changing data structures, notify
	 * the cyclic subsystem that we want to move this CPU out of its
	 * partition.
	 */
	if (!cyclic_move_out(cp)) {
		/*
		 * This CPU must be the last CPU in a processor set with
		 * a bound cyclic.
		 */
		cpu_state_change_notify(cp->cpu_id, CPU_CPUPART_IN);
		pg_cpupart_out(cp, newpp);
		pg_cpupart_in(cp, oldpp);
		cpu_inmotion = NULL;
		return (EBUSY);
	}

	pause_cpus(cp, NULL);

	if (move_threads) {
		/*
		 * The thread on cpu before the pause thread may have read
		 * cpu_inmotion before we raised the barrier above.  Check
		 * again.
		 */
		if (disp_bound_threads(cp, 1)) {
			start_cpus();
			goto again;
		}

	}

	/*
	 * Now that CPUs are paused, let the PG subsystem perform
	 * any necessary data structure updates.
	 */
	pg_cpupart_move(cp, oldpp, newpp);

	/* save this cpu's lgroup -- it'll be the same in the new partition */
	lgrpid = cp->cpu_lpl->lpl_lgrpid;

	cpu_lpl = cp->cpu_lpl;
	/*
	 * let the lgroup framework know cp has left the partition
	 */
	lgrp_config(LGRP_CONFIG_CPUPART_DEL, (uintptr_t)cp, lgrpid);

	/* move out of old partition */
	oldpp->cp_ncpus--;
	if (oldpp->cp_ncpus > 0) {

		ncp = cp->cpu_prev_part->cpu_next_part = cp->cpu_next_part;
		cp->cpu_next_part->cpu_prev_part = cp->cpu_prev_part;
		if (oldpp->cp_cpulist == cp) {
			oldpp->cp_cpulist = ncp;
		}
	} else {
		ncp = oldpp->cp_cpulist = NULL;
		cp_numparts_nonempty--;
		ASSERT(cp_numparts_nonempty != 0);
	}
	oldpp->cp_gen++;

	/* move into new partition */
	newlist = newpp->cp_cpulist;
	if (newlist == NULL) {
		newpp->cp_cpulist = cp->cpu_next_part = cp->cpu_prev_part = cp;
		cp_numparts_nonempty++;
		ASSERT(cp_numparts_nonempty != 0);
	} else {
		cp->cpu_next_part = newlist;
		cp->cpu_prev_part = newlist->cpu_prev_part;
		newlist->cpu_prev_part->cpu_next_part = cp;
		newlist->cpu_prev_part = cp;
	}
	cp->cpu_part = newpp;
	newpp->cp_ncpus++;
	newpp->cp_gen++;

	ASSERT(bitset_is_null(&newpp->cp_haltset));
	ASSERT(bitset_is_null(&oldpp->cp_haltset));

	/*
	 * let the lgroup framework know cp has entered the partition
	 */
	lgrp_config(LGRP_CONFIG_CPUPART_ADD, (uintptr_t)cp, lgrpid);

	/*
	 * If necessary, move threads off processor.
	 */
	if (move_threads) {
		ASSERT(ncp != NULL);

		/*
		 * Walk thru the active process list to look for
		 * threads that need to have a new home lgroup,
		 * or the last CPU they run on is the same CPU
		 * being moved out of the partition.
		 */

		for (p = practive; p != NULL; p = p->p_next) {

			t = p->p_tlist;

			if (t == NULL)
				continue;

			lgrp_diff_lpl = 0;

			do {

				ASSERT(t->t_lpl != NULL);

				/*
				 * Update the count of how many threads are
				 * in this CPU's lgroup but have a different lpl
				 */

				if (t->t_lpl != cpu_lpl &&
				    t->t_lpl->lpl_lgrpid == lgrpid)
					lgrp_diff_lpl++;
				/*
				 * If the lgroup that t is assigned to no
				 * longer has any CPUs in t's partition,
				 * we'll have to choose a new lgroup for t.
				 */

				if (!LGRP_CPUS_IN_PART(t->t_lpl->lpl_lgrpid,
				    t->t_cpupart)) {
					lgrp_move_thread(t,
					    lgrp_choose(t, t->t_cpupart), 0);
				}

				/*
				 * make sure lpl points to our own partition
				 */
				ASSERT(t->t_lpl >= t->t_cpupart->cp_lgrploads &&
				    (t->t_lpl < t->t_cpupart->cp_lgrploads +
				    t->t_cpupart->cp_nlgrploads));

				ASSERT(t->t_lpl->lpl_ncpu > 0);

				/* Update CPU last ran on if it was this CPU */
				if (t->t_cpu == cp && t->t_cpupart == oldpp &&
				    t->t_bound_cpu != cp) {
					t->t_cpu = disp_lowpri_cpu(ncp, t,
					    t->t_pri);
				}
				t = t->t_forw;
			} while (t != p->p_tlist);

			/*
			 * Didn't find any threads in the same lgroup as this
			 * CPU with a different lpl, so remove the lgroup from
			 * the process lgroup bitmask.
			 */

			if (lgrp_diff_lpl)
				klgrpset_del(p->p_lgrpset, lgrpid);
		}

		/*
		 * Walk thread list looking for threads that need to be
		 * rehomed, since there are some threads that are not in
		 * their process's p_tlist.
		 */

		t = curthread;

		do {
			ASSERT(t != NULL && t->t_lpl != NULL);

			/*
			 * If the lgroup that t is assigned to no
			 * longer has any CPUs in t's partition,
			 * we'll have to choose a new lgroup for t.
			 * Also, choose best lgroup for home when
			 * thread has specified lgroup affinities,
			 * since there may be an lgroup with more
			 * affinity available after moving CPUs
			 * around.
			 */
			if (!LGRP_CPUS_IN_PART(t->t_lpl->lpl_lgrpid,
			    t->t_cpupart) || t->t_lgrp_affinity) {
				lgrp_move_thread(t,
				    lgrp_choose(t, t->t_cpupart), 1);
			}

			/* make sure lpl points to our own partition */
			ASSERT((t->t_lpl >= t->t_cpupart->cp_lgrploads) &&
			    (t->t_lpl < t->t_cpupart->cp_lgrploads +
			    t->t_cpupart->cp_nlgrploads));

			ASSERT(t->t_lpl->lpl_ncpu > 0);

			/* Update CPU last ran on if it was this CPU */
			if (t->t_cpu == cp && t->t_cpupart == oldpp &&
			    t->t_bound_cpu != cp) {
				t->t_cpu = disp_lowpri_cpu(ncp, t,
				    t->t_pri);
			}

			t = t->t_next;
		} while (t != curthread);

		/*
		 * Clear off the CPU's run queue, and the kp queue if the
		 * partition is now empty.
		 */
		disp_cpu_inactive(cp);

		/*
		 * Make cp switch to a thread from the new partition.
		 */
		cp->cpu_runrun = 1;
		cp->cpu_kprunrun = 1;
	}

	cpu_inmotion = NULL;
	start_cpus();

	/*
	 * Let anyone interested know that cpu has been added to the set.
	 */
	cpu_state_change_notify(cp->cpu_id, CPU_CPUPART_IN);

	/*
	 * Now let the cyclic subsystem know that it can reshuffle cyclics
	 * bound to the new processor set.
	 */
	cyclic_move_in(cp);

	return (0);
}

/*
 * Check if thread can be moved to a new cpu partition.  Called by
 * cpupart_move_thread() and pset_bind_start().
 */
int
cpupart_movable_thread(kthread_id_t tp, cpupart_t *cp, int ignore)
{
	ASSERT(MUTEX_HELD(&cpu_lock));
	ASSERT(MUTEX_HELD(&ttoproc(tp)->p_lock));
	ASSERT(cp != NULL);
	ASSERT(THREAD_LOCK_HELD(tp));

	/*
	 * CPU-bound threads can't be moved.
	 */
	if (!ignore) {
		cpu_t *boundcpu = tp->t_bound_cpu ? tp->t_bound_cpu :
		    tp->t_weakbound_cpu;
		if (boundcpu != NULL && boundcpu->cpu_part != cp)
			return (EBUSY);
	}

	if (tp->t_cid == sysdccid) {
		return (EINVAL);	/* For now, sysdc threads can't move */
	}

	return (0);
}

/*
 * Move thread to new partition.  If ignore is non-zero, then CPU
 * bindings should be ignored (this is used when destroying a
 * partition).
 */
static int
cpupart_move_thread(kthread_id_t tp, cpupart_t *newpp, int ignore,
    void *projbuf, void *zonebuf)
{
	cpupart_t *oldpp = tp->t_cpupart;
	int ret;

	ASSERT(MUTEX_HELD(&cpu_lock));
	ASSERT(MUTEX_HELD(&pidlock));
	ASSERT(MUTEX_HELD(&ttoproc(tp)->p_lock));
	ASSERT(newpp != NULL);

	if (newpp->cp_cpulist == NULL)
		return (EINVAL);

	/*
	 * Check for errors first.
	 */
	thread_lock(tp);
	if ((ret = cpupart_movable_thread(tp, newpp, ignore)) != 0) {
		thread_unlock(tp);
		return (ret);
	}

	/* move the thread */
	if (oldpp != newpp) {
		/*
		 * Make the thread switch to the new partition.
		 */
		tp->t_cpupart = newpp;
		ASSERT(tp->t_lpl != NULL);
		/*
		 * Leave the thread on the same lgroup if possible; otherwise
		 * choose a new lgroup for it.  In either case, update its
		 * t_lpl.
		 */
		if (LGRP_CPUS_IN_PART(tp->t_lpl->lpl_lgrpid, newpp) &&
		    tp->t_lgrp_affinity == NULL) {
			/*
			 * The thread's lgroup has CPUs in the thread's new
			 * partition, so the thread can stay assigned to the
			 * same lgroup.  Update its t_lpl to point to the
			 * lpl_t for its lgroup in its new partition.
			 */
			lgrp_move_thread(tp, &tp->t_cpupart->\
			    cp_lgrploads[tp->t_lpl->lpl_lgrpid], 1);
		} else {
			/*
			 * The thread's lgroup has no cpus in its new
			 * partition or it has specified lgroup affinities,
			 * so choose the best lgroup for the thread and
			 * assign it to that lgroup.
			 */
			lgrp_move_thread(tp, lgrp_choose(tp, tp->t_cpupart),
			    1);
		}
		/*
		 * make sure lpl points to our own partition
		 */
		ASSERT((tp->t_lpl >= tp->t_cpupart->cp_lgrploads) &&
		    (tp->t_lpl < tp->t_cpupart->cp_lgrploads +
		    tp->t_cpupart->cp_nlgrploads));

		ASSERT(tp->t_lpl->lpl_ncpu > 0);

		if (tp->t_state == TS_ONPROC) {
			cpu_surrender(tp);
		} else if (tp->t_state == TS_RUN) {
			(void) dispdeq(tp);
			setbackdq(tp);
		}
	}

	/*
	 * Our binding has changed; set TP_CHANGEBIND.
	 */
	tp->t_proc_flag |= TP_CHANGEBIND;
	aston(tp);

	thread_unlock(tp);
	fss_changepset(tp, newpp, projbuf, zonebuf);

	return (0);		/* success */
}


/*
 * This function binds a thread to a partition.  Must be called with the
 * p_lock of the containing process held (to keep the thread from going
 * away), and thus also with cpu_lock held (since cpu_lock must be
 * acquired before p_lock).  If ignore is non-zero, then CPU bindings
 * should be ignored (this is used when destroying a partition).
 */
int
cpupart_bind_thread(kthread_id_t tp, psetid_t psid, int ignore, void *projbuf,
    void *zonebuf)
{
	cpupart_t	*newpp;

	ASSERT(pool_lock_held());
	ASSERT(MUTEX_HELD(&cpu_lock));
	ASSERT(MUTEX_HELD(&pidlock));
	ASSERT(MUTEX_HELD(&ttoproc(tp)->p_lock));

	if (psid == PS_NONE)
		newpp = &cp_default;
	else {
		newpp = cpupart_find(psid);
		if (newpp == NULL) {
			return (EINVAL);
		}
	}
	return (cpupart_move_thread(tp, newpp, ignore, projbuf, zonebuf));
}


/*
 * Create a new partition.  On MP systems, this also allocates a
 * kpreempt disp queue for that partition.
 */
int
cpupart_create(psetid_t *psid)
{
	cpupart_t	*pp;

	ASSERT(pool_lock_held());

	pp = kmem_zalloc(sizeof (cpupart_t), KM_SLEEP);

	mutex_enter(&cpu_lock);
	if (cp_numparts == cp_max_numparts) {
		mutex_exit(&cpu_lock);
		kmem_free(pp, sizeof (cpupart_t));
		return (ENOMEM);
	}
	cp_numparts++;
	/* find the next free partition ID */
	while (cpupart_find(CPTOPS(cp_id_next)) != NULL)
		cp_id_next++;
	pp->cp_id = cp_id_next++;
	pp->cp_ncpus = 0;
	pp->cp_cpulist = NULL;
	pp->cp_attr = 0;
	klgrpset_clear(pp->cp_lgrpset);
	pp->cp_kp_queue.disp_maxrunpri = -1;
	pp->cp_kp_queue.disp_max_unbound_pri = -1;
	pp->cp_kp_queue.disp_cpu = NULL;
	pp->cp_gen = 0;
	DISP_LOCK_INIT(&pp->cp_kp_queue.disp_lock);
	*psid = CPTOPS(pp->cp_id);
	disp_kp_alloc(&pp->cp_kp_queue, v.v_nglobpris);
	cpupart_kstat_create(pp);
	cpupart_lpl_initialize(pp);

	bitset_init(&pp->cp_cmt_pgs);

	/*
	 * Initialize and size the partition's bitset of halted CPUs.
	 */
	bitset_init_fanout(&pp->cp_haltset, cp_haltset_fanout);
	bitset_resize(&pp->cp_haltset, max_ncpus);

	/*
	 * Pause all CPUs while changing the partition list, to make sure
	 * the clock thread (which traverses the list without holding
	 * cpu_lock) isn't running.
	 */
	pause_cpus(NULL, NULL);
	pp->cp_next = cp_list_head;
	pp->cp_prev = cp_list_head->cp_prev;
	cp_list_head->cp_prev->cp_next = pp;
	cp_list_head->cp_prev = pp;
	start_cpus();
	mutex_exit(&cpu_lock);

	return (0);
}

/*
 * Move threads from specified partition to cp_default. If `force' is specified,
 * move all threads, otherwise move only soft-bound threads.
 */
static int
cpupart_unbind_threads(cpupart_t *pp, boolean_t unbind_all)
{
	void	*projbuf, *zonebuf;
	kthread_t *t;
	proc_t	*p;
	int	err = 0;
	psetid_t psid = pp->cp_id;

	ASSERT(pool_lock_held());
	ASSERT(MUTEX_HELD(&cpu_lock));

	if (pp == NULL || pp == &cp_default) {
		return (EINVAL);
	}

	/*
	 * Pre-allocate enough buffers for FSS for all active projects and
	 * for all active zones on the system.  Unused buffers will be
	 * freed later by fss_freebuf().
	 */
	projbuf = fss_allocbuf(FSS_NPROJ_BUF, FSS_ALLOC_PROJ);
	zonebuf = fss_allocbuf(FSS_NPROJ_BUF, FSS_ALLOC_ZONE);

	mutex_enter(&pidlock);
	t = curthread;
	do {
		if (t->t_bind_pset == psid) {
again:			p = ttoproc(t);
			mutex_enter(&p->p_lock);
			if (ttoproc(t) != p) {
				/*
				 * lwp_exit has changed this thread's process
				 * pointer before we grabbed its p_lock.
				 */
				mutex_exit(&p->p_lock);
				goto again;
			}

			/*
			 * Can only unbind threads which have revocable binding
			 * unless force unbinding requested.
			 */
			if (unbind_all || TB_PSET_IS_SOFT(t)) {
				err = cpupart_bind_thread(t, PS_NONE, 1,
				    projbuf, zonebuf);
				if (err) {
					mutex_exit(&p->p_lock);
					mutex_exit(&pidlock);
					fss_freebuf(projbuf, FSS_ALLOC_PROJ);
					fss_freebuf(zonebuf, FSS_ALLOC_ZONE);
					return (err);
				}
				t->t_bind_pset = PS_NONE;
			}
			mutex_exit(&p->p_lock);
		}
		t = t->t_next;
	} while (t != curthread);

	mutex_exit(&pidlock);
	fss_freebuf(projbuf, FSS_ALLOC_PROJ);
	fss_freebuf(zonebuf, FSS_ALLOC_ZONE);
	return (err);
}

/*
 * Destroy a partition.
 */
int
cpupart_destroy(psetid_t psid)
{
	cpu_t	*cp, *first_cp;
	cpupart_t *pp, *newpp;
	int	err = 0;

	ASSERT(pool_lock_held());
	mutex_enter(&cpu_lock);

	pp = cpupart_find(psid);
	if (pp == NULL || pp == &cp_default) {
		mutex_exit(&cpu_lock);
		return (EINVAL);
	}

	/*
	 * Unbind all the threads currently bound to the partition.
	 */
	err = cpupart_unbind_threads(pp, B_TRUE);
	if (err) {
		mutex_exit(&cpu_lock);
		return (err);
	}

	newpp = &cp_default;
	while ((cp = pp->cp_cpulist) != NULL) {
		if (err = cpupart_move_cpu(cp, newpp, 0)) {
			mutex_exit(&cpu_lock);
			return (err);
		}
	}

	ASSERT(bitset_is_null(&pp->cp_cmt_pgs));
	ASSERT(bitset_is_null(&pp->cp_haltset));

	/*
	 * Teardown the partition's group of active CMT PGs and halted
	 * CPUs now that they have all left.
	 */
	bitset_fini(&pp->cp_cmt_pgs);
	bitset_fini(&pp->cp_haltset);

	/*
	 * Reset the pointers in any offline processors so they won't
	 * try to rejoin the destroyed partition when they're turned
	 * online.
	 */
	first_cp = cp = CPU;
	do {
		if (cp->cpu_part == pp) {
			ASSERT(cp->cpu_flags & CPU_OFFLINE);
			cp->cpu_part = newpp;
		}
		cp = cp->cpu_next;
	} while (cp != first_cp);

	/*
	 * Pause all CPUs while changing the partition list, to make sure
	 * the clock thread (which traverses the list without holding
	 * cpu_lock) isn't running.
	 */
	pause_cpus(NULL, NULL);
	pp->cp_prev->cp_next = pp->cp_next;
	pp->cp_next->cp_prev = pp->cp_prev;
	if (cp_list_head == pp)
		cp_list_head = pp->cp_next;
	start_cpus();

	if (cp_id_next > pp->cp_id)
		cp_id_next = pp->cp_id;

	if (pp->cp_kstat)
		kstat_delete(pp->cp_kstat);

	cp_numparts--;

	disp_kp_free(&pp->cp_kp_queue);

	cpupart_lpl_teardown(pp);

	kmem_free(pp, sizeof (cpupart_t));
	mutex_exit(&cpu_lock);

	return (err);
}


/*
 * Return the ID of the partition to which the specified processor belongs.
 */
psetid_t
cpupart_query_cpu(cpu_t *cp)
{
	ASSERT(MUTEX_HELD(&cpu_lock));

	return (CPTOPS(cp->cpu_part->cp_id));
}


/*
 * Attach a processor to an existing partition.
 */
int
cpupart_attach_cpu(psetid_t psid, cpu_t *cp, int forced)
{
	cpupart_t	*pp;
	int		err;

	ASSERT(pool_lock_held());
	ASSERT(MUTEX_HELD(&cpu_lock));

	pp = cpupart_find(psid);
	if (pp == NULL)
		return (EINVAL);
	if (cp->cpu_flags & CPU_OFFLINE)
		return (EINVAL);

	err = cpupart_move_cpu(cp, pp, forced);
	return (err);
}

/*
 * Get a list of cpus belonging to the partition.  If numcpus is NULL,
 * this just checks for a valid partition.  If numcpus is non-NULL but
 * cpulist is NULL, the current number of cpus is stored in *numcpus.
 * If both are non-NULL, the current number of cpus is stored in *numcpus,
 * and a list of those cpus up to the size originally in *numcpus is
 * stored in cpulist[].  Also, store the processor set id in *psid.
 * This is useful in case the processor set id passed in was PS_MYID.
 */
int
cpupart_get_cpus(psetid_t *psid, processorid_t *cpulist, uint_t *numcpus)
{
	cpupart_t	*pp;
	uint_t		ncpus;
	cpu_t		*c;
	int		i;

	mutex_enter(&cpu_lock);
	pp = cpupart_find(*psid);
	if (pp == NULL) {
		mutex_exit(&cpu_lock);
		return (EINVAL);
	}
	*psid = CPTOPS(pp->cp_id);
	ncpus = pp->cp_ncpus;
	if (numcpus) {
		if (ncpus > *numcpus) {
			/*
			 * Only copy as many cpus as were passed in, but
			 * pass back the real number.
			 */
			uint_t t = ncpus;
			ncpus = *numcpus;
			*numcpus = t;
		} else
			*numcpus = ncpus;

		if (cpulist) {
			c = pp->cp_cpulist;
			for (i = 0; i < ncpus; i++) {
				ASSERT(c != NULL);
				cpulist[i] = c->cpu_id;
				c = c->cpu_next_part;
			}
		}
	}
	mutex_exit(&cpu_lock);
	return (0);
}

/*
 * Reallocate kpreempt queues for each CPU partition.  Called from
 * disp_setup when a new scheduling class is loaded that increases the
 * number of priorities in the system.
 */
void
cpupart_kpqalloc(pri_t npri)
{
	cpupart_t *cpp;

	ASSERT(MUTEX_HELD(&cpu_lock));
	cpp = cp_list_head;
	do {
		disp_kp_alloc(&cpp->cp_kp_queue, npri);
		cpp = cpp->cp_next;
	} while (cpp != cp_list_head);
}

int
cpupart_get_loadavg(psetid_t psid, int *buf, int nelem)
{
	cpupart_t *cp;
	int i;

	ASSERT(nelem >= 0);
	ASSERT(nelem <= LOADAVG_NSTATS);
	ASSERT(MUTEX_HELD(&cpu_lock));

	cp = cpupart_find(psid);
	if (cp == NULL)
		return (EINVAL);
	for (i = 0; i < nelem; i++)
		buf[i] = cp->cp_hp_avenrun[i] >> (16 - FSHIFT);

	return (0);
}


uint_t
cpupart_list(psetid_t *list, uint_t nelem, int flag)
{
	uint_t numpart = 0;
	cpupart_t *cp;

	ASSERT(MUTEX_HELD(&cpu_lock));
	ASSERT(flag == CP_ALL || flag == CP_NONEMPTY);

	if (list != NULL) {
		cp = cp_list_head;
		do {
			if (((flag == CP_ALL) && (cp != &cp_default)) ||
			    ((flag == CP_NONEMPTY) && (cp->cp_ncpus != 0))) {
				if (numpart == nelem)
					break;
				list[numpart++] = CPTOPS(cp->cp_id);
			}
			cp = cp->cp_next;
		} while (cp != cp_list_head);
	}

	ASSERT(numpart < cp_numparts);

	if (flag == CP_ALL)
		numpart = cp_numparts - 1; /* leave out default partition */
	else if (flag == CP_NONEMPTY)
		numpart = cp_numparts_nonempty;

	return (numpart);
}

int
cpupart_setattr(psetid_t psid, uint_t attr)
{
	cpupart_t *cp;

	ASSERT(pool_lock_held());

	mutex_enter(&cpu_lock);
	if ((cp = cpupart_find(psid)) == NULL) {
		mutex_exit(&cpu_lock);
		return (EINVAL);
	}
	/*
	 * PSET_NOESCAPE attribute for default cpu partition is always set
	 */
	if (cp == &cp_default && !(attr & PSET_NOESCAPE)) {
		mutex_exit(&cpu_lock);
		return (EINVAL);
	}
	cp->cp_attr = attr;
	mutex_exit(&cpu_lock);
	return (0);
}

int
cpupart_getattr(psetid_t psid, uint_t *attrp)
{
	cpupart_t *cp;

	mutex_enter(&cpu_lock);
	if ((cp = cpupart_find(psid)) == NULL) {
		mutex_exit(&cpu_lock);
		return (EINVAL);
	}
	*attrp = cp->cp_attr;
	mutex_exit(&cpu_lock);
	return (0);
}<|MERGE_RESOLUTION|>--- conflicted
+++ resolved
@@ -20,12 +20,9 @@
  */
 /*
  * Copyright (c) 1996, 2010, Oracle and/or its affiliates. All rights reserved.
-<<<<<<< HEAD
  *
  * Copyright 2018 Joyent, Inc.
-=======
  * Copyright (c) 2017 by Delphix. All rights reserved.
->>>>>>> 2ee85738
  */
 
 #include <sys/types.h>
