--- conflicted
+++ resolved
@@ -1415,15 +1415,15 @@
 	$(COMPILE.c) -o $@ $<
 	$(CTFCONVERT_O)
 
-<<<<<<< HEAD
+$(OBJS_DIR)/%.o:		$(UTSBASE)/common/io/ixgbe/core/%.c
+	$(COMPILE.c) -o $@ $<
+	$(CTFCONVERT_O)
+
 $(OBJS_DIR)/%.o:		$(UTSBASE)/common/io/i40e/%.c
 	$(COMPILE.c) -o $@ $<
 	$(CTFCONVERT_O)
 
 $(OBJS_DIR)/%.o:		$(UTSBASE)/common/io/i40e/core/%.c
-=======
-$(OBJS_DIR)/%.o:		$(UTSBASE)/common/io/ixgbe/core/%.c
->>>>>>> 5fc77b81
 	$(COMPILE.c) -o $@ $<
 	$(CTFCONVERT_O)
 
@@ -2695,11 +2695,10 @@
 $(LINTS_DIR)/%.ln:		$(UTSBASE)/common/io/ixgbe/%.c
 	@($(LHEAD) $(LINT.c) $< $(LTAIL))
 
-<<<<<<< HEAD
+$(LINTS_DIR)/%.ln:		$(UTSBASE)/common/io/ixgbe/core/%.c
+	@($(LHEAD) $(LINT.c) $< $(LTAIL))
+
 $(LINTS_DIR)/%.ln:		$(UTSBASE)/common/io/i40e/%.c
-=======
-$(LINTS_DIR)/%.ln:		$(UTSBASE)/common/io/ixgbe/core/%.c
->>>>>>> 5fc77b81
 	@($(LHEAD) $(LINT.c) $< $(LTAIL))
 
 $(LINTS_DIR)/%.ln:		$(UTSBASE)/common/io/ntxn/%.c
