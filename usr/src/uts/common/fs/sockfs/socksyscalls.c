/*
 * CDDL HEADER START
 *
 * The contents of this file are subject to the terms of the
 * Common Development and Distribution License (the "License").
 * You may not use this file except in compliance with the License.
 *
 * You can obtain a copy of the license at usr/src/OPENSOLARIS.LICENSE
 * or http://www.opensolaris.org/os/licensing.
 * See the License for the specific language governing permissions
 * and limitations under the License.
 *
 * When distributing Covered Code, include this CDDL HEADER in each
 * file and include the License file at usr/src/OPENSOLARIS.LICENSE.
 * If applicable, add the following below this CDDL HEADER, with the
 * fields enclosed by brackets "[]" replaced with your own identifying
 * information: Portions Copyright [yyyy] [name of copyright owner]
 *
 * CDDL HEADER END
 */

/*
 * Copyright (c) 1995, 2010, Oracle and/or its affiliates. All rights reserved.
 * Copyright (c) 2013, OmniTI Computer Consulting, Inc. All rights reserved.
 * Copyright 2015, Joyent, Inc.  All rights reserved.
 */

<<<<<<< HEAD
=======
/* Copyright (c) 2013, OmniTI Computer Consulting, Inc. All rights reserved. */
/*
 * Copyright 2015 Nexenta Systems, Inc. All rights reserved.
 */

>>>>>>> a6490d0f
#include <sys/types.h>
#include <sys/t_lock.h>
#include <sys/param.h>
#include <sys/systm.h>
#include <sys/buf.h>
#include <sys/conf.h>
#include <sys/cred.h>
#include <sys/kmem.h>
#include <sys/sysmacros.h>
#include <sys/vfs.h>
#include <sys/vnode.h>
#include <sys/debug.h>
#include <sys/errno.h>
#include <sys/time.h>
#include <sys/file.h>
#include <sys/user.h>
#include <sys/stream.h>
#include <sys/strsubr.h>
#include <sys/strsun.h>
#include <sys/sunddi.h>
#include <sys/esunddi.h>
#include <sys/flock.h>
#include <sys/modctl.h>
#include <sys/cmn_err.h>
#include <sys/vmsystm.h>
#include <sys/policy.h>
#include <sys/limits.h>

#include <sys/socket.h>
#include <sys/socketvar.h>

#include <sys/isa_defs.h>
#include <sys/inttypes.h>
#include <sys/systm.h>
#include <sys/cpuvar.h>
#include <sys/filio.h>
#include <sys/sendfile.h>
#include <sys/ddi.h>
#include <vm/seg.h>
#include <vm/seg_map.h>
#include <vm/seg_kpm.h>

#include <fs/sockfs/nl7c.h>
#include <fs/sockfs/sockcommon.h>
#include <fs/sockfs/sockfilter_impl.h>
#include <fs/sockfs/socktpi.h>

#ifdef SOCK_TEST
int do_useracc = 1;		/* Controlled by setting SO_DEBUG to 4 */
#else
#define	do_useracc	1
#endif /* SOCK_TEST */

extern int 	xnet_truncate_print;

extern void	nl7c_init(void);
extern int	sockfs_defer_nl7c_init;

/*
 * Kernel component of socket creation.
 *
 * The socket library determines which version number to use.
 * First the library calls this with a NULL devpath. If this fails
 * to find a transport (using solookup) the library will look in /etc/netconfig
 * for the appropriate transport. If one is found it will pass in the
 * devpath for the kernel to use.
 */
int
so_socket(int family, int type_w_flags, int protocol, char *devpath,
    int version)
{
	struct sonode *so;
	vnode_t *vp;
	struct file *fp;
	int fd;
	int error;
	int type;

	type = type_w_flags & SOCK_TYPE_MASK;
	type_w_flags &= ~SOCK_TYPE_MASK;
	if (type_w_flags & ~(SOCK_CLOEXEC|SOCK_NDELAY|SOCK_NONBLOCK))
		return (set_errno(EINVAL));

	if (devpath != NULL) {
		char *buf;
		size_t kdevpathlen = 0;

		buf = kmem_alloc(MAXPATHLEN, KM_SLEEP);
		if ((error = copyinstr(devpath, buf,
		    MAXPATHLEN, &kdevpathlen)) != 0) {
			kmem_free(buf, MAXPATHLEN);
			return (set_errno(error));
		}
		so = socket_create(family, type, protocol, buf, NULL,
		    SOCKET_SLEEP, version, CRED(), &error);
		kmem_free(buf, MAXPATHLEN);
	} else {
		so = socket_create(family, type, protocol, NULL, NULL,
		    SOCKET_SLEEP, version, CRED(), &error);
	}
	if (so == NULL)
		return (set_errno(error));

	/* Allocate a file descriptor for the socket */
	vp = SOTOV(so);
	if (error = falloc(vp, FWRITE|FREAD, &fp, &fd)) {
		(void) socket_close(so, 0, CRED());
		socket_destroy(so);
		return (set_errno(error));
	}

	/*
	 * Now fill in the entries that falloc reserved
	 */
	if (type_w_flags & SOCK_NDELAY) {
		so->so_state |= SS_NDELAY;
		fp->f_flag |= FNDELAY;
	}
	if (type_w_flags & SOCK_NONBLOCK) {
		so->so_state |= SS_NONBLOCK;
		fp->f_flag |= FNONBLOCK;
	}
	mutex_exit(&fp->f_tlock);
	setf(fd, fp);
	if ((type_w_flags & SOCK_CLOEXEC) != 0) {
		f_setfd(fd, FD_CLOEXEC);
	}

	return (fd);
}

/*
 * Map from a file descriptor to a socket node.
 * Returns with the file descriptor held i.e. the caller has to
 * use releasef when done with the file descriptor.
 */
struct sonode *
getsonode(int sock, int *errorp, file_t **fpp)
{
	file_t *fp;
	vnode_t *vp;
	struct sonode *so;

	if ((fp = getf(sock)) == NULL) {
		*errorp = EBADF;
		eprintline(*errorp);
		return (NULL);
	}
	vp = fp->f_vnode;
	/* Check if it is a socket */
	if (vp->v_type != VSOCK) {
		releasef(sock);
		*errorp = ENOTSOCK;
		eprintline(*errorp);
		return (NULL);
	}
	/*
	 * Use the stream head to find the real socket vnode.
	 * This is needed when namefs sits above sockfs.
	 */
	if (vp->v_stream) {
		ASSERT(vp->v_stream->sd_vnode);
		vp = vp->v_stream->sd_vnode;

		so = VTOSO(vp);
		if (so->so_version == SOV_STREAM) {
			releasef(sock);
			*errorp = ENOTSOCK;
			eprintsoline(so, *errorp);
			return (NULL);
		}
	} else {
		so = VTOSO(vp);
	}
	if (fpp)
		*fpp = fp;
	return (so);
}

/*
 * Allocate and copyin a sockaddr.
 * Ensures NULL termination for AF_UNIX addresses by extending them
 * with one NULL byte if need be. Verifies that the length is not
 * excessive to prevent an application from consuming all of kernel
 * memory. Returns NULL when an error occurred.
 */
static struct sockaddr *
copyin_name(struct sonode *so, struct sockaddr *name, socklen_t *namelenp,
	    int *errorp)
{
	char	*faddr;
	size_t	namelen = (size_t)*namelenp;

	ASSERT(namelen != 0);
	if (namelen > SO_MAXARGSIZE) {
		*errorp = EINVAL;
		eprintsoline(so, *errorp);
		return (NULL);
	}

	faddr = (char *)kmem_alloc(namelen, KM_SLEEP);
	if (copyin(name, faddr, namelen)) {
		kmem_free(faddr, namelen);
		*errorp = EFAULT;
		eprintsoline(so, *errorp);
		return (NULL);
	}

	/*
	 * Add space for NULL termination if needed.
	 * Do a quick check if the last byte is NUL.
	 */
	if (so->so_family == AF_UNIX && faddr[namelen - 1] != '\0') {
		/* Check if there is any NULL termination */
		size_t	i;
		int foundnull = 0;

		for (i = sizeof (name->sa_family); i < namelen; i++) {
			if (faddr[i] == '\0') {
				foundnull = 1;
				break;
			}
		}
		if (!foundnull) {
			/* Add extra byte for NUL padding */
			char *nfaddr;

			nfaddr = (char *)kmem_alloc(namelen + 1, KM_SLEEP);
			bcopy(faddr, nfaddr, namelen);
			kmem_free(faddr, namelen);

			/* NUL terminate */
			nfaddr[namelen] = '\0';
			namelen++;
			ASSERT((socklen_t)namelen == namelen);
			*namelenp = (socklen_t)namelen;
			faddr = nfaddr;
		}
	}
	return ((struct sockaddr *)faddr);
}

/*
 * Copy from kaddr/klen to uaddr/ulen. Updates ulenp if non-NULL.
 */
static int
copyout_arg(void *uaddr, socklen_t ulen, void *ulenp,
		void *kaddr, socklen_t klen)
{
	if (uaddr != NULL) {
		if (ulen > klen)
			ulen = klen;

		if (ulen != 0) {
			if (copyout(kaddr, uaddr, ulen))
				return (EFAULT);
		}
	} else
		ulen = 0;

	if (ulenp != NULL) {
		if (copyout(&ulen, ulenp, sizeof (ulen)))
			return (EFAULT);
	}
	return (0);
}

/*
 * Copy from kaddr/klen to uaddr/ulen. Updates ulenp if non-NULL.
 * If klen is greater than ulen it still uses the non-truncated
 * klen to update ulenp.
 */
static int
copyout_name(void *uaddr, socklen_t ulen, void *ulenp,
		void *kaddr, socklen_t klen)
{
	if (uaddr != NULL) {
		if (ulen >= klen)
			ulen = klen;
		else if (ulen != 0 && xnet_truncate_print) {
			printf("sockfs: truncating copyout of address using "
			    "XNET semantics for pid = %d. Lengths %d, %d\n",
			    curproc->p_pid, klen, ulen);
		}

		if (ulen != 0) {
			if (copyout(kaddr, uaddr, ulen))
				return (EFAULT);
		} else
			klen = 0;
	} else
		klen = 0;

	if (ulenp != NULL) {
		if (copyout(&klen, ulenp, sizeof (klen)))
			return (EFAULT);
	}
	return (0);
}

/*
 * The socketpair() code in libsocket creates two sockets (using
 * the /etc/netconfig fallback if needed) before calling this routine
 * to connect the two sockets together.
 *
 * For a SOCK_STREAM socketpair a listener is needed - in that case this
 * routine will create a new file descriptor as part of accepting the
 * connection. The library socketpair() will check if svs[2] has changed
 * in which case it will close the changed fd.
 *
 * Note that this code could use the TPI feature of accepting the connection
 * on the listening endpoint. However, that would require significant changes
 * to soaccept.
 */
int
so_socketpair(int sv[2])
{
	int svs[2];
	struct sonode *so1, *so2;
	int error;
	int orig_flags;
	struct sockaddr_ux *name;
	size_t namelen;
	sotpi_info_t *sti1;
	sotpi_info_t *sti2;

	dprint(1, ("so_socketpair(%p)\n", (void *)sv));

	error = useracc(sv, sizeof (svs), B_WRITE);
	if (error && do_useracc)
		return (set_errno(EFAULT));

	if (copyin(sv, svs, sizeof (svs)))
		return (set_errno(EFAULT));

	if ((so1 = getsonode(svs[0], &error, NULL)) == NULL)
		return (set_errno(error));

	if ((so2 = getsonode(svs[1], &error, NULL)) == NULL) {
		releasef(svs[0]);
		return (set_errno(error));
	}

	if (so1->so_family != AF_UNIX || so2->so_family != AF_UNIX) {
		error = EOPNOTSUPP;
		goto done;
	}

	sti1 = SOTOTPI(so1);
	sti2 = SOTOTPI(so2);

	/*
	 * The code below makes assumptions about the "sockfs" implementation.
	 * So make sure that the correct implementation is really used.
	 */
	ASSERT(so1->so_ops == &sotpi_sonodeops);
	ASSERT(so2->so_ops == &sotpi_sonodeops);

	if (so1->so_type == SOCK_DGRAM) {
		/*
		 * Bind both sockets and connect them with each other.
		 * Need to allocate name/namelen for soconnect.
		 */
		error = socket_bind(so1, NULL, 0, _SOBIND_UNSPEC, CRED());
		if (error) {
			eprintsoline(so1, error);
			goto done;
		}
		error = socket_bind(so2, NULL, 0, _SOBIND_UNSPEC, CRED());
		if (error) {
			eprintsoline(so2, error);
			goto done;
		}
		namelen = sizeof (struct sockaddr_ux);
		name = kmem_alloc(namelen, KM_SLEEP);
		name->sou_family = AF_UNIX;
		name->sou_addr = sti2->sti_ux_laddr;
		error = socket_connect(so1,
		    (struct sockaddr *)name,
		    (socklen_t)namelen,
		    0, _SOCONNECT_NOXLATE, CRED());
		if (error) {
			kmem_free(name, namelen);
			eprintsoline(so1, error);
			goto done;
		}
		name->sou_addr = sti1->sti_ux_laddr;
		error = socket_connect(so2,
		    (struct sockaddr *)name,
		    (socklen_t)namelen,
		    0, _SOCONNECT_NOXLATE, CRED());
		kmem_free(name, namelen);
		if (error) {
			eprintsoline(so2, error);
			goto done;
		}
		releasef(svs[0]);
		releasef(svs[1]);
	} else {
		/*
		 * Bind both sockets, with so1 being a listener.
		 * Connect so2 to so1 - nonblocking to avoid waiting for
		 * soaccept to complete.
		 * Accept a connection on so1. Pass out the new fd as sv[0].
		 * The library will detect the changed fd and close
		 * the original one.
		 */
		struct sonode *nso;
		struct vnode *nvp;
		struct file *nfp;
		int nfd;

		/*
		 * We could simply call socket_listen() here (which would do the
		 * binding automatically) if the code didn't rely on passing
		 * _SOBIND_NOXLATE to the TPI implementation of socket_bind().
		 */
		error = socket_bind(so1, NULL, 0, _SOBIND_UNSPEC|
		    _SOBIND_NOXLATE|_SOBIND_LISTEN|_SOBIND_SOCKETPAIR,
		    CRED());
		if (error) {
			eprintsoline(so1, error);
			goto done;
		}
		error = socket_bind(so2, NULL, 0, _SOBIND_UNSPEC, CRED());
		if (error) {
			eprintsoline(so2, error);
			goto done;
		}

		namelen = sizeof (struct sockaddr_ux);
		name = kmem_alloc(namelen, KM_SLEEP);
		name->sou_family = AF_UNIX;
		name->sou_addr = sti1->sti_ux_laddr;
		error = socket_connect(so2,
		    (struct sockaddr *)name,
		    (socklen_t)namelen,
		    FNONBLOCK, _SOCONNECT_NOXLATE, CRED());
		kmem_free(name, namelen);
		if (error) {
			if (error != EINPROGRESS) {
				eprintsoline(so2, error); goto done;
			}
		}

		error = socket_accept(so1, 0, CRED(), &nso);
		if (error) {
			eprintsoline(so1, error);
			goto done;
		}

		/* wait for so2 being SS_CONNECTED ignoring signals */
		mutex_enter(&so2->so_lock);
		error = sowaitconnected(so2, 0, 1);
		mutex_exit(&so2->so_lock);
		if (error != 0) {
			(void) socket_close(nso, 0, CRED());
			socket_destroy(nso);
			eprintsoline(so2, error);
			goto done;
		}

		nvp = SOTOV(nso);
		if (error = falloc(nvp, FWRITE|FREAD, &nfp, &nfd)) {
			(void) socket_close(nso, 0, CRED());
			socket_destroy(nso);
			eprintsoline(nso, error);
			goto done;
		}
		/*
		 * copy over FNONBLOCK and FNDELAY flags should they exist
		 */
		if (so1->so_state & SS_NONBLOCK)
			nfp->f_flag |= FNONBLOCK;
		if (so1->so_state & SS_NDELAY)
			nfp->f_flag |= FNDELAY;

		/*
		 * fill in the entries that falloc reserved
		 */
		mutex_exit(&nfp->f_tlock);
		setf(nfd, nfp);

		/*
		 * get the original flags before we release
		 */
		VERIFY(f_getfd_error(svs[0], &orig_flags) == 0);

		releasef(svs[0]);
		releasef(svs[1]);

		/*
		 * If FD_CLOEXEC was set on the filedescriptor we're
		 * swapping out, we should set it on the new one too.
		 */
		if (orig_flags & FD_CLOEXEC) {
			f_setfd(nfd, FD_CLOEXEC);
		}

		/*
		 * The socketpair library routine will close the original
		 * svs[0] when this code passes out a different file
		 * descriptor.
		 */
		svs[0] = nfd;

		if (copyout(svs, sv, sizeof (svs))) {
			(void) closeandsetf(nfd, NULL);
			eprintline(EFAULT);
			return (set_errno(EFAULT));
		}
	}
	return (0);

done:
	releasef(svs[0]);
	releasef(svs[1]);
	return (set_errno(error));
}

int
bind(int sock, struct sockaddr *name, socklen_t namelen, int version)
{
	struct sonode *so;
	int error;

	dprint(1, ("bind(%d, %p, %d)\n",
	    sock, (void *)name, namelen));

	if ((so = getsonode(sock, &error, NULL)) == NULL)
		return (set_errno(error));

	/* Allocate and copyin name */
	/*
	 * X/Open test does not expect EFAULT with NULL name and non-zero
	 * namelen.
	 */
	if (name != NULL && namelen != 0) {
		ASSERT(MUTEX_NOT_HELD(&so->so_lock));
		name = copyin_name(so, name, &namelen, &error);
		if (name == NULL) {
			releasef(sock);
			return (set_errno(error));
		}
	} else {
		name = NULL;
		namelen = 0;
	}

	switch (version) {
	default:
		error = socket_bind(so, name, namelen, 0, CRED());
		break;
	case SOV_XPG4_2:
		error = socket_bind(so, name, namelen, _SOBIND_XPG4_2, CRED());
		break;
	case SOV_SOCKBSD:
		error = socket_bind(so, name, namelen, _SOBIND_SOCKBSD, CRED());
		break;
	}
done:
	releasef(sock);
	if (name != NULL)
		kmem_free(name, (size_t)namelen);

	if (error)
		return (set_errno(error));
	return (0);
}

/* ARGSUSED2 */
int
listen(int sock, int backlog, int version)
{
	struct sonode *so;
	int error;

	dprint(1, ("listen(%d, %d)\n",
	    sock, backlog));

	if ((so = getsonode(sock, &error, NULL)) == NULL)
		return (set_errno(error));

	error = socket_listen(so, backlog, CRED());

	releasef(sock);
	if (error)
		return (set_errno(error));
	return (0);
}

/*ARGSUSED3*/
int
accept(int sock, struct sockaddr *name, socklen_t *namelenp, int version,
    int flags)
{
	struct sonode *so;
	file_t *fp;
	int error;
	socklen_t namelen;
	struct sonode *nso;
	struct vnode *nvp;
	struct file *nfp;
	int nfd;
	int ssflags;
	struct sockaddr *addrp;
	socklen_t addrlen;

	dprint(1, ("accept(%d, %p, %p)\n",
	    sock, (void *)name, (void *)namelenp));

	if (flags & ~(SOCK_CLOEXEC|SOCK_NONBLOCK|SOCK_NDELAY)) {
		return (set_errno(EINVAL));
	}

	/* Translate SOCK_ flags to their SS_ variant */
	ssflags = 0;
	if (flags & SOCK_NONBLOCK)
		ssflags |= SS_NONBLOCK;
	if (flags & SOCK_NDELAY)
		ssflags |= SS_NDELAY;

	if ((so = getsonode(sock, &error, &fp)) == NULL)
		return (set_errno(error));

	if (name != NULL) {
		ASSERT(MUTEX_NOT_HELD(&so->so_lock));
		if (copyin(namelenp, &namelen, sizeof (namelen))) {
			releasef(sock);
			return (set_errno(EFAULT));
		}
		if (namelen != 0) {
			error = useracc(name, (size_t)namelen, B_WRITE);
			if (error && do_useracc) {
				releasef(sock);
				return (set_errno(EFAULT));
			}
		} else
			name = NULL;
	} else {
		namelen = 0;
	}

	/*
	 * Allocate the user fd before socket_accept() in order to
	 * catch EMFILE errors before calling socket_accept().
	 */
	if ((nfd = ufalloc(0)) == -1) {
		eprintsoline(so, EMFILE);
		releasef(sock);
		return (set_errno(EMFILE));
	}
	error = socket_accept(so, fp->f_flag, CRED(), &nso);
	if (error) {
		setf(nfd, NULL);
		releasef(sock);
		return (set_errno(error));
	}

	nvp = SOTOV(nso);

	ASSERT(MUTEX_NOT_HELD(&nso->so_lock));
	if (namelen != 0) {
		addrlen = so->so_max_addr_len;
		addrp = (struct sockaddr *)kmem_alloc(addrlen, KM_SLEEP);

		if ((error = socket_getpeername(nso, (struct sockaddr *)addrp,
		    &addrlen, B_TRUE, CRED())) == 0) {
			error = copyout_name(name, namelen, namelenp,
			    addrp, addrlen);
		} else {
			ASSERT(error == EINVAL || error == ENOTCONN);
			error = ECONNABORTED;
		}
		kmem_free(addrp, so->so_max_addr_len);
	}

	if (error) {
		setf(nfd, NULL);
		(void) socket_close(nso, 0, CRED());
		socket_destroy(nso);
		releasef(sock);
		return (set_errno(error));
	}
	if (error = falloc(NULL, FWRITE|FREAD, &nfp, NULL)) {
		setf(nfd, NULL);
		(void) socket_close(nso, 0, CRED());
		socket_destroy(nso);
		eprintsoline(so, error);
		releasef(sock);
		return (set_errno(error));
	}
	/*
	 * fill in the entries that falloc reserved
	 */
	nfp->f_vnode = nvp;
	mutex_exit(&nfp->f_tlock);
	setf(nfd, nfp);

	/*
	 * Act on SOCK_CLOEXEC from flags
	 */
	if (flags & SOCK_CLOEXEC) {
		f_setfd(nfd, FD_CLOEXEC);
	}

	/*
	 * Copy FNDELAY and FNONBLOCK from listener to acceptor
	 * and from ssflags
	 */
	if ((ssflags | so->so_state) & (SS_NDELAY|SS_NONBLOCK)) {
		uint_t oflag = nfp->f_flag;
		int arg = 0;

		if ((ssflags | so->so_state) & SS_NONBLOCK)
			arg |= FNONBLOCK;
		else if ((ssflags | so->so_state) & SS_NDELAY)
			arg |= FNDELAY;

		/*
		 * This code is a simplification of the F_SETFL code in fcntl()
		 * Ignore any errors from VOP_SETFL.
		 */
		if ((error = VOP_SETFL(nvp, oflag, arg, nfp->f_cred, NULL))
		    != 0) {
			eprintsoline(so, error);
			error = 0;
		} else {
			mutex_enter(&nfp->f_tlock);
			nfp->f_flag &= ~FMASK | (FREAD|FWRITE);
			nfp->f_flag |= arg;
			mutex_exit(&nfp->f_tlock);
		}
	}
	releasef(sock);
	return (nfd);
}

int
connect(int sock, struct sockaddr *name, socklen_t namelen, int version)
{
	struct sonode *so;
	file_t *fp;
	int error;

	dprint(1, ("connect(%d, %p, %d)\n",
	    sock, (void *)name, namelen));

	if ((so = getsonode(sock, &error, &fp)) == NULL)
		return (set_errno(error));

	/* Allocate and copyin name */
	if (namelen != 0) {
		ASSERT(MUTEX_NOT_HELD(&so->so_lock));
		name = copyin_name(so, name, &namelen, &error);
		if (name == NULL) {
			releasef(sock);
			return (set_errno(error));
		}
	} else
		name = NULL;

	error = socket_connect(so, name, namelen, fp->f_flag,
	    (version != SOV_XPG4_2) ? 0 : _SOCONNECT_XPG4_2, CRED());
	releasef(sock);
	if (name)
		kmem_free(name, (size_t)namelen);
	if (error)
		return (set_errno(error));
	return (0);
}

/*ARGSUSED2*/
int
shutdown(int sock, int how, int version)
{
	struct sonode *so;
	int error;

	dprint(1, ("shutdown(%d, %d)\n",
	    sock, how));

	if ((so = getsonode(sock, &error, NULL)) == NULL)
		return (set_errno(error));

	error = socket_shutdown(so, how, CRED());

	releasef(sock);
	if (error)
		return (set_errno(error));
	return (0);
}

/*
 * Common receive routine.
 */
static ssize_t
recvit(int sock,
	struct nmsghdr *msg,
	struct uio *uiop,
	int flags,
	socklen_t *namelenp,
	socklen_t *controllenp,
	int *flagsp)
{
	struct sonode *so;
	file_t *fp;
	void *name;
	socklen_t namelen;
	void *control;
	socklen_t controllen;
	ssize_t len;
	int error;

	if ((so = getsonode(sock, &error, &fp)) == NULL)
		return (set_errno(error));

	len = uiop->uio_resid;
	uiop->uio_fmode = fp->f_flag;
	uiop->uio_extflg = UIO_COPY_CACHED;

	name = msg->msg_name;
	namelen = msg->msg_namelen;
	control = msg->msg_control;
	controllen = msg->msg_controllen;

	msg->msg_flags = flags & (MSG_OOB | MSG_PEEK | MSG_WAITALL |
	    MSG_DONTWAIT | MSG_XPG4_2);

	error = socket_recvmsg(so, msg, uiop, CRED());
	if (error) {
		releasef(sock);
		return (set_errno(error));
	}
	lwp_stat_update(LWP_STAT_MSGRCV, 1);
	releasef(sock);

	error = copyout_name(name, namelen, namelenp,
	    msg->msg_name, msg->msg_namelen);
	if (error)
		goto err;

	if (flagsp != NULL) {
		/*
		 * Clear internal flag.
		 */
		msg->msg_flags &= ~MSG_XPG4_2;

		/*
		 * Determine MSG_CTRUNC. sorecvmsg sets MSG_CTRUNC only
		 * when controllen is zero and there is control data to
		 * copy out.
		 */
		if (controllen != 0 &&
		    (msg->msg_controllen > controllen || control == NULL)) {
			dprint(1, ("recvit: CTRUNC %d %d %p\n",
			    msg->msg_controllen, controllen, control));

			msg->msg_flags |= MSG_CTRUNC;
		}
		if (copyout(&msg->msg_flags, flagsp,
		    sizeof (msg->msg_flags))) {
			error = EFAULT;
			goto err;
		}
	}
	/*
	 * Note: This MUST be done last. There can be no "goto err" after this
	 * point since it could make so_closefds run twice on some part
	 * of the file descriptor array.
	 */
	if (controllen != 0) {
		if (!(flags & MSG_XPG4_2)) {
			/*
			 * Good old msg_accrights can only return a multiple
			 * of 4 bytes.
			 */
			controllen &= ~((int)sizeof (uint32_t) - 1);
		}
		error = copyout_arg(control, controllen, controllenp,
		    msg->msg_control, msg->msg_controllen);
		if (error)
			goto err;

		if (msg->msg_controllen > controllen || control == NULL) {
			if (control == NULL)
				controllen = 0;
			so_closefds(msg->msg_control, msg->msg_controllen,
			    !(flags & MSG_XPG4_2), controllen);
		}
	}
	if (msg->msg_namelen != 0)
		kmem_free(msg->msg_name, (size_t)msg->msg_namelen);
	if (msg->msg_controllen != 0)
		kmem_free(msg->msg_control, (size_t)msg->msg_controllen);
	return (len - uiop->uio_resid);

err:
	/*
	 * If we fail and the control part contains file descriptors
	 * we have to close the fd's.
	 */
	if (msg->msg_controllen != 0)
		so_closefds(msg->msg_control, msg->msg_controllen,
		    !(flags & MSG_XPG4_2), 0);
	if (msg->msg_namelen != 0)
		kmem_free(msg->msg_name, (size_t)msg->msg_namelen);
	if (msg->msg_controllen != 0)
		kmem_free(msg->msg_control, (size_t)msg->msg_controllen);
	return (set_errno(error));
}

/*
 * Native system call
 */
ssize_t
recv(int sock, void *buffer, size_t len, int flags)
{
	struct nmsghdr lmsg;
	struct uio auio;
	struct iovec aiov[1];

	dprint(1, ("recv(%d, %p, %ld, %d)\n",
	    sock, buffer, len, flags));

	if ((ssize_t)len < 0) {
		return (set_errno(EINVAL));
	}

	aiov[0].iov_base = buffer;
	aiov[0].iov_len = len;
	auio.uio_loffset = 0;
	auio.uio_iov = aiov;
	auio.uio_iovcnt = 1;
	auio.uio_resid = len;
	auio.uio_segflg = UIO_USERSPACE;
	auio.uio_limit = 0;

	lmsg.msg_namelen = 0;
	lmsg.msg_controllen = 0;
	lmsg.msg_flags = 0;
	return (recvit(sock, &lmsg, &auio, flags, NULL, NULL, NULL));
}

ssize_t
recvfrom(int sock, void *buffer, size_t len, int flags,
	struct sockaddr *name, socklen_t *namelenp)
{
	struct nmsghdr lmsg;
	struct uio auio;
	struct iovec aiov[1];

	dprint(1, ("recvfrom(%d, %p, %ld, %d, %p, %p)\n",
	    sock, buffer, len, flags, (void *)name, (void *)namelenp));

	if ((ssize_t)len < 0) {
		return (set_errno(EINVAL));
	}

	aiov[0].iov_base = buffer;
	aiov[0].iov_len = len;
	auio.uio_loffset = 0;
	auio.uio_iov = aiov;
	auio.uio_iovcnt = 1;
	auio.uio_resid = len;
	auio.uio_segflg = UIO_USERSPACE;
	auio.uio_limit = 0;

	lmsg.msg_name = (char *)name;
	if (namelenp != NULL) {
		if (copyin(namelenp, &lmsg.msg_namelen,
		    sizeof (lmsg.msg_namelen)))
			return (set_errno(EFAULT));
	} else {
		lmsg.msg_namelen = 0;
	}
	lmsg.msg_controllen = 0;
	lmsg.msg_flags = 0;

	return (recvit(sock, &lmsg, &auio, flags, namelenp, NULL, NULL));
}

/*
 * Uses the MSG_XPG4_2 flag to determine if the caller is using
 * struct omsghdr or struct nmsghdr.
 */
ssize_t
recvmsg(int sock, struct nmsghdr *msg, int flags)
{
	STRUCT_DECL(nmsghdr, u_lmsg);
	STRUCT_HANDLE(nmsghdr, umsgptr);
	struct nmsghdr lmsg;
	struct uio auio;
	struct iovec buf[IOV_MAX_STACK], *aiov = buf;
	ssize_t iovsize = 0;
	int iovcnt;
	ssize_t len, rval;
	int i;
	int *flagsp;
	model_t	model;

	dprint(1, ("recvmsg(%d, %p, %d)\n",
	    sock, (void *)msg, flags));

	model = get_udatamodel();
	STRUCT_INIT(u_lmsg, model);
	STRUCT_SET_HANDLE(umsgptr, model, msg);

	if (flags & MSG_XPG4_2) {
		if (copyin(msg, STRUCT_BUF(u_lmsg), STRUCT_SIZE(u_lmsg)))
			return (set_errno(EFAULT));
		flagsp = STRUCT_FADDR(umsgptr, msg_flags);
	} else {
		/*
		 * Assumes that nmsghdr and omsghdr are identically shaped
		 * except for the added msg_flags field.
		 */
		if (copyin(msg, STRUCT_BUF(u_lmsg),
		    SIZEOF_STRUCT(omsghdr, model)))
			return (set_errno(EFAULT));
		STRUCT_FSET(u_lmsg, msg_flags, 0);
		flagsp = NULL;
	}

	/*
	 * Code below us will kmem_alloc memory and hang it
	 * off msg_control and msg_name fields. This forces
	 * us to copy the structure to its native form.
	 */
	lmsg.msg_name = STRUCT_FGETP(u_lmsg, msg_name);
	lmsg.msg_namelen = STRUCT_FGET(u_lmsg, msg_namelen);
	lmsg.msg_iov = STRUCT_FGETP(u_lmsg, msg_iov);
	lmsg.msg_iovlen = STRUCT_FGET(u_lmsg, msg_iovlen);
	lmsg.msg_control = STRUCT_FGETP(u_lmsg, msg_control);
	lmsg.msg_controllen = STRUCT_FGET(u_lmsg, msg_controllen);
	lmsg.msg_flags = STRUCT_FGET(u_lmsg, msg_flags);

	iovcnt = lmsg.msg_iovlen;

	if (iovcnt <= 0 || iovcnt > IOV_MAX) {
		return (set_errno(EMSGSIZE));
	}

	if (iovcnt > IOV_MAX_STACK) {
		iovsize = iovcnt * sizeof (struct iovec);
		aiov = kmem_alloc(iovsize, KM_SLEEP);
	}

#ifdef _SYSCALL32_IMPL
	/*
	 * 32-bit callers need to have their iovec expanded, while ensuring
	 * that they can't move more than 2Gbytes of data in a single call.
	 */
	if (model == DATAMODEL_ILP32) {
		struct iovec32 buf32[IOV_MAX_STACK], *aiov32 = buf32;
		ssize_t iov32size;
		ssize32_t count32;

		iov32size = iovcnt * sizeof (struct iovec32);
		if (iovsize != 0)
			aiov32 = kmem_alloc(iov32size, KM_SLEEP);

		if (copyin((struct iovec32 *)lmsg.msg_iov, aiov32, iov32size)) {
			if (iovsize != 0) {
				kmem_free(aiov32, iov32size);
				kmem_free(aiov, iovsize);
			}

			return (set_errno(EFAULT));
		}

		count32 = 0;
		for (i = 0; i < iovcnt; i++) {
			ssize32_t iovlen32;

			iovlen32 = aiov32[i].iov_len;
			count32 += iovlen32;
			if (iovlen32 < 0 || count32 < 0) {
				if (iovsize != 0) {
					kmem_free(aiov32, iov32size);
					kmem_free(aiov, iovsize);
				}

				return (set_errno(EINVAL));
			}

			aiov[i].iov_len = iovlen32;
			aiov[i].iov_base =
			    (caddr_t)(uintptr_t)aiov32[i].iov_base;
		}

		if (iovsize != 0)
			kmem_free(aiov32, iov32size);
	} else
#endif /* _SYSCALL32_IMPL */
	if (copyin(lmsg.msg_iov, aiov, iovcnt * sizeof (struct iovec))) {
		if (iovsize != 0)
			kmem_free(aiov, iovsize);

		return (set_errno(EFAULT));
	}
	len = 0;
	for (i = 0; i < iovcnt; i++) {
		ssize_t iovlen = aiov[i].iov_len;
		len += iovlen;
		if (iovlen < 0 || len < 0) {
			if (iovsize != 0)
				kmem_free(aiov, iovsize);

			return (set_errno(EINVAL));
		}
	}
	auio.uio_loffset = 0;
	auio.uio_iov = aiov;
	auio.uio_iovcnt = iovcnt;
	auio.uio_resid = len;
	auio.uio_segflg = UIO_USERSPACE;
	auio.uio_limit = 0;

	if (lmsg.msg_control != NULL &&
	    (do_useracc == 0 ||
	    useracc(lmsg.msg_control, lmsg.msg_controllen,
	    B_WRITE) != 0)) {
		if (iovsize != 0)
			kmem_free(aiov, iovsize);

		return (set_errno(EFAULT));
	}

	rval = recvit(sock, &lmsg, &auio, flags,
	    STRUCT_FADDR(umsgptr, msg_namelen),
	    STRUCT_FADDR(umsgptr, msg_controllen), flagsp);

	if (iovsize != 0)
		kmem_free(aiov, iovsize);

	return (rval);
}

/*
 * Common send function.
 */
static ssize_t
sendit(int sock, struct nmsghdr *msg, struct uio *uiop, int flags)
{
	struct sonode *so;
	file_t *fp;
	void *name;
	socklen_t namelen;
	void *control;
	socklen_t controllen;
	ssize_t len;
	int error;

	if ((so = getsonode(sock, &error, &fp)) == NULL)
		return (set_errno(error));

	uiop->uio_fmode = fp->f_flag;

	if (so->so_family == AF_UNIX)
		uiop->uio_extflg = UIO_COPY_CACHED;
	else
		uiop->uio_extflg = UIO_COPY_DEFAULT;

	/* Allocate and copyin name and control */
	name = msg->msg_name;
	namelen = msg->msg_namelen;
	if (name != NULL && namelen != 0) {
		ASSERT(MUTEX_NOT_HELD(&so->so_lock));
		name = copyin_name(so,
		    (struct sockaddr *)name,
		    &namelen, &error);
		if (name == NULL)
			goto done3;
		/* copyin_name null terminates addresses for AF_UNIX */
		msg->msg_namelen = namelen;
		msg->msg_name = name;
	} else {
		msg->msg_name = name = NULL;
		msg->msg_namelen = namelen = 0;
	}

	control = msg->msg_control;
	controllen = msg->msg_controllen;
	if ((control != NULL) && (controllen != 0)) {
		/*
		 * Verify that the length is not excessive to prevent
		 * an application from consuming all of kernel memory.
		 */
		if (controllen > SO_MAXARGSIZE) {
			error = EINVAL;
			goto done2;
		}
		control = kmem_alloc(controllen, KM_SLEEP);

		ASSERT(MUTEX_NOT_HELD(&so->so_lock));
		if (copyin(msg->msg_control, control, controllen)) {
			error = EFAULT;
			goto done1;
		}
		msg->msg_control = control;
	} else {
		msg->msg_control = control = NULL;
		msg->msg_controllen = controllen = 0;
	}

	len = uiop->uio_resid;
	msg->msg_flags = flags;

	error = socket_sendmsg(so, msg, uiop, CRED());
done1:
	if (control != NULL)
		kmem_free(control, controllen);
done2:
	if (name != NULL)
		kmem_free(name, namelen);
done3:
	if (error != 0) {
		releasef(sock);
		return (set_errno(error));
	}
	lwp_stat_update(LWP_STAT_MSGSND, 1);
	releasef(sock);
	return (len - uiop->uio_resid);
}

/*
 * Native system call
 */
ssize_t
send(int sock, void *buffer, size_t len, int flags)
{
	struct nmsghdr lmsg;
	struct uio auio;
	struct iovec aiov[1];

	dprint(1, ("send(%d, %p, %ld, %d)\n",
	    sock, buffer, len, flags));

	if ((ssize_t)len < 0) {
		return (set_errno(EINVAL));
	}

	aiov[0].iov_base = buffer;
	aiov[0].iov_len = len;
	auio.uio_loffset = 0;
	auio.uio_iov = aiov;
	auio.uio_iovcnt = 1;
	auio.uio_resid = len;
	auio.uio_segflg = UIO_USERSPACE;
	auio.uio_limit = 0;

	lmsg.msg_name = NULL;
	lmsg.msg_control = NULL;
	if (!(flags & MSG_XPG4_2)) {
		/*
		 * In order to be compatible with the libsocket/sockmod
		 * implementation we set EOR for all send* calls.
		 */
		flags |= MSG_EOR;
	}
	return (sendit(sock, &lmsg, &auio, flags));
}

/*
 * Uses the MSG_XPG4_2 flag to determine if the caller is using
 * struct omsghdr or struct nmsghdr.
 */
ssize_t
sendmsg(int sock, struct nmsghdr *msg, int flags)
{
	struct nmsghdr lmsg;
	STRUCT_DECL(nmsghdr, u_lmsg);
	struct uio auio;
	struct iovec buf[IOV_MAX_STACK], *aiov = buf;
	ssize_t iovsize = 0;
	int iovcnt;
	ssize_t len, rval;
	int i;
	model_t	model;

	dprint(1, ("sendmsg(%d, %p, %d)\n", sock, (void *)msg, flags));

	model = get_udatamodel();
	STRUCT_INIT(u_lmsg, model);

	if (flags & MSG_XPG4_2) {
		if (copyin(msg, (char *)STRUCT_BUF(u_lmsg),
		    STRUCT_SIZE(u_lmsg)))
			return (set_errno(EFAULT));
	} else {
		/*
		 * Assumes that nmsghdr and omsghdr are identically shaped
		 * except for the added msg_flags field.
		 */
		if (copyin(msg, (char *)STRUCT_BUF(u_lmsg),
		    SIZEOF_STRUCT(omsghdr, model)))
			return (set_errno(EFAULT));
		/*
		 * In order to be compatible with the libsocket/sockmod
		 * implementation we set EOR for all send* calls.
		 */
		flags |= MSG_EOR;
	}

	/*
	 * Code below us will kmem_alloc memory and hang it
	 * off msg_control and msg_name fields. This forces
	 * us to copy the structure to its native form.
	 */
	lmsg.msg_name = STRUCT_FGETP(u_lmsg, msg_name);
	lmsg.msg_namelen = STRUCT_FGET(u_lmsg, msg_namelen);
	lmsg.msg_iov = STRUCT_FGETP(u_lmsg, msg_iov);
	lmsg.msg_iovlen = STRUCT_FGET(u_lmsg, msg_iovlen);
	lmsg.msg_control = STRUCT_FGETP(u_lmsg, msg_control);
	lmsg.msg_controllen = STRUCT_FGET(u_lmsg, msg_controllen);
	lmsg.msg_flags = STRUCT_FGET(u_lmsg, msg_flags);

	iovcnt = lmsg.msg_iovlen;

	if (iovcnt <= 0 || iovcnt > IOV_MAX) {
		/*
		 * Unless this is XPG 4.2 we allow iovcnt == 0 to
		 * be compatible with SunOS 4.X and 4.4BSD.
		 */
		if (iovcnt != 0 || (flags & MSG_XPG4_2))
			return (set_errno(EMSGSIZE));
	}

	if (iovcnt > IOV_MAX_STACK) {
		iovsize = iovcnt * sizeof (struct iovec);
		aiov = kmem_alloc(iovsize, KM_SLEEP);
	}

#ifdef _SYSCALL32_IMPL
	/*
	 * 32-bit callers need to have their iovec expanded, while ensuring
	 * that they can't move more than 2Gbytes of data in a single call.
	 */
	if (model == DATAMODEL_ILP32) {
		struct iovec32 buf32[IOV_MAX_STACK], *aiov32 = buf32;
		ssize_t iov32size;
		ssize32_t count32;

		iov32size = iovcnt * sizeof (struct iovec32);
		if (iovsize != 0)
			aiov32 = kmem_alloc(iov32size, KM_SLEEP);

		if (iovcnt != 0 &&
		    copyin((struct iovec32 *)lmsg.msg_iov, aiov32, iov32size)) {
			if (iovsize != 0) {
				kmem_free(aiov32, iov32size);
				kmem_free(aiov, iovsize);
			}

			return (set_errno(EFAULT));
		}

		count32 = 0;
		for (i = 0; i < iovcnt; i++) {
			ssize32_t iovlen32;

			iovlen32 = aiov32[i].iov_len;
			count32 += iovlen32;
			if (iovlen32 < 0 || count32 < 0) {
				if (iovsize != 0) {
					kmem_free(aiov32, iov32size);
					kmem_free(aiov, iovsize);
				}

				return (set_errno(EINVAL));
			}

			aiov[i].iov_len = iovlen32;
			aiov[i].iov_base =
			    (caddr_t)(uintptr_t)aiov32[i].iov_base;
		}

		if (iovsize != 0)
			kmem_free(aiov32, iov32size);
	} else
#endif /* _SYSCALL32_IMPL */
	if (iovcnt != 0 &&
	    copyin(lmsg.msg_iov, aiov,
	    (unsigned)iovcnt * sizeof (struct iovec))) {
		if (iovsize != 0)
			kmem_free(aiov, iovsize);

		return (set_errno(EFAULT));
	}
	len = 0;
	for (i = 0; i < iovcnt; i++) {
		ssize_t iovlen = aiov[i].iov_len;
		len += iovlen;
		if (iovlen < 0 || len < 0) {
			if (iovsize != 0)
				kmem_free(aiov, iovsize);

			return (set_errno(EINVAL));
		}
	}
	auio.uio_loffset = 0;
	auio.uio_iov = aiov;
	auio.uio_iovcnt = iovcnt;
	auio.uio_resid = len;
	auio.uio_segflg = UIO_USERSPACE;
	auio.uio_limit = 0;

	rval = sendit(sock, &lmsg, &auio, flags);

	if (iovsize != 0)
		kmem_free(aiov, iovsize);

	return (rval);
}

ssize_t
sendto(int sock, void *buffer, size_t len, int flags,
    struct sockaddr *name, socklen_t namelen)
{
	struct nmsghdr lmsg;
	struct uio auio;
	struct iovec aiov[1];

	dprint(1, ("sendto(%d, %p, %ld, %d, %p, %d)\n",
	    sock, buffer, len, flags, (void *)name, namelen));

	if ((ssize_t)len < 0) {
		return (set_errno(EINVAL));
	}

	aiov[0].iov_base = buffer;
	aiov[0].iov_len = len;
	auio.uio_loffset = 0;
	auio.uio_iov = aiov;
	auio.uio_iovcnt = 1;
	auio.uio_resid = len;
	auio.uio_segflg = UIO_USERSPACE;
	auio.uio_limit = 0;

	lmsg.msg_name = (char *)name;
	lmsg.msg_namelen = namelen;
	lmsg.msg_control = NULL;
	if (!(flags & MSG_XPG4_2)) {
		/*
		 * In order to be compatible with the libsocket/sockmod
		 * implementation we set EOR for all send* calls.
		 */
		flags |= MSG_EOR;
	}
	return (sendit(sock, &lmsg, &auio, flags));
}

/*ARGSUSED3*/
int
getpeername(int sock, struct sockaddr *name, socklen_t *namelenp, int version)
{
	struct sonode *so;
	int error;
	socklen_t namelen;
	socklen_t sock_addrlen;
	struct sockaddr *sock_addrp;

	dprint(1, ("getpeername(%d, %p, %p)\n",
	    sock, (void *)name, (void *)namelenp));

	if ((so = getsonode(sock, &error, NULL)) == NULL)
		goto bad;

	ASSERT(MUTEX_NOT_HELD(&so->so_lock));
	if (copyin(namelenp, &namelen, sizeof (namelen)) ||
	    (name == NULL && namelen != 0)) {
		error = EFAULT;
		goto rel_out;
	}
	sock_addrlen = so->so_max_addr_len;
	sock_addrp = (struct sockaddr *)kmem_alloc(sock_addrlen, KM_SLEEP);

	if ((error = socket_getpeername(so, sock_addrp, &sock_addrlen,
	    B_FALSE, CRED())) == 0) {
		ASSERT(sock_addrlen <= so->so_max_addr_len);
		error = copyout_name(name, namelen, namelenp,
		    (void *)sock_addrp, sock_addrlen);
	}
	kmem_free(sock_addrp, so->so_max_addr_len);
rel_out:
	releasef(sock);
bad:	return (error != 0 ? set_errno(error) : 0);
}

/*ARGSUSED3*/
int
getsockname(int sock, struct sockaddr *name,
		socklen_t *namelenp, int version)
{
	struct sonode *so;
	int error;
	socklen_t namelen, sock_addrlen;
	struct sockaddr *sock_addrp;

	dprint(1, ("getsockname(%d, %p, %p)\n",
	    sock, (void *)name, (void *)namelenp));

	if ((so = getsonode(sock, &error, NULL)) == NULL)
		goto bad;

	ASSERT(MUTEX_NOT_HELD(&so->so_lock));
	if (copyin(namelenp, &namelen, sizeof (namelen)) ||
	    (name == NULL && namelen != 0)) {
		error = EFAULT;
		goto rel_out;
	}

	sock_addrlen = so->so_max_addr_len;
	sock_addrp = (struct sockaddr *)kmem_alloc(sock_addrlen, KM_SLEEP);
	if ((error = socket_getsockname(so, sock_addrp, &sock_addrlen,
	    CRED())) == 0) {
		ASSERT(MUTEX_NOT_HELD(&so->so_lock));
		ASSERT(sock_addrlen <= so->so_max_addr_len);
		error = copyout_name(name, namelen, namelenp,
		    (void *)sock_addrp, sock_addrlen);
	}
	kmem_free(sock_addrp, so->so_max_addr_len);
rel_out:
	releasef(sock);
bad:	return (error != 0 ? set_errno(error) : 0);
}

/*ARGSUSED5*/
int
getsockopt(int sock,
	int level,
	int option_name,
	void *option_value,
	socklen_t *option_lenp,
	int version)
{
	struct sonode *so;
	socklen_t optlen, optlen_res;
	void *optval;
	int error;

	dprint(1, ("getsockopt(%d, %d, %d, %p, %p)\n",
	    sock, level, option_name, option_value, (void *)option_lenp));

	if ((so = getsonode(sock, &error, NULL)) == NULL)
		return (set_errno(error));

	ASSERT(MUTEX_NOT_HELD(&so->so_lock));
	if (copyin(option_lenp, &optlen, sizeof (optlen))) {
		releasef(sock);
		return (set_errno(EFAULT));
	}
	/*
	 * Verify that the length is not excessive to prevent
	 * an application from consuming all of kernel memory.
	 */
	if (optlen > SO_MAXARGSIZE) {
		error = EINVAL;
		releasef(sock);
		return (set_errno(error));
	}
	optval = kmem_alloc(optlen, KM_SLEEP);
	optlen_res = optlen;
	error = socket_getsockopt(so, level, option_name, optval,
	    &optlen_res, (version != SOV_XPG4_2) ? 0 : _SOGETSOCKOPT_XPG4_2,
	    CRED());
	releasef(sock);
	if (error) {
		kmem_free(optval, optlen);
		return (set_errno(error));
	}
	error = copyout_arg(option_value, optlen, option_lenp,
	    optval, optlen_res);
	kmem_free(optval, optlen);
	if (error)
		return (set_errno(error));
	return (0);
}

/*ARGSUSED5*/
int
setsockopt(int sock,
	int level,
	int option_name,
	void *option_value,
	socklen_t option_len,
	int version)
{
	struct sonode *so;
	intptr_t buffer[2];
	void *optval = NULL;
	int error;

	dprint(1, ("setsockopt(%d, %d, %d, %p, %d)\n",
	    sock, level, option_name, option_value, option_len));

	if ((so = getsonode(sock, &error, NULL)) == NULL)
		return (set_errno(error));

	if (option_value != NULL) {
		if (option_len != 0) {
			/*
			 * Verify that the length is not excessive to prevent
			 * an application from consuming all of kernel memory.
			 */
			if (option_len > SO_MAXARGSIZE) {
				error = EINVAL;
				goto done2;
			}
			optval = option_len <= sizeof (buffer) ?
			    &buffer : kmem_alloc((size_t)option_len, KM_SLEEP);
			ASSERT(MUTEX_NOT_HELD(&so->so_lock));
			if (copyin(option_value, optval, (size_t)option_len)) {
				error = EFAULT;
				goto done1;
			}
		}
	} else
		option_len = 0;

	error = socket_setsockopt(so, level, option_name, optval,
	    (t_uscalar_t)option_len, CRED());
done1:
	if (optval != buffer)
		kmem_free(optval, (size_t)option_len);
done2:
	releasef(sock);
	if (error)
		return (set_errno(error));
	return (0);
}

static int
sockconf_add_sock(int family, int type, int protocol, char *name)
{
	int error = 0;
	char *kdevpath = NULL;
	char *kmodule = NULL;
	char *buf = NULL;
	size_t pathlen = 0;
	struct sockparams *sp;

	if (name == NULL)
		return (EINVAL);
	/*
	 * Copyin the name.
	 * This also makes it possible to check for too long pathnames.
	 * Compress the space needed for the name before passing it
	 * to soconfig - soconfig will store the string until
	 * the configuration is removed.
	 */
	buf = kmem_alloc(MAXPATHLEN, KM_SLEEP);
	if ((error = copyinstr(name, buf, MAXPATHLEN, &pathlen)) != 0) {
		kmem_free(buf, MAXPATHLEN);
		return (error);
	}
	if (strncmp(buf, "/dev", strlen("/dev")) == 0) {
		/* For device */

		/*
		 * Special handling for NCA:
		 *
		 * DEV_NCA is never opened even if an application
		 * requests for AF_NCA. The device opened is instead a
		 * predefined AF_INET transport (NCA_INET_DEV).
		 *
		 * Prior to Volo (PSARC/2007/587) NCA would determine
		 * the device using a lookup, which worked then because
		 * all protocols were based on TPI. Since TPI is no
		 * longer the default, we have to explicitly state
		 * which device to use.
		 */
		if (strcmp(buf, NCA_DEV) == 0) {
			/* only support entry <28, 2, 0> */
			if (family != AF_NCA || type != SOCK_STREAM ||
			    protocol != 0) {
				kmem_free(buf, MAXPATHLEN);
				return (EINVAL);
			}

			pathlen = strlen(NCA_INET_DEV) + 1;
			kdevpath = kmem_alloc(pathlen, KM_SLEEP);
			bcopy(NCA_INET_DEV, kdevpath, pathlen);
			kdevpath[pathlen - 1] = '\0';
		} else {
			kdevpath = kmem_alloc(pathlen, KM_SLEEP);
			bcopy(buf, kdevpath, pathlen);
			kdevpath[pathlen - 1] = '\0';
		}
	} else {
		/* For socket module */
		kmodule = kmem_alloc(pathlen, KM_SLEEP);
		bcopy(buf, kmodule, pathlen);
		kmodule[pathlen - 1] = '\0';
		pathlen = 0;
	}
	kmem_free(buf, MAXPATHLEN);

	/* sockparams_create frees mod name and devpath upon failure */
	sp = sockparams_create(family, type, protocol, kmodule,
	    kdevpath, pathlen, 0, KM_SLEEP, &error);
	if (sp != NULL) {
		error = sockparams_add(sp);
		if (error != 0)
			sockparams_destroy(sp);
	}

	return (error);
}

static int
sockconf_remove_sock(int family, int type, int protocol)
{
	return (sockparams_delete(family, type, protocol));
}

static int
sockconfig_remove_filter(const char *uname)
{
	char kname[SOF_MAXNAMELEN];
	size_t len;
	int error;
	sof_entry_t *ent;

	if ((error = copyinstr(uname, kname, SOF_MAXNAMELEN, &len)) != 0)
		return (error);

	ent = sof_entry_remove_by_name(kname);
	if (ent == NULL)
		return (ENXIO);

	mutex_enter(&ent->sofe_lock);
	ASSERT(!(ent->sofe_flags & SOFEF_CONDEMED));
	if (ent->sofe_refcnt == 0) {
		mutex_exit(&ent->sofe_lock);
		sof_entry_free(ent);
	} else {
		/* let the last socket free the filter */
		ent->sofe_flags |= SOFEF_CONDEMED;
		mutex_exit(&ent->sofe_lock);
	}

	return (0);
}

static int
sockconfig_add_filter(const char *uname, void *ufilpropp)
{
	struct sockconfig_filter_props filprop;
	sof_entry_t *ent;
	int error;
	size_t tuplesz, len;
	char hintbuf[SOF_MAXNAMELEN];

	ent = kmem_zalloc(sizeof (sof_entry_t), KM_SLEEP);
	mutex_init(&ent->sofe_lock, NULL, MUTEX_DEFAULT, NULL);

	if ((error = copyinstr(uname, ent->sofe_name, SOF_MAXNAMELEN,
	    &len)) != 0) {
		sof_entry_free(ent);
		return (error);
	}

	if (get_udatamodel() == DATAMODEL_NATIVE) {
		if (copyin(ufilpropp, &filprop, sizeof (filprop)) != 0) {
			sof_entry_free(ent);
			return (EFAULT);
		}
	}
#ifdef	_SYSCALL32_IMPL
	else {
		struct sockconfig_filter_props32 filprop32;

		if (copyin(ufilpropp, &filprop32, sizeof (filprop32)) != 0) {
			sof_entry_free(ent);
			return (EFAULT);
		}
		filprop.sfp_modname = (char *)(uintptr_t)filprop32.sfp_modname;
		filprop.sfp_autoattach = filprop32.sfp_autoattach;
		filprop.sfp_hint = filprop32.sfp_hint;
		filprop.sfp_hintarg = (char *)(uintptr_t)filprop32.sfp_hintarg;
		filprop.sfp_socktuple_cnt = filprop32.sfp_socktuple_cnt;
		filprop.sfp_socktuple =
		    (sof_socktuple_t *)(uintptr_t)filprop32.sfp_socktuple;
	}
#endif	/* _SYSCALL32_IMPL */

	if ((error = copyinstr(filprop.sfp_modname, ent->sofe_modname,
	    sizeof (ent->sofe_modname), &len)) != 0) {
		sof_entry_free(ent);
		return (error);
	}

	/*
	 * A filter must specify at least one socket tuple.
	 */
	if (filprop.sfp_socktuple_cnt == 0 ||
	    filprop.sfp_socktuple_cnt > SOF_MAXSOCKTUPLECNT) {
		sof_entry_free(ent);
		return (EINVAL);
	}
	ent->sofe_flags = filprop.sfp_autoattach ? SOFEF_AUTO : SOFEF_PROG;
	ent->sofe_hint = filprop.sfp_hint;

	/*
	 * Verify the hint, and copy in the hint argument, if necessary.
	 */
	switch (ent->sofe_hint) {
	case SOF_HINT_BEFORE:
	case SOF_HINT_AFTER:
		if ((error = copyinstr(filprop.sfp_hintarg, hintbuf,
		    sizeof (hintbuf), &len)) != 0) {
			sof_entry_free(ent);
			return (error);
		}
		ent->sofe_hintarg = kmem_alloc(len, KM_SLEEP);
		bcopy(hintbuf, ent->sofe_hintarg, len);
		/* FALLTHRU */
	case SOF_HINT_TOP:
	case SOF_HINT_BOTTOM:
		/* hints cannot be used with programmatic filters */
		if (ent->sofe_flags & SOFEF_PROG) {
			sof_entry_free(ent);
			return (EINVAL);
		}
		break;
	case SOF_HINT_NONE:
		break;
	default:
		/* bad hint value */
		sof_entry_free(ent);
		return (EINVAL);
	}

	ent->sofe_socktuple_cnt = filprop.sfp_socktuple_cnt;
	tuplesz = sizeof (sof_socktuple_t) * ent->sofe_socktuple_cnt;
	ent->sofe_socktuple = kmem_alloc(tuplesz, KM_SLEEP);

	if (get_udatamodel() == DATAMODEL_NATIVE) {
		if (copyin(filprop.sfp_socktuple, ent->sofe_socktuple,
		    tuplesz)) {
			sof_entry_free(ent);
			return (EFAULT);
		}
	}
#ifdef	_SYSCALL32_IMPL
	else {
		int i;
		caddr_t data = (caddr_t)filprop.sfp_socktuple;
		sof_socktuple_t	*tup = ent->sofe_socktuple;
		sof_socktuple32_t tup32;

		tup = ent->sofe_socktuple;
		for (i = 0; i < ent->sofe_socktuple_cnt; i++, tup++) {
			ASSERT(tup < ent->sofe_socktuple + tuplesz);

			if (copyin(data, &tup32, sizeof (tup32)) != 0) {
				sof_entry_free(ent);
				return (EFAULT);
			}
			tup->sofst_family = tup32.sofst_family;
			tup->sofst_type = tup32.sofst_type;
			tup->sofst_protocol = tup32.sofst_protocol;

			data += sizeof (tup32);
		}
	}
#endif	/* _SYSCALL32_IMPL */

	/* Sockets can start using the filter as soon as the filter is added */
	if ((error = sof_entry_add(ent)) != 0)
		sof_entry_free(ent);

	return (error);
}

/*
 * Socket configuration system call. It is used to add and remove
 * socket types.
 */
int
sockconfig(int cmd, void *arg1, void *arg2, void *arg3, void *arg4)
{
	int error = 0;

	if (secpolicy_net_config(CRED(), B_FALSE) != 0)
		return (set_errno(EPERM));

	if (sockfs_defer_nl7c_init) {
		nl7c_init();
		sockfs_defer_nl7c_init = 0;
	}

	switch (cmd) {
	case SOCKCONFIG_ADD_SOCK:
		error = sockconf_add_sock((int)(uintptr_t)arg1,
		    (int)(uintptr_t)arg2, (int)(uintptr_t)arg3, arg4);
		break;
	case SOCKCONFIG_REMOVE_SOCK:
		error = sockconf_remove_sock((int)(uintptr_t)arg1,
		    (int)(uintptr_t)arg2, (int)(uintptr_t)arg3);
		break;
	case SOCKCONFIG_ADD_FILTER:
		error = sockconfig_add_filter((const char *)arg1, arg2);
		break;
	case SOCKCONFIG_REMOVE_FILTER:
		error = sockconfig_remove_filter((const char *)arg1);
		break;
	case SOCKCONFIG_GET_SOCKTABLE:
		error = sockparams_copyout_socktable((int)(uintptr_t)arg1);
		break;
	default:
#ifdef	DEBUG
		cmn_err(CE_NOTE, "sockconfig: unkonwn subcommand %d", cmd);
#endif
		error = EINVAL;
		break;
	}

	if (error != 0) {
		eprintline(error);
		return (set_errno(error));
	}
	return (0);
}


/*
 * Sendfile is implemented through two schemes, direct I/O or by
 * caching in the filesystem page cache. We cache the input file by
 * default and use direct I/O only if sendfile_max_size is set
 * appropriately as explained below. Note that this logic is consistent
 * with other filesystems where caching is turned on by default
 * unless explicitly turned off by using the DIRECTIO ioctl.
 *
 * We choose a slightly different scheme here. One can turn off
 * caching by setting sendfile_max_size to 0. One can also enable
 * caching of files <= sendfile_max_size by setting sendfile_max_size
 * to an appropriate value. By default sendfile_max_size is set to the
 * maximum value so that all files are cached. In future, we may provide
 * better interfaces for caching the file.
 *
 * Sendfile through Direct I/O (Zero copy)
 * --------------------------------------
 *
 * As disks are normally slower than the network, we can't have a
 * single thread that reads the disk and writes to the network. We
 * need to have parallelism. This is done by having the sendfile
 * thread create another thread that reads from the filesystem
 * and queues it for network processing. In this scheme, the data
 * is never copied anywhere i.e it is zero copy unlike the other
 * scheme.
 *
 * We have a sendfile queue (snfq) where each sendfile
 * request (snf_req_t) is queued for processing by a thread. Number
 * of threads is dynamically allocated and they exit if they are idling
 * beyond a specified amount of time. When each request (snf_req_t) is
 * processed by a thread, it produces a number of mblk_t structures to
 * be consumed by the sendfile thread. snf_deque and snf_enque are
 * used for consuming and producing mblks. Size of the filesystem
 * read is determined by the tunable (sendfile_read_size). A single
 * mblk holds sendfile_read_size worth of data (except the last
 * read of the file) which is sent down as a whole to the network.
 * sendfile_read_size is set to 1 MB as this seems to be the optimal
 * value for the UFS filesystem backed by a striped storage array.
 *
 * Synchronisation between read (producer) and write (consumer) threads.
 * --------------------------------------------------------------------
 *
 * sr_lock protects sr_ib_head and sr_ib_tail. The lock is held while
 * adding and deleting items in this list. Error can happen anytime
 * during read or write. There could be unprocessed mblks in the
 * sr_ib_XXX list when a read or write error occurs. Whenever error
 * is encountered, we need two things to happen :
 *
 * a) One of the threads need to clean the mblks.
 * b) When one thread encounters an error, the other should stop.
 *
 * For (a), we don't want to penalize the reader thread as it could do
 * some useful work processing other requests. For (b), the error can
 * be detected by examining sr_read_error or sr_write_error.
 * sr_lock protects sr_read_error and sr_write_error. If both reader and
 * writer encounters error, we need to report the write error back to
 * the application as that's what would have happened if the operations
 * were done sequentially. With this in mind, following should work :
 *
 * 	- Check for errors before read or write.
 *	- If the reader encounters error, set the error in sr_read_error.
 *	  Check sr_write_error, if it is set, send cv_signal as it is
 *	  waiting for reader to complete. If it is not set, the writer
 *	  is either running sinking data to the network or blocked
 *        because of flow control. For handling the latter case, we
 *	  always send a signal. In any case, it will examine sr_read_error
 *	  and return. sr_read_error is marked with SR_READ_DONE to tell
 *	  the writer that the reader is done in all the cases.
 *	- If the writer encounters error, set the error in sr_write_error.
 *	  The reader thread is either blocked because of flow control or
 *	  running reading data from the disk. For the former, we need to
 *	  wakeup the thread. Again to keep it simple, we always wake up
 *	  the reader thread. Then, wait for the read thread to complete
 *	  if it is not done yet. Cleanup and return.
 *
 * High and low water marks for the read thread.
 * --------------------------------------------
 *
 * If sendfile() is used to send data over a slow network, we need to
 * make sure that the read thread does not produce data at a faster
 * rate than the network. This can happen if the disk is faster than
 * the network. In such a case, we don't want to build a very large queue.
 * But we would still like to get all of the network throughput possible.
 * This implies that network should never block waiting for data.
 * As there are lot of disk throughput/network throughput combinations
 * possible, it is difficult to come up with an accurate number.
 * A typical 10K RPM disk has a max seek latency 17ms and rotational
 * latency of 3ms for reading a disk block. Thus, the total latency to
 * initiate a new read, transfer data from the disk and queue for
 * transmission would take about a max of 25ms. Todays max transfer rate
 * for network is 100MB/sec. If the thread is blocked because of flow
 * control, it would take 25ms to get new data ready for transmission.
 * We have to make sure that network is not idling, while we are initiating
 * new transfers. So, at 100MB/sec, to keep network busy we would need
 * 2.5MB of data. Rounding off, we keep the low water mark to be 3MB of data.
 * We need to pick a high water mark so that the woken up thread would
 * do considerable work before blocking again to prevent thrashing. Currently,
 * we pick this to be 10 times that of the low water mark.
 *
 * Sendfile with segmap caching (One copy from page cache to mblks).
 * ----------------------------------------------------------------
 *
 * We use the segmap cache for caching the file, if the size of file
 * is <= sendfile_max_size. In this case we don't use threads as VM
 * is reasonably fast enough to keep up with the network. If the underlying
 * transport allows, we call segmap_getmapflt() to map MAXBSIZE (8K) worth
 * of data into segmap space, and use the virtual address from segmap
 * directly through desballoc() to avoid copy. Once the transport is done
 * with the data, the mapping will be released through segmap_release()
 * called by the call-back routine.
 *
 * If zero-copy is not allowed by the transport, we simply call VOP_READ()
 * to copy the data from the filesystem into our temporary network buffer.
 *
 * To disable caching, set sendfile_max_size to 0.
 */

uint_t sendfile_read_size = 1024 * 1024;
#define	SENDFILE_REQ_LOWAT	3 * 1024 * 1024
uint_t sendfile_req_lowat = SENDFILE_REQ_LOWAT;
uint_t sendfile_req_hiwat = 10 * SENDFILE_REQ_LOWAT;
struct sendfile_stats sf_stats;
struct sendfile_queue *snfq;
clock_t snfq_timeout;
off64_t sendfile_max_size;

static void snf_enque(snf_req_t *, mblk_t *);
static mblk_t *snf_deque(snf_req_t *);

void
sendfile_init(void)
{
	snfq = kmem_zalloc(sizeof (struct sendfile_queue), KM_SLEEP);

	mutex_init(&snfq->snfq_lock, NULL, MUTEX_DEFAULT, NULL);
	cv_init(&snfq->snfq_cv, NULL, CV_DEFAULT, NULL);
	snfq->snfq_max_threads = max_ncpus;
	snfq_timeout = SNFQ_TIMEOUT;
	/* Cache all files by default. */
	sendfile_max_size = MAXOFFSET_T;
}

/*
 * Queues a mblk_t for network processing.
 */
static void
snf_enque(snf_req_t *sr, mblk_t *mp)
{
	mp->b_next = NULL;
	mutex_enter(&sr->sr_lock);
	if (sr->sr_mp_head == NULL) {
		sr->sr_mp_head = sr->sr_mp_tail = mp;
		cv_signal(&sr->sr_cv);
	} else {
		sr->sr_mp_tail->b_next = mp;
		sr->sr_mp_tail = mp;
	}
	sr->sr_qlen += MBLKL(mp);
	while ((sr->sr_qlen > sr->sr_hiwat) &&
	    (sr->sr_write_error == 0)) {
		sf_stats.ss_full_waits++;
		cv_wait(&sr->sr_cv, &sr->sr_lock);
	}
	mutex_exit(&sr->sr_lock);
}

/*
 * De-queues a mblk_t for network processing.
 */
static mblk_t *
snf_deque(snf_req_t *sr)
{
	mblk_t *mp;

	mutex_enter(&sr->sr_lock);
	/*
	 * If we have encountered an error on read or read is
	 * completed and no more mblks, return NULL.
	 * We need to check for NULL sr_mp_head also as
	 * the reads could have completed and there is
	 * nothing more to come.
	 */
	if (((sr->sr_read_error & ~SR_READ_DONE) != 0) ||
	    ((sr->sr_read_error & SR_READ_DONE) &&
	    sr->sr_mp_head == NULL)) {
		mutex_exit(&sr->sr_lock);
		return (NULL);
	}
	/*
	 * To start with neither SR_READ_DONE is marked nor
	 * the error is set. When we wake up from cv_wait,
	 * following are the possibilities :
	 *
	 *	a) sr_read_error is zero and mblks are queued.
	 *	b) sr_read_error is set to SR_READ_DONE
	 *	   and mblks are queued.
	 *	c) sr_read_error is set to SR_READ_DONE
	 *	   and no mblks.
	 *	d) sr_read_error is set to some error other
	 *	   than SR_READ_DONE.
	 */

	while ((sr->sr_read_error == 0) && (sr->sr_mp_head == NULL)) {
		sf_stats.ss_empty_waits++;
		cv_wait(&sr->sr_cv, &sr->sr_lock);
	}
	/* Handle (a) and (b) first  - the normal case. */
	if (((sr->sr_read_error & ~SR_READ_DONE) == 0) &&
	    (sr->sr_mp_head != NULL)) {
		mp = sr->sr_mp_head;
		sr->sr_mp_head = mp->b_next;
		sr->sr_qlen -= MBLKL(mp);
		if (sr->sr_qlen < sr->sr_lowat)
			cv_signal(&sr->sr_cv);
		mutex_exit(&sr->sr_lock);
		mp->b_next = NULL;
		return (mp);
	}
	/* Handle (c) and (d). */
	mutex_exit(&sr->sr_lock);
	return (NULL);
}

/*
 * Reads data from the filesystem and queues it for network processing.
 */
void
snf_async_read(snf_req_t *sr)
{
	size_t iosize;
	u_offset_t fileoff;
	u_offset_t size;
	int ret_size;
	int error;
	file_t *fp;
	mblk_t *mp;
	struct vnode *vp;
	int extra = 0;
	int maxblk = 0;
	int wroff = 0;
	struct sonode *so;

	fp = sr->sr_fp;
	size = sr->sr_file_size;
	fileoff = sr->sr_file_off;

	/*
	 * Ignore the error for filesystems that doesn't support DIRECTIO.
	 */
	(void) VOP_IOCTL(fp->f_vnode, _FIODIRECTIO, DIRECTIO_ON, 0,
	    kcred, NULL, NULL);

	vp = sr->sr_vp;
	if (vp->v_type == VSOCK) {
		stdata_t *stp;

		/*
		 * Get the extra space to insert a header and a trailer.
		 */
		so = VTOSO(vp);
		stp = vp->v_stream;
		if (stp == NULL) {
			wroff = so->so_proto_props.sopp_wroff;
			maxblk = so->so_proto_props.sopp_maxblk;
			extra = wroff + so->so_proto_props.sopp_tail;
		} else {
			wroff = (int)(stp->sd_wroff);
			maxblk = (int)(stp->sd_maxblk);
			extra = wroff + (int)(stp->sd_tail);
		}
	}

	while ((size != 0) && (sr->sr_write_error == 0)) {

		iosize = (int)MIN(sr->sr_maxpsz, size);

		/*
		 * Socket filters can limit the mblk size,
		 * so limit reads to maxblk if there are
		 * filters present.
		 */
		if (vp->v_type == VSOCK &&
		    so->so_filter_active > 0 && maxblk != INFPSZ)
			iosize = (int)MIN(iosize, maxblk);

		if (is_system_labeled()) {
			mp = allocb_cred(iosize + extra, CRED(),
			    curproc->p_pid);
		} else {
			mp = allocb(iosize + extra, BPRI_MED);
		}
		if (mp == NULL) {
			error = EAGAIN;
			break;
		}

		mp->b_rptr += wroff;

		ret_size = soreadfile(fp, mp->b_rptr, fileoff, &error, iosize);

		/* Error or Reached EOF ? */
		if ((error != 0) || (ret_size == 0)) {
			freeb(mp);
			break;
		}
		mp->b_wptr = mp->b_rptr + ret_size;

		snf_enque(sr, mp);
		size -= ret_size;
		fileoff += ret_size;
	}
	(void) VOP_IOCTL(fp->f_vnode, _FIODIRECTIO, DIRECTIO_OFF, 0,
	    kcred, NULL, NULL);
	mutex_enter(&sr->sr_lock);
	sr->sr_read_error = error;
	sr->sr_read_error |= SR_READ_DONE;
	cv_signal(&sr->sr_cv);
	mutex_exit(&sr->sr_lock);
}

void
snf_async_thread(void)
{
	snf_req_t *sr;
	callb_cpr_t cprinfo;
	clock_t time_left = 1;

	CALLB_CPR_INIT(&cprinfo, &snfq->snfq_lock, callb_generic_cpr, "snfq");

	mutex_enter(&snfq->snfq_lock);
	for (;;) {
		/*
		 * If we didn't find a entry, then block until woken up
		 * again and then look through the queues again.
		 */
		while ((sr = snfq->snfq_req_head) == NULL) {
			CALLB_CPR_SAFE_BEGIN(&cprinfo);
			if (time_left <= 0) {
				snfq->snfq_svc_threads--;
				CALLB_CPR_EXIT(&cprinfo);
				thread_exit();
				/* NOTREACHED */
			}
			snfq->snfq_idle_cnt++;

			time_left = cv_reltimedwait(&snfq->snfq_cv,
			    &snfq->snfq_lock, snfq_timeout, TR_CLOCK_TICK);
			snfq->snfq_idle_cnt--;

			CALLB_CPR_SAFE_END(&cprinfo, &snfq->snfq_lock);
		}
		snfq->snfq_req_head = sr->sr_next;
		snfq->snfq_req_cnt--;
		mutex_exit(&snfq->snfq_lock);
		snf_async_read(sr);
		mutex_enter(&snfq->snfq_lock);
	}
}


snf_req_t *
create_thread(int operation, struct vnode *vp, file_t *fp,
    u_offset_t fileoff, u_offset_t size)
{
	snf_req_t *sr;
	stdata_t *stp;

	sr = (snf_req_t *)kmem_zalloc(sizeof (snf_req_t), KM_SLEEP);

	sr->sr_vp = vp;
	sr->sr_fp = fp;
	stp = vp->v_stream;

	/*
	 * store sd_qn_maxpsz into sr_maxpsz while we have stream head.
	 * stream might be closed before thread returns from snf_async_read.
	 */
	if (stp != NULL && stp->sd_qn_maxpsz > 0) {
		sr->sr_maxpsz = MIN(MAXBSIZE, stp->sd_qn_maxpsz);
	} else {
		sr->sr_maxpsz = MAXBSIZE;
	}

	sr->sr_operation = operation;
	sr->sr_file_off = fileoff;
	sr->sr_file_size = size;
	sr->sr_hiwat = sendfile_req_hiwat;
	sr->sr_lowat = sendfile_req_lowat;
	mutex_init(&sr->sr_lock, NULL, MUTEX_DEFAULT, NULL);
	cv_init(&sr->sr_cv, NULL, CV_DEFAULT, NULL);
	/*
	 * See whether we need another thread for servicing this
	 * request. If there are already enough requests queued
	 * for the threads, create one if not exceeding
	 * snfq_max_threads.
	 */
	mutex_enter(&snfq->snfq_lock);
	if (snfq->snfq_req_cnt >= snfq->snfq_idle_cnt &&
	    snfq->snfq_svc_threads < snfq->snfq_max_threads) {
		(void) thread_create(NULL, 0, &snf_async_thread, 0, 0, &p0,
		    TS_RUN, minclsyspri);
		snfq->snfq_svc_threads++;
	}
	if (snfq->snfq_req_head == NULL) {
		snfq->snfq_req_head = snfq->snfq_req_tail = sr;
		cv_signal(&snfq->snfq_cv);
	} else {
		snfq->snfq_req_tail->sr_next = sr;
		snfq->snfq_req_tail = sr;
	}
	snfq->snfq_req_cnt++;
	mutex_exit(&snfq->snfq_lock);
	return (sr);
}

int
snf_direct_io(file_t *fp, file_t *rfp, u_offset_t fileoff, u_offset_t size,
    ssize_t *count)
{
	snf_req_t *sr;
	mblk_t *mp;
	int iosize;
	int error = 0;
	short fflag;
	struct vnode *vp;
	int ksize;
	struct nmsghdr msg;

	ksize = 0;
	*count = 0;
	bzero(&msg, sizeof (msg));

	vp = fp->f_vnode;
	fflag = fp->f_flag;
	if ((sr = create_thread(READ_OP, vp, rfp, fileoff, size)) == NULL)
		return (EAGAIN);

	/*
	 * We check for read error in snf_deque. It has to check
	 * for successful READ_DONE and return NULL, and we might
	 * as well make an additional check there.
	 */
	while ((mp = snf_deque(sr)) != NULL) {

		if (ISSIG(curthread, JUSTLOOKING)) {
			freeb(mp);
			error = EINTR;
			break;
		}
		iosize = MBLKL(mp);

		error = socket_sendmblk(VTOSO(vp), &msg, fflag, CRED(), &mp);

		if (error != 0) {
			if (mp != NULL)
				freeb(mp);
			break;
		}
		ksize += iosize;
	}
	*count = ksize;

	mutex_enter(&sr->sr_lock);
	sr->sr_write_error = error;
	/* Look at the big comments on why we cv_signal here. */
	cv_signal(&sr->sr_cv);

	/* Wait for the reader to complete always. */
	while (!(sr->sr_read_error & SR_READ_DONE)) {
		cv_wait(&sr->sr_cv, &sr->sr_lock);
	}
	/* If there is no write error, check for read error. */
	if (error == 0)
		error = (sr->sr_read_error & ~SR_READ_DONE);

	if (error != 0) {
		mblk_t *next_mp;

		mp = sr->sr_mp_head;
		while (mp != NULL) {
			next_mp = mp->b_next;
			mp->b_next = NULL;
			freeb(mp);
			mp = next_mp;
		}
	}
	mutex_exit(&sr->sr_lock);
	kmem_free(sr, sizeof (snf_req_t));
	return (error);
}

/* Maximum no.of pages allocated by vpm for sendfile at a time */
#define	SNF_VPMMAXPGS	(VPMMAXPGS/2)

/*
 * Maximum no.of elements in the list returned by vpm, including
 * NULL for the last entry
 */
#define	SNF_MAXVMAPS	(SNF_VPMMAXPGS + 1)

typedef struct {
	unsigned int	snfv_ref;
	frtn_t		snfv_frtn;
	vnode_t		*snfv_vp;
	struct vmap	snfv_vml[SNF_MAXVMAPS];
} snf_vmap_desbinfo;

typedef struct {
	frtn_t		snfi_frtn;
	caddr_t		snfi_base;
	uint_t		snfi_mapoff;
	size_t		snfi_len;
	vnode_t		*snfi_vp;
} snf_smap_desbinfo;

/*
 * The callback function used for vpm mapped mblks called when the last ref of
 * the mblk is dropped which normally occurs when TCP receives the ack. But it
 * can be the driver too due to lazy reclaim.
 */
void
snf_vmap_desbfree(snf_vmap_desbinfo *snfv)
{
	ASSERT(snfv->snfv_ref != 0);
	if (atomic_dec_32_nv(&snfv->snfv_ref) == 0) {
		vpm_unmap_pages(snfv->snfv_vml, S_READ);
		VN_RELE(snfv->snfv_vp);
		kmem_free(snfv, sizeof (snf_vmap_desbinfo));
	}
}

/*
 * The callback function used for segmap'ped mblks called when the last ref of
 * the mblk is dropped which normally occurs when TCP receives the ack. But it
 * can be the driver too due to lazy reclaim.
 */
void
snf_smap_desbfree(snf_smap_desbinfo *snfi)
{
	if (! IS_KPM_ADDR(snfi->snfi_base)) {
		/*
		 * We don't need to call segmap_fault(F_SOFTUNLOCK) for
		 * segmap_kpm as long as the latter never falls back to
		 * "use_segmap_range". (See segmap_getmapflt().)
		 *
		 * Using S_OTHER saves an redundant hat_setref() in
		 * segmap_unlock()
		 */
		(void) segmap_fault(kas.a_hat, segkmap,
		    (caddr_t)(uintptr_t)(((uintptr_t)snfi->snfi_base +
		    snfi->snfi_mapoff) & PAGEMASK), snfi->snfi_len,
		    F_SOFTUNLOCK, S_OTHER);
	}
	(void) segmap_release(segkmap, snfi->snfi_base, SM_DONTNEED);
	VN_RELE(snfi->snfi_vp);
	kmem_free(snfi, sizeof (*snfi));
}

/*
 * Use segmap or vpm instead of bcopy to send down a desballoca'ed, mblk.
 * When segmap is used, the mblk contains a segmap slot of no more
 * than MAXBSIZE.
 *
 * With vpm, a maximum of SNF_MAXVMAPS page-sized mappings can be obtained
 * in each iteration and sent by socket_sendmblk until an error occurs or
 * the requested size has been transferred. An mblk is esballoca'ed from
 * each mapped page and a chain of these mblk is sent to the transport layer.
 * vpm will be called to unmap the pages when all mblks have been freed by
 * free_func.
 *
 * At the end of the whole sendfile() operation, we wait till the data from
 * the last mblk is ack'ed by the transport before returning so that the
 * caller of sendfile() can safely modify the file content.
 */
int
snf_segmap(file_t *fp, vnode_t *fvp, u_offset_t fileoff, u_offset_t total_size,
    ssize_t *count, boolean_t nowait)
{
	caddr_t base;
	int mapoff;
	vnode_t *vp;
	mblk_t *mp = NULL;
	int chain_size;
	int error;
	clock_t deadlk_wait;
	short fflag;
	int ksize;
	struct vattr va;
	boolean_t dowait = B_FALSE;
	struct nmsghdr msg;

	vp = fp->f_vnode;
	fflag = fp->f_flag;
	ksize = 0;
	bzero(&msg, sizeof (msg));

	for (;;) {
		if (ISSIG(curthread, JUSTLOOKING)) {
			error = EINTR;
			break;
		}

		if (vpm_enable) {
			snf_vmap_desbinfo *snfv;
			mblk_t *nmp;
			int mblk_size;
			int maxsize;
			int i;

			mapoff = fileoff & PAGEOFFSET;
			maxsize = MIN((SNF_VPMMAXPGS * PAGESIZE), total_size);

			snfv = kmem_zalloc(sizeof (snf_vmap_desbinfo),
			    KM_SLEEP);

			/*
			 * Get vpm mappings for maxsize with read access.
			 * If the pages aren't available yet, we get
			 * DEADLK, so wait and try again a little later using
			 * an increasing wait. We might be here a long time.
			 *
			 * If delay_sig returns EINTR, be sure to exit and
			 * pass it up to the caller.
			 */
			deadlk_wait = 0;
			while ((error = vpm_map_pages(fvp, fileoff,
			    (size_t)maxsize, (VPM_FETCHPAGE), snfv->snfv_vml,
			    SNF_MAXVMAPS, NULL, S_READ)) == EDEADLK) {
				deadlk_wait += (deadlk_wait < 5) ? 1 : 4;
				if ((error = delay_sig(deadlk_wait)) != 0) {
					break;
				}
			}
			if (error != 0) {
				kmem_free(snfv, sizeof (snf_vmap_desbinfo));
				error = (error == EINTR) ? EINTR : EIO;
				goto out;
			}
			snfv->snfv_frtn.free_func = snf_vmap_desbfree;
			snfv->snfv_frtn.free_arg = (caddr_t)snfv;

			/* Construct the mblk chain from the page mappings */
			chain_size = 0;
			for (i = 0; (snfv->snfv_vml[i].vs_addr != NULL) &&
			    total_size > 0; i++) {
				ASSERT(chain_size < maxsize);
				mblk_size = MIN(snfv->snfv_vml[i].vs_len -
				    mapoff, total_size);
				nmp = esballoca(
				    (uchar_t *)snfv->snfv_vml[i].vs_addr +
				    mapoff, mblk_size, BPRI_HI,
				    &snfv->snfv_frtn);

				/*
				 * We return EAGAIN after unmapping the pages
				 * if we cannot allocate the the head of the
				 * chain. Otherwise, we continue sending the
				 * mblks constructed so far.
				 */
				if (nmp == NULL) {
					if (i == 0) {
						vpm_unmap_pages(snfv->snfv_vml,
						    S_READ);
						kmem_free(snfv,
						    sizeof (snf_vmap_desbinfo));
						error = EAGAIN;
						goto out;
					}
					break;
				}
				/* Mark this dblk with the zero-copy flag */
				nmp->b_datap->db_struioflag |= STRUIO_ZC;
				nmp->b_wptr += mblk_size;
				chain_size += mblk_size;
				fileoff += mblk_size;
				total_size -= mblk_size;
				snfv->snfv_ref++;
				mapoff = 0;
				if (i > 0)
					linkb(mp, nmp);
				else
					mp = nmp;
			}
			VN_HOLD(fvp);
			snfv->snfv_vp = fvp;
		} else {
			/* vpm not supported. fallback to segmap */
			snf_smap_desbinfo *snfi;

			mapoff = fileoff & MAXBOFFSET;
			chain_size = MAXBSIZE - mapoff;
			if (chain_size > total_size)
				chain_size = total_size;
			/*
			 * we don't forcefault because we'll call
			 * segmap_fault(F_SOFTLOCK) next.
			 *
			 * S_READ will get the ref bit set (by either
			 * segmap_getmapflt() or segmap_fault()) and page
			 * shared locked.
			 */
			base = segmap_getmapflt(segkmap, fvp, fileoff,
			    chain_size, segmap_kpm ? SM_FAULT : 0, S_READ);

			snfi = kmem_alloc(sizeof (*snfi), KM_SLEEP);
			snfi->snfi_len = (size_t)roundup(mapoff+chain_size,
			    PAGESIZE)- (mapoff & PAGEMASK);
			/*
			 * We must call segmap_fault() even for segmap_kpm
			 * because that's how error gets returned.
			 * (segmap_getmapflt() never fails but segmap_fault()
			 * does.)
			 *
			 * If the pages aren't available yet, we get
			 * DEADLK, so wait and try again a little later using
			 * an increasing wait. We might be here a long time.
			 *
			 * If delay_sig returns EINTR, be sure to exit and
			 * pass it up to the caller.
			 */
			deadlk_wait = 0;
			while ((error = FC_ERRNO(segmap_fault(kas.a_hat,
			    segkmap, (caddr_t)(uintptr_t)(((uintptr_t)base +
			    mapoff) & PAGEMASK), snfi->snfi_len, F_SOFTLOCK,
			    S_READ))) == EDEADLK) {
				deadlk_wait += (deadlk_wait < 5) ? 1 : 4;
				if ((error = delay_sig(deadlk_wait)) != 0) {
					break;
				}
			}
			if (error != 0) {
				(void) segmap_release(segkmap, base, 0);
				kmem_free(snfi, sizeof (*snfi));
				error = (error == EINTR) ? EINTR : EIO;
				goto out;
			}
			snfi->snfi_frtn.free_func = snf_smap_desbfree;
			snfi->snfi_frtn.free_arg = (caddr_t)snfi;
			snfi->snfi_base = base;
			snfi->snfi_mapoff = mapoff;
			mp = esballoca((uchar_t *)base + mapoff, chain_size,
			    BPRI_HI, &snfi->snfi_frtn);

			if (mp == NULL) {
				(void) segmap_fault(kas.a_hat, segkmap,
				    (caddr_t)(uintptr_t)(((uintptr_t)base +
				    mapoff) & PAGEMASK), snfi->snfi_len,
				    F_SOFTUNLOCK, S_OTHER);
				(void) segmap_release(segkmap, base, 0);
				kmem_free(snfi, sizeof (*snfi));
				freemsg(mp);
				error = EAGAIN;
				goto out;
			}
			VN_HOLD(fvp);
			snfi->snfi_vp = fvp;
			mp->b_wptr += chain_size;

			/* Mark this dblk with the zero-copy flag */
			mp->b_datap->db_struioflag |= STRUIO_ZC;
			fileoff += chain_size;
			total_size -= chain_size;
		}

		if (total_size == 0 && !nowait) {
			ASSERT(!dowait);
			dowait = B_TRUE;
			mp->b_datap->db_struioflag |= STRUIO_ZCNOTIFY;
		}
		VOP_RWUNLOCK(fvp, V_WRITELOCK_FALSE, NULL);
		error = socket_sendmblk(VTOSO(vp), &msg, fflag, CRED(), &mp);
		if (error != 0) {
			/*
			 * mp contains the mblks that were not sent by
			 * socket_sendmblk. Use its size to update *count
			 */
			*count = ksize + (chain_size - msgdsize(mp));
			if (mp != NULL)
				freemsg(mp);
			return (error);
		}
		ksize += chain_size;
		if (total_size == 0)
			goto done;

		(void) VOP_RWLOCK(fvp, V_WRITELOCK_FALSE, NULL);
		va.va_mask = AT_SIZE;
		error = VOP_GETATTR(fvp, &va, 0, kcred, NULL);
		if (error)
			break;
		/* Read as much as possible. */
		if (fileoff >= va.va_size)
			break;
		if (total_size + fileoff > va.va_size)
			total_size = va.va_size - fileoff;
	}
out:
	VOP_RWUNLOCK(fvp, V_WRITELOCK_FALSE, NULL);
done:
	*count = ksize;
	if (dowait) {
		stdata_t *stp;

		stp = vp->v_stream;
		if (stp == NULL) {
			struct sonode *so;
			so = VTOSO(vp);
			error = so_zcopy_wait(so);
		} else {
			mutex_enter(&stp->sd_lock);
			while (!(stp->sd_flag & STZCNOTIFY)) {
				if (cv_wait_sig(&stp->sd_zcopy_wait,
				    &stp->sd_lock) == 0) {
					error = EINTR;
					break;
				}
			}
			stp->sd_flag &= ~STZCNOTIFY;
			mutex_exit(&stp->sd_lock);
		}
	}
	return (error);
}

int
snf_cache(file_t *fp, vnode_t *fvp, u_offset_t fileoff, u_offset_t size,
    uint_t maxpsz, ssize_t *count)
{
	struct vnode *vp;
	mblk_t *mp;
	int iosize;
	int extra = 0;
	int error;
	short fflag;
	int ksize;
	int ioflag;
	struct uio auio;
	struct iovec aiov;
	struct vattr va;
	int maxblk = 0;
	int wroff = 0;
	struct sonode *so;
	struct nmsghdr msg;

	vp = fp->f_vnode;
	if (vp->v_type == VSOCK) {
		stdata_t *stp;

		/*
		 * Get the extra space to insert a header and a trailer.
		 */
		so = VTOSO(vp);
		stp = vp->v_stream;
		if (stp == NULL) {
			wroff = so->so_proto_props.sopp_wroff;
			maxblk = so->so_proto_props.sopp_maxblk;
			extra = wroff + so->so_proto_props.sopp_tail;
		} else {
			wroff = (int)(stp->sd_wroff);
			maxblk = (int)(stp->sd_maxblk);
			extra = wroff + (int)(stp->sd_tail);
		}
	}
	bzero(&msg, sizeof (msg));
	fflag = fp->f_flag;
	ksize = 0;
	auio.uio_iov = &aiov;
	auio.uio_iovcnt = 1;
	auio.uio_segflg = UIO_SYSSPACE;
	auio.uio_llimit = MAXOFFSET_T;
	auio.uio_fmode = fflag;
	auio.uio_extflg = UIO_COPY_CACHED;
	ioflag = auio.uio_fmode & (FSYNC|FDSYNC|FRSYNC);
	/* If read sync is not asked for, filter sync flags */
	if ((ioflag & FRSYNC) == 0)
		ioflag &= ~(FSYNC|FDSYNC);
	for (;;) {
		if (ISSIG(curthread, JUSTLOOKING)) {
			error = EINTR;
			break;
		}
		iosize = (int)MIN(maxpsz, size);

		/*
		 * Socket filters can limit the mblk size,
		 * so limit reads to maxblk if there are
		 * filters present.
		 */
		if (vp->v_type == VSOCK &&
		    so->so_filter_active > 0 && maxblk != INFPSZ)
			iosize = (int)MIN(iosize, maxblk);

		if (is_system_labeled()) {
			mp = allocb_cred(iosize + extra, CRED(),
			    curproc->p_pid);
		} else {
			mp = allocb(iosize + extra, BPRI_MED);
		}
		if (mp == NULL) {
			error = EAGAIN;
			break;
		}

		mp->b_rptr += wroff;

		aiov.iov_base = (caddr_t)mp->b_rptr;
		aiov.iov_len = iosize;
		auio.uio_loffset = fileoff;
		auio.uio_resid = iosize;

		error = VOP_READ(fvp, &auio, ioflag, fp->f_cred, NULL);
		iosize -= auio.uio_resid;

		if (error == EINTR && iosize != 0)
			error = 0;

		if (error != 0 || iosize == 0) {
			freeb(mp);
			break;
		}
		mp->b_wptr = mp->b_rptr + iosize;

		VOP_RWUNLOCK(fvp, V_WRITELOCK_FALSE, NULL);

		error = socket_sendmblk(VTOSO(vp), &msg, fflag, CRED(), &mp);

		if (error != 0) {
			*count = ksize;
			if (mp != NULL)
				freeb(mp);
			return (error);
		}
		ksize += iosize;
		size -= iosize;
		if (size == 0)
			goto done;

		fileoff += iosize;
		(void) VOP_RWLOCK(fvp, V_WRITELOCK_FALSE, NULL);
		va.va_mask = AT_SIZE;
		error = VOP_GETATTR(fvp, &va, 0, kcred, NULL);
		if (error)
			break;
		/* Read as much as possible. */
		if (fileoff >= va.va_size)
			size = 0;
		else if (size + fileoff > va.va_size)
			size = va.va_size - fileoff;
	}
	VOP_RWUNLOCK(fvp, V_WRITELOCK_FALSE, NULL);
done:
	*count = ksize;
	return (error);
}

#if defined(_SYSCALL32_IMPL) || defined(_ILP32)
/*
 * Largefile support for 32 bit applications only.
 */
int
sosendfile64(file_t *fp, file_t *rfp, const struct ksendfilevec64 *sfv,
    ssize32_t *count32)
{
	ssize32_t sfv_len;
	u_offset_t sfv_off, va_size;
	struct vnode *vp, *fvp, *realvp;
	struct vattr va;
	stdata_t *stp;
	ssize_t count = 0;
	int error = 0;
	boolean_t dozcopy = B_FALSE;
	uint_t maxpsz;

	sfv_len = (ssize32_t)sfv->sfv_len;
	if (sfv_len < 0) {
		error = EINVAL;
		goto out;
	}

	if (sfv_len == 0) goto out;

	sfv_off = (u_offset_t)sfv->sfv_off;

	/* Same checks as in pread */
	if (sfv_off > MAXOFFSET_T) {
		error = EINVAL;
		goto out;
	}
	if (sfv_off + sfv_len > MAXOFFSET_T)
		sfv_len = (ssize32_t)(MAXOFFSET_T - sfv_off);

	/*
	 * There are no more checks on sfv_len. So, we cast it to
	 * u_offset_t and share the snf_direct_io/snf_cache code between
	 * 32 bit and 64 bit.
	 *
	 * TODO: should do nbl_need_check() like read()?
	 */
	if (sfv_len > sendfile_max_size) {
		sf_stats.ss_file_not_cached++;
		error = snf_direct_io(fp, rfp, sfv_off, (u_offset_t)sfv_len,
		    &count);
		goto out;
	}
	fvp = rfp->f_vnode;
	if (VOP_REALVP(fvp, &realvp, NULL) == 0)
		fvp = realvp;
	/*
	 * Grab the lock as a reader to prevent the file size
	 * from changing underneath.
	 */
	(void) VOP_RWLOCK(fvp, V_WRITELOCK_FALSE, NULL);
	va.va_mask = AT_SIZE;
	error = VOP_GETATTR(fvp, &va, 0, kcred, NULL);
	va_size = va.va_size;
	if ((error != 0) || (va_size == 0) || (sfv_off >= va_size)) {
		VOP_RWUNLOCK(fvp, V_WRITELOCK_FALSE, NULL);
		goto out;
	}
	/* Read as much as possible. */
	if (sfv_off + sfv_len > va_size)
		sfv_len = va_size - sfv_off;

	vp = fp->f_vnode;
	stp = vp->v_stream;
	/*
	 * When the NOWAIT flag is not set, we enable zero-copy only if the
	 * transfer size is large enough. This prevents performance loss
	 * when the caller sends the file piece by piece.
	 */
	if (sfv_len >= MAXBSIZE && (sfv_len >= (va_size >> 1) ||
	    (sfv->sfv_flag & SFV_NOWAIT) || sfv_len >= 0x1000000) &&
	    !vn_has_flocks(fvp) && !(fvp->v_flag & VNOMAP)) {
		uint_t copyflag;
		copyflag = stp != NULL ? stp->sd_copyflag :
		    VTOSO(vp)->so_proto_props.sopp_zcopyflag;
		if ((copyflag & (STZCVMSAFE|STZCVMUNSAFE)) == 0) {
			int on = 1;

			if (socket_setsockopt(VTOSO(vp), SOL_SOCKET,
			    SO_SND_COPYAVOID, &on, sizeof (on), CRED()) == 0)
				dozcopy = B_TRUE;
		} else {
			dozcopy = copyflag & STZCVMSAFE;
		}
	}
	if (dozcopy) {
		sf_stats.ss_file_segmap++;
		error = snf_segmap(fp, fvp, sfv_off, (u_offset_t)sfv_len,
		    &count, ((sfv->sfv_flag & SFV_NOWAIT) != 0));
	} else {
		if (vp->v_type == VSOCK && stp == NULL) {
			sonode_t *so = VTOSO(vp);
			maxpsz = so->so_proto_props.sopp_maxpsz;
		} else if (stp != NULL) {
			maxpsz = stp->sd_qn_maxpsz;
		} else {
			maxpsz = maxphys;
		}

		if (maxpsz == INFPSZ)
			maxpsz = maxphys;
		else
			maxpsz = roundup(maxpsz, MAXBSIZE);
		sf_stats.ss_file_cached++;
		error = snf_cache(fp, fvp, sfv_off, (u_offset_t)sfv_len,
		    maxpsz, &count);
	}
out:
	releasef(sfv->sfv_fd);
	*count32 = (ssize32_t)count;
	return (error);
}
#endif

#ifdef _SYSCALL32_IMPL
/*
 * recv32(), recvfrom32(), send32(), sendto32(): intentionally return a
 * ssize_t rather than ssize32_t; see the comments above read32 for details.
 */

ssize_t
recv32(int32_t sock, caddr32_t buffer, size32_t len, int32_t flags)
{
	return (recv(sock, (void *)(uintptr_t)buffer, (ssize32_t)len, flags));
}

ssize_t
recvfrom32(int32_t sock, caddr32_t buffer, size32_t len, int32_t flags,
	caddr32_t name, caddr32_t namelenp)
{
	return (recvfrom(sock, (void *)(uintptr_t)buffer, (ssize32_t)len, flags,
	    (void *)(uintptr_t)name, (void *)(uintptr_t)namelenp));
}

ssize_t
send32(int32_t sock, caddr32_t buffer, size32_t len, int32_t flags)
{
	return (send(sock, (void *)(uintptr_t)buffer, (ssize32_t)len, flags));
}

ssize_t
sendto32(int32_t sock, caddr32_t buffer, size32_t len, int32_t flags,
	caddr32_t name, socklen_t namelen)
{
	return (sendto(sock, (void *)(uintptr_t)buffer, (ssize32_t)len, flags,
	    (void *)(uintptr_t)name, namelen));
}
#endif	/* _SYSCALL32_IMPL */

/*
 * Function wrappers (mostly around the sonode switch) for
 * backward compatibility.
 */

int
soaccept(struct sonode *so, int fflag, struct sonode **nsop)
{
	return (socket_accept(so, fflag, CRED(), nsop));
}

int
sobind(struct sonode *so, struct sockaddr *name, socklen_t namelen,
    int backlog, int flags)
{
	int	error;

	error = socket_bind(so, name, namelen, flags, CRED());
	if (error == 0 && backlog != 0)
		return (socket_listen(so, backlog, CRED()));

	return (error);
}

int
solisten(struct sonode *so, int backlog)
{
	return (socket_listen(so, backlog, CRED()));
}

int
soconnect(struct sonode *so, struct sockaddr *name, socklen_t namelen,
    int fflag, int flags)
{
	return (socket_connect(so, name, namelen, fflag, flags, CRED()));
}

int
sorecvmsg(struct sonode *so, struct nmsghdr *msg, struct uio *uiop)
{
	return (socket_recvmsg(so, msg, uiop, CRED()));
}

int
sosendmsg(struct sonode *so, struct nmsghdr *msg, struct uio *uiop)
{
	return (socket_sendmsg(so, msg, uiop, CRED()));
}

int
soshutdown(struct sonode *so, int how)
{
	return (socket_shutdown(so, how, CRED()));
}

int
sogetsockopt(struct sonode *so, int level, int option_name, void *optval,
    socklen_t *optlenp, int flags)
{
	return (socket_getsockopt(so, level, option_name, optval, optlenp,
	    flags, CRED()));
}

int
sosetsockopt(struct sonode *so, int level, int option_name, const void *optval,
    t_uscalar_t optlen)
{
	return (socket_setsockopt(so, level, option_name, optval, optlen,
	    CRED()));
}

/*
 * Because this is backward compatibility interface it only needs to be
 * able to handle the creation of TPI sockfs sockets.
 */
struct sonode *
socreate(struct sockparams *sp, int family, int type, int protocol, int version,
    int *errorp)
{
	struct sonode *so;

	ASSERT(sp != NULL);

	so = sp->sp_smod_info->smod_sock_create_func(sp, family, type, protocol,
	    version, SOCKET_SLEEP, errorp, CRED());
	if (so == NULL) {
		SOCKPARAMS_DEC_REF(sp);
	} else {
		if ((*errorp = SOP_INIT(so, NULL, CRED(), SOCKET_SLEEP)) == 0) {
			/* Cannot fail, only bumps so_count */
			(void) VOP_OPEN(&SOTOV(so), FREAD|FWRITE, CRED(), NULL);
		} else {
			socket_destroy(so);
			so = NULL;
		}
	}
	return (so);
}<|MERGE_RESOLUTION|>--- conflicted
+++ resolved
@@ -25,14 +25,11 @@
  * Copyright 2015, Joyent, Inc.  All rights reserved.
  */
 
-<<<<<<< HEAD
-=======
 /* Copyright (c) 2013, OmniTI Computer Consulting, Inc. All rights reserved. */
 /*
  * Copyright 2015 Nexenta Systems, Inc. All rights reserved.
  */
 
->>>>>>> a6490d0f
 #include <sys/types.h>
 #include <sys/t_lock.h>
 #include <sys/param.h>
