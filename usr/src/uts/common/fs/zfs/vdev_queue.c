/*
 * CDDL HEADER START
 *
 * The contents of this file are subject to the terms of the
 * Common Development and Distribution License (the "License").
 * You may not use this file except in compliance with the License.
 *
 * You can obtain a copy of the license at usr/src/OPENSOLARIS.LICENSE
 * or http://www.opensolaris.org/os/licensing.
 * See the License for the specific language governing permissions
 * and limitations under the License.
 *
 * When distributing Covered Code, include this CDDL HEADER in each
 * file and include the License file at usr/src/OPENSOLARIS.LICENSE.
 * If applicable, add the following below this CDDL HEADER, with the
 * fields enclosed by brackets "[]" replaced with your own identifying
 * information: Portions Copyright [yyyy] [name of copyright owner]
 *
 * CDDL HEADER END
 */
/*
 * Copyright 2009 Sun Microsystems, Inc.  All rights reserved.
 * Use is subject to license terms.
 * Copyright (c) 2011, Joyent, Inc. All rights reserved.
 */

/*
 * Copyright (c) 2013 by Delphix. All rights reserved.
 */

#include <sys/zfs_context.h>
#include <sys/vdev_impl.h>
#include <sys/spa_impl.h>
#include <sys/zio.h>
#include <sys/avl.h>
<<<<<<< HEAD
#include <sys/zfs_zone.h>
=======
#include <sys/dsl_pool.h>
>>>>>>> 69962b56

/*
 * ZFS I/O Scheduler
 * ---------------
 *
 * ZFS issues I/O operations to leaf vdevs to satisfy and complete zios.  The
 * I/O scheduler determines when and in what order those operations are
 * issued.  The I/O scheduler divides operations into five I/O classes
 * prioritized in the following order: sync read, sync write, async read,
 * async write, and scrub/resilver.  Each queue defines the minimum and
 * maximum number of concurrent operations that may be issued to the device.
 * In addition, the device has an aggregate maximum. Note that the sum of the
 * per-queue minimums must not exceed the aggregate maximum, and if the
 * aggregate maximum is equal to or greater than the sum of the per-queue
 * maximums, the per-queue minimum has no effect.
 *
 * For many physical devices, throughput increases with the number of
 * concurrent operations, but latency typically suffers. Further, physical
 * devices typically have a limit at which more concurrent operations have no
 * effect on throughput or can actually cause it to decrease.
 *
 * The scheduler selects the next operation to issue by first looking for an
 * I/O class whose minimum has not been satisfied. Once all are satisfied and
 * the aggregate maximum has not been hit, the scheduler looks for classes
 * whose maximum has not been satisfied. Iteration through the I/O classes is
 * done in the order specified above. No further operations are issued if the
 * aggregate maximum number of concurrent operations has been hit or if there
 * are no operations queued for an I/O class that has not hit its maximum.
 * Every time an i/o is queued or an operation completes, the I/O scheduler
 * looks for new operations to issue.
 *
 * All I/O classes have a fixed maximum number of outstanding operations
 * except for the async write class. Asynchronous writes represent the data
 * that is committed to stable storage during the syncing stage for
 * transaction groups (see txg.c). Transaction groups enter the syncing state
 * periodically so the number of queued async writes will quickly burst up and
 * then bleed down to zero. Rather than servicing them as quickly as possible,
 * the I/O scheduler changes the maximum number of active async write i/os
 * according to the amount of dirty data in the pool (see dsl_pool.c). Since
 * both throughput and latency typically increase with the number of
 * concurrent operations issued to physical devices, reducing the burstiness
 * in the number of concurrent operations also stabilizes the response time of
 * operations from other -- and in particular synchronous -- queues. In broad
 * strokes, the I/O scheduler will issue more concurrent operations from the
 * async write queue as there's more dirty data in the pool.
 *
 * Async Writes
 *
 * The number of concurrent operations issued for the async write I/O class
 * follows a piece-wise linear function defined by a few adjustable points.
 *
 *        |                   o---------| <-- zfs_vdev_async_write_max_active
 *   ^    |                  /^         |
 *   |    |                 / |         |
 * active |                /  |         |
 *  I/O   |               /   |         |
 * count  |              /    |         |
 *        |             /     |         |
 *        |------------o      |         | <-- zfs_vdev_async_write_min_active
 *       0|____________^______|_________|
 *        0%           |      |       100% of zfs_dirty_data_max
 *                     |      |
 *                     |      `-- zfs_vdev_async_write_active_max_dirty_percent
 *                     `--------- zfs_vdev_async_write_active_min_dirty_percent
 *
 * Until the amount of dirty data exceeds a minimum percentage of the dirty
 * data allowed in the pool, the I/O scheduler will limit the number of
 * concurrent operations to the minimum. As that threshold is crossed, the
 * number of concurrent operations issued increases linearly to the maximum at
 * the specified maximum percentage of the dirty data allowed in the pool.
 *
 * Ideally, the amount of dirty data on a busy pool will stay in the sloped
 * part of the function between zfs_vdev_async_write_active_min_dirty_percent
 * and zfs_vdev_async_write_active_max_dirty_percent. If it exceeds the
 * maximum percentage, this indicates that the rate of incoming data is
 * greater than the rate that the backend storage can handle. In this case, we
 * must further throttle incoming writes (see dmu_tx_delay() for details).
 */

/*
 * The maximum number of i/os active to each device.  Ideally, this will be >=
 * the sum of each queue's max_active.  It must be at least the sum of each
 * queue's min_active.
 */
uint32_t zfs_vdev_max_active = 1000;

/*
 * Per-queue limits on the number of i/os active to each device.  If the
 * sum of the queue's max_active is < zfs_vdev_max_active, then the
 * min_active comes into play.  We will send min_active from each queue,
 * and then select from queues in the order defined by zio_priority_t.
 *
 * In general, smaller max_active's will lead to lower latency of synchronous
 * operations.  Larger max_active's may lead to higher overall throughput,
 * depending on underlying storage.
 *
 * The ratio of the queues' max_actives determines the balance of performance
 * between reads, writes, and scrubs.  E.g., increasing
 * zfs_vdev_scrub_max_active will cause the scrub or resilver to complete
 * more quickly, but reads and writes to have higher latency and lower
 * throughput.
 */
uint32_t zfs_vdev_sync_read_min_active = 10;
uint32_t zfs_vdev_sync_read_max_active = 10;
uint32_t zfs_vdev_sync_write_min_active = 10;
uint32_t zfs_vdev_sync_write_max_active = 10;
uint32_t zfs_vdev_async_read_min_active = 1;
uint32_t zfs_vdev_async_read_max_active = 3;
uint32_t zfs_vdev_async_write_min_active = 1;
uint32_t zfs_vdev_async_write_max_active = 10;
uint32_t zfs_vdev_scrub_min_active = 1;
uint32_t zfs_vdev_scrub_max_active = 2;

/*
 * When the pool has less than zfs_vdev_async_write_active_min_dirty_percent
 * dirty data, use zfs_vdev_async_write_min_active.  When it has more than
 * zfs_vdev_async_write_active_max_dirty_percent, use
 * zfs_vdev_async_write_max_active. The value is linearly interpolated
 * between min and max.
 */
int zfs_vdev_async_write_active_min_dirty_percent = 30;
int zfs_vdev_async_write_active_max_dirty_percent = 60;

/*
 * To reduce IOPs, we aggregate small adjacent I/Os into one large I/O.
 * For read I/Os, we also aggregate across small adjacency gaps; for writes
 * we include spans of optional I/Os to aid aggregation at the disk even when
 * they aren't able to help us aggregate at this level.
 */
int zfs_vdev_aggregation_limit = SPA_MAXBLOCKSIZE;
int zfs_vdev_read_gap_limit = 32 << 10;
int zfs_vdev_write_gap_limit = 4 << 10;

int
vdev_queue_offset_compare(const void *x1, const void *x2)
{
	const zio_t *z1 = x1;
	const zio_t *z2 = x2;

	if (z1->io_offset < z2->io_offset)
		return (-1);
	if (z1->io_offset > z2->io_offset)
		return (1);

	if (z1 < z2)
		return (-1);
	if (z1 > z2)
		return (1);

	return (0);
}

int
vdev_queue_timestamp_compare(const void *x1, const void *x2)
{
	const zio_t *z1 = x1;
	const zio_t *z2 = x2;

	if (z1->io_timestamp < z2->io_timestamp)
		return (-1);
	if (z1->io_timestamp > z2->io_timestamp)
		return (1);

	if (z1 < z2)
		return (-1);
	if (z1 > z2)
		return (1);

	return (0);
}

void
vdev_queue_init(vdev_t *vd)
{
	vdev_queue_t *vq = &vd->vdev_queue;

	mutex_init(&vq->vq_lock, NULL, MUTEX_DEFAULT, NULL);
	vq->vq_vdev = vd;

	avl_create(&vq->vq_active_tree, vdev_queue_offset_compare,
	    sizeof (zio_t), offsetof(struct zio, io_queue_node));

<<<<<<< HEAD
	avl_create(&vq->vq_write_tree, vdev_queue_offset_compare,
	    sizeof (zio_t), offsetof(struct zio, io_offset_node));

	avl_create(&vq->vq_pending_tree, vdev_queue_offset_compare,
	    sizeof (zio_t), offsetof(struct zio, io_offset_node));

	vq->vq_last_zone_id = 0;
=======
	for (zio_priority_t p = 0; p < ZIO_PRIORITY_NUM_QUEUEABLE; p++) {
		/*
		 * The synchronous i/o queues are FIFO rather than LBA ordered.
		 * This provides more consistent latency for these i/os, and
		 * they tend to not be tightly clustered anyway so there is
		 * little to no throughput loss.
		 */
		boolean_t fifo = (p == ZIO_PRIORITY_SYNC_READ ||
		    p == ZIO_PRIORITY_SYNC_WRITE);
		avl_create(&vq->vq_class[p].vqc_queued_tree,
		    fifo ? vdev_queue_timestamp_compare :
		    vdev_queue_offset_compare,
		    sizeof (zio_t), offsetof(struct zio, io_queue_node));
	}
>>>>>>> 69962b56
}

void
vdev_queue_fini(vdev_t *vd)
{
	vdev_queue_t *vq = &vd->vdev_queue;

	for (zio_priority_t p = 0; p < ZIO_PRIORITY_NUM_QUEUEABLE; p++)
		avl_destroy(&vq->vq_class[p].vqc_queued_tree);
	avl_destroy(&vq->vq_active_tree);

	mutex_destroy(&vq->vq_lock);
}

static void
vdev_queue_io_add(vdev_queue_t *vq, zio_t *zio)
{
	spa_t *spa = zio->io_spa;
<<<<<<< HEAD
	avl_add(&vq->vq_deadline_tree, zio);
	zfs_zone_zio_enqueue(zio);
	avl_add(zio->io_vdev_tree, zio);
=======
	ASSERT3U(zio->io_priority, <, ZIO_PRIORITY_NUM_QUEUEABLE);
	avl_add(&vq->vq_class[zio->io_priority].vqc_queued_tree, zio);
>>>>>>> 69962b56

	mutex_enter(&spa->spa_iokstat_lock);
	spa->spa_queue_stats[zio->io_priority].spa_queued++;
	if (spa->spa_iokstat != NULL)
		kstat_waitq_enter(spa->spa_iokstat->ks_data);
	mutex_exit(&spa->spa_iokstat_lock);
}

static void
vdev_queue_io_remove(vdev_queue_t *vq, zio_t *zio)
{
	spa_t *spa = zio->io_spa;
<<<<<<< HEAD
	avl_remove(&vq->vq_deadline_tree, zio);
	zfs_zone_zio_dequeue(zio);
	avl_remove(zio->io_vdev_tree, zio);
=======
	ASSERT3U(zio->io_priority, <, ZIO_PRIORITY_NUM_QUEUEABLE);
	avl_remove(&vq->vq_class[zio->io_priority].vqc_queued_tree, zio);
>>>>>>> 69962b56

	mutex_enter(&spa->spa_iokstat_lock);
	ASSERT3U(spa->spa_queue_stats[zio->io_priority].spa_queued, >, 0);
	spa->spa_queue_stats[zio->io_priority].spa_queued--;
	if (spa->spa_iokstat != NULL)
		kstat_waitq_exit(spa->spa_iokstat->ks_data);
	mutex_exit(&spa->spa_iokstat_lock);
}

static void
vdev_queue_pending_add(vdev_queue_t *vq, zio_t *zio)
{
	spa_t *spa = zio->io_spa;
	ASSERT(MUTEX_HELD(&vq->vq_lock));
	ASSERT3U(zio->io_priority, <, ZIO_PRIORITY_NUM_QUEUEABLE);
	vq->vq_class[zio->io_priority].vqc_active++;
	avl_add(&vq->vq_active_tree, zio);

	mutex_enter(&spa->spa_iokstat_lock);
	spa->spa_queue_stats[zio->io_priority].spa_active++;
	if (spa->spa_iokstat != NULL)
		kstat_runq_enter(spa->spa_iokstat->ks_data);
	mutex_exit(&spa->spa_iokstat_lock);
}

static void
vdev_queue_pending_remove(vdev_queue_t *vq, zio_t *zio)
{
	spa_t *spa = zio->io_spa;
	ASSERT(MUTEX_HELD(&vq->vq_lock));
	ASSERT3U(zio->io_priority, <, ZIO_PRIORITY_NUM_QUEUEABLE);
	vq->vq_class[zio->io_priority].vqc_active--;
	avl_remove(&vq->vq_active_tree, zio);

	mutex_enter(&spa->spa_iokstat_lock);
	ASSERT3U(spa->spa_queue_stats[zio->io_priority].spa_active, >, 0);
	spa->spa_queue_stats[zio->io_priority].spa_active--;
	if (spa->spa_iokstat != NULL) {
		kstat_io_t *ksio = spa->spa_iokstat->ks_data;

		kstat_runq_exit(spa->spa_iokstat->ks_data);
		if (zio->io_type == ZIO_TYPE_READ) {
			ksio->reads++;
			ksio->nread += zio->io_size;
		} else if (zio->io_type == ZIO_TYPE_WRITE) {
			ksio->writes++;
			ksio->nwritten += zio->io_size;
		}
	}
	mutex_exit(&spa->spa_iokstat_lock);
}

static void
vdev_queue_agg_io_done(zio_t *aio)
{
	if (aio->io_type == ZIO_TYPE_READ) {
		zio_t *pio;
		while ((pio = zio_walk_parents(aio)) != NULL) {
			bcopy((char *)aio->io_data + (pio->io_offset -
			    aio->io_offset), pio->io_data, pio->io_size);
		}
	}

	zio_buf_free(aio->io_data, aio->io_size);
}

static int
vdev_queue_class_min_active(zio_priority_t p)
{
	switch (p) {
	case ZIO_PRIORITY_SYNC_READ:
		return (zfs_vdev_sync_read_min_active);
	case ZIO_PRIORITY_SYNC_WRITE:
		return (zfs_vdev_sync_write_min_active);
	case ZIO_PRIORITY_ASYNC_READ:
		return (zfs_vdev_async_read_min_active);
	case ZIO_PRIORITY_ASYNC_WRITE:
		return (zfs_vdev_async_write_min_active);
	case ZIO_PRIORITY_SCRUB:
		return (zfs_vdev_scrub_min_active);
	default:
		panic("invalid priority %u", p);
		return (0);
	}
}

static int
vdev_queue_max_async_writes(uint64_t dirty)
{
	int writes;
	uint64_t min_bytes = zfs_dirty_data_max *
	    zfs_vdev_async_write_active_min_dirty_percent / 100;
	uint64_t max_bytes = zfs_dirty_data_max *
	    zfs_vdev_async_write_active_max_dirty_percent / 100;

	if (dirty < min_bytes)
		return (zfs_vdev_async_write_min_active);
	if (dirty > max_bytes)
		return (zfs_vdev_async_write_max_active);

	/*
	 * linear interpolation:
	 * slope = (max_writes - min_writes) / (max_bytes - min_bytes)
	 * move right by min_bytes
	 * move up by min_writes
	 */
	writes = (dirty - min_bytes) *
	    (zfs_vdev_async_write_max_active -
	    zfs_vdev_async_write_min_active) /
	    (max_bytes - min_bytes) +
	    zfs_vdev_async_write_min_active;
	ASSERT3U(writes, >=, zfs_vdev_async_write_min_active);
	ASSERT3U(writes, <=, zfs_vdev_async_write_max_active);
	return (writes);
}

static int
vdev_queue_class_max_active(spa_t *spa, zio_priority_t p)
{
	switch (p) {
	case ZIO_PRIORITY_SYNC_READ:
		return (zfs_vdev_sync_read_max_active);
	case ZIO_PRIORITY_SYNC_WRITE:
		return (zfs_vdev_sync_write_max_active);
	case ZIO_PRIORITY_ASYNC_READ:
		return (zfs_vdev_async_read_max_active);
	case ZIO_PRIORITY_ASYNC_WRITE:
		return (vdev_queue_max_async_writes(
		    spa->spa_dsl_pool->dp_dirty_total));
	case ZIO_PRIORITY_SCRUB:
		return (zfs_vdev_scrub_max_active);
	default:
		panic("invalid priority %u", p);
		return (0);
	}
}

/*
 * Return the i/o class to issue from, or ZIO_PRIORITY_MAX_QUEUEABLE if
 * there is no eligible class.
 */
static zio_priority_t
vdev_queue_class_to_issue(vdev_queue_t *vq)
{
	spa_t *spa = vq->vq_vdev->vdev_spa;
	zio_priority_t p;

	if (avl_numnodes(&vq->vq_active_tree) >= zfs_vdev_max_active)
		return (ZIO_PRIORITY_NUM_QUEUEABLE);

	/* find a queue that has not reached its minimum # outstanding i/os */
	for (p = 0; p < ZIO_PRIORITY_NUM_QUEUEABLE; p++) {
		if (avl_numnodes(&vq->vq_class[p].vqc_queued_tree) > 0 &&
		    vq->vq_class[p].vqc_active <
		    vdev_queue_class_min_active(p))
			return (p);
	}

	/*
	 * If we haven't found a queue, look for one that hasn't reached its
	 * maximum # outstanding i/os.
	 */
	for (p = 0; p < ZIO_PRIORITY_NUM_QUEUEABLE; p++) {
		if (avl_numnodes(&vq->vq_class[p].vqc_queued_tree) > 0 &&
		    vq->vq_class[p].vqc_active <
		    vdev_queue_class_max_active(spa, p))
			return (p);
	}

	/* No eligible queued i/os */
	return (ZIO_PRIORITY_NUM_QUEUEABLE);
}

/*
 * Compute the range spanned by two i/os, which is the endpoint of the last
 * (lio->io_offset + lio->io_size) minus start of the first (fio->io_offset).
 * Conveniently, the gap between fio and lio is given by -IO_SPAN(lio, fio);
 * thus fio and lio are adjacent if and only if IO_SPAN(lio, fio) == 0.
 */
#define	IO_SPAN(fio, lio) ((lio)->io_offset + (lio)->io_size - (fio)->io_offset)
#define	IO_GAP(fio, lio) (-IO_SPAN(lio, fio))

static zio_t *
vdev_queue_aggregate(vdev_queue_t *vq, zio_t *zio)
{
	zio_t *first, *last, *aio, *dio, *mandatory, *nio;
	uint64_t maxgap = 0;
	uint64_t size;
	boolean_t stretch = B_FALSE;
	vdev_queue_class_t *vqc = &vq->vq_class[zio->io_priority];
	avl_tree_t *t = &vqc->vqc_queued_tree;
	enum zio_flag flags = zio->io_flags & ZIO_FLAG_AGG_INHERIT;

	if (zio->io_flags & ZIO_FLAG_DONT_AGGREGATE)
		return (NULL);

	/*
	 * The synchronous i/o queues are not sorted by LBA, so we can't
	 * find adjacent i/os.  These i/os tend to not be tightly clustered,
	 * or too large to aggregate, so this has little impact on performance.
	 */
	if (zio->io_priority == ZIO_PRIORITY_SYNC_READ ||
	    zio->io_priority == ZIO_PRIORITY_SYNC_WRITE)
		return (NULL);

<<<<<<< HEAD
#ifdef _KERNEL
	fio = lio = zfs_zone_schedule(vq);
#else
	fio = lio = avl_first(&vq->vq_deadline_tree);
#endif
=======
	first = last = zio;
>>>>>>> 69962b56

	if (zio->io_type == ZIO_TYPE_READ)
		maxgap = zfs_vdev_read_gap_limit;

	/*
	 * We can aggregate I/Os that are sufficiently adjacent and of
	 * the same flavor, as expressed by the AGG_INHERIT flags.
	 * The latter requirement is necessary so that certain
	 * attributes of the I/O, such as whether it's a normal I/O
	 * or a scrub/resilver, can be preserved in the aggregate.
	 * We can include optional I/Os, but don't allow them
	 * to begin a range as they add no benefit in that situation.
	 */

	/*
	 * We keep track of the last non-optional I/O.
	 */
	mandatory = (first->io_flags & ZIO_FLAG_OPTIONAL) ? NULL : first;

	/*
	 * Walk backwards through sufficiently contiguous I/Os
	 * recording the last non-option I/O.
	 */
	while ((dio = AVL_PREV(t, first)) != NULL &&
	    (dio->io_flags & ZIO_FLAG_AGG_INHERIT) == flags &&
	    IO_SPAN(dio, last) <= zfs_vdev_aggregation_limit &&
	    IO_GAP(dio, first) <= maxgap) {
		first = dio;
		if (mandatory == NULL && !(first->io_flags & ZIO_FLAG_OPTIONAL))
			mandatory = first;
	}

	/*
	 * Skip any initial optional I/Os.
	 */
	while ((first->io_flags & ZIO_FLAG_OPTIONAL) && first != last) {
		first = AVL_NEXT(t, first);
		ASSERT(first != NULL);
	}

	/*
	 * Walk forward through sufficiently contiguous I/Os.
	 */
	while ((dio = AVL_NEXT(t, last)) != NULL &&
	    (dio->io_flags & ZIO_FLAG_AGG_INHERIT) == flags &&
	    IO_SPAN(first, dio) <= zfs_vdev_aggregation_limit &&
	    IO_GAP(last, dio) <= maxgap) {
		last = dio;
		if (!(last->io_flags & ZIO_FLAG_OPTIONAL))
			mandatory = last;
	}

	/*
	 * Now that we've established the range of the I/O aggregation
	 * we must decide what to do with trailing optional I/Os.
	 * For reads, there's nothing to do. While we are unable to
	 * aggregate further, it's possible that a trailing optional
	 * I/O would allow the underlying device to aggregate with
	 * subsequent I/Os. We must therefore determine if the next
	 * non-optional I/O is close enough to make aggregation
	 * worthwhile.
	 */
	if (zio->io_type == ZIO_TYPE_WRITE && mandatory != NULL) {
		zio_t *nio = last;
		while ((dio = AVL_NEXT(t, nio)) != NULL &&
		    IO_GAP(nio, dio) == 0 &&
		    IO_GAP(mandatory, dio) <= zfs_vdev_write_gap_limit) {
			nio = dio;
			if (!(nio->io_flags & ZIO_FLAG_OPTIONAL)) {
				stretch = B_TRUE;
				break;
			}
		}
	}

	if (stretch) {
		/* This may be a no-op. */
		dio = AVL_NEXT(t, last);
		dio->io_flags &= ~ZIO_FLAG_OPTIONAL;
	} else {
		while (last != mandatory && last != first) {
			ASSERT(last->io_flags & ZIO_FLAG_OPTIONAL);
			last = AVL_PREV(t, last);
			ASSERT(last != NULL);
		}
	}

	if (first == last)
		return (NULL);

	size = IO_SPAN(first, last);
	ASSERT3U(size, <=, zfs_vdev_aggregation_limit);

	aio = zio_vdev_delegated_io(first->io_vd, first->io_offset,
	    zio_buf_alloc(size), size, first->io_type, zio->io_priority,
	    flags | ZIO_FLAG_DONT_CACHE | ZIO_FLAG_DONT_QUEUE,
	    vdev_queue_agg_io_done, NULL);
	aio->io_timestamp = first->io_timestamp;

	nio = first;
	do {
		dio = nio;
		nio = AVL_NEXT(t, dio);
		ASSERT3U(dio->io_type, ==, aio->io_type);

		if (dio->io_flags & ZIO_FLAG_NODATA) {
			ASSERT3U(dio->io_type, ==, ZIO_TYPE_WRITE);
			bzero((char *)aio->io_data + (dio->io_offset -
			    aio->io_offset), dio->io_size);
		} else if (dio->io_type == ZIO_TYPE_WRITE) {
			bcopy(dio->io_data, (char *)aio->io_data +
			    (dio->io_offset - aio->io_offset),
			    dio->io_size);
		}

		zio_add_child(dio, aio);
		vdev_queue_io_remove(vq, dio);
		zio_vdev_io_bypass(dio);
		zio_execute(dio);
	} while (dio != last);

	return (aio);
}

static zio_t *
vdev_queue_io_to_issue(vdev_queue_t *vq)
{
	zio_t *zio, *aio;
	zio_priority_t p;
	avl_index_t idx;
	vdev_queue_class_t *vqc;
	zio_t search;

again:
	ASSERT(MUTEX_HELD(&vq->vq_lock));

	p = vdev_queue_class_to_issue(vq);

	if (p == ZIO_PRIORITY_NUM_QUEUEABLE) {
		/* No eligible queued i/os */
		return (NULL);
	}

	/*
	 * For LBA-ordered queues (async / scrub), issue the i/o which follows
	 * the most recently issued i/o in LBA (offset) order.
	 *
	 * For FIFO queues (sync), issue the i/o with the lowest timestamp.
	 */
	vqc = &vq->vq_class[p];
	search.io_timestamp = 0;
	search.io_offset = vq->vq_last_offset + 1;
	VERIFY3P(avl_find(&vqc->vqc_queued_tree, &search, &idx), ==, NULL);
	zio = avl_nearest(&vqc->vqc_queued_tree, idx, AVL_AFTER);
	if (zio == NULL)
		zio = avl_first(&vqc->vqc_queued_tree);
	ASSERT3U(zio->io_priority, ==, p);

	aio = vdev_queue_aggregate(vq, zio);
	if (aio != NULL)
		zio = aio;
	else
		vdev_queue_io_remove(vq, zio);

	/*
	 * If the I/O is or was optional and therefore has no data, we need to
	 * simply discard it. We need to drop the vdev queue's lock to avoid a
	 * deadlock that we could encounter since this I/O will complete
	 * immediately.
	 */
	if (zio->io_flags & ZIO_FLAG_NODATA) {
		mutex_exit(&vq->vq_lock);
		zio_vdev_io_bypass(zio);
		zio_execute(zio);
		mutex_enter(&vq->vq_lock);
		goto again;
	}

	vdev_queue_pending_add(vq, zio);
	vq->vq_last_offset = zio->io_offset;

	return (zio);
}

zio_t *
vdev_queue_io(zio_t *zio)
{
	vdev_queue_t *vq = &zio->io_vd->vdev_queue;
	zio_t *nio;

	if (zio->io_flags & ZIO_FLAG_DONT_QUEUE)
		return (zio);

	/*
	 * Children i/os inherent their parent's priority, which might
	 * not match the child's i/o type.  Fix it up here.
	 */
	if (zio->io_type == ZIO_TYPE_READ) {
		if (zio->io_priority != ZIO_PRIORITY_SYNC_READ &&
		    zio->io_priority != ZIO_PRIORITY_ASYNC_READ &&
		    zio->io_priority != ZIO_PRIORITY_SCRUB)
			zio->io_priority = ZIO_PRIORITY_ASYNC_READ;
	} else {
		ASSERT(zio->io_type == ZIO_TYPE_WRITE);
		if (zio->io_priority != ZIO_PRIORITY_SYNC_WRITE &&
		    zio->io_priority != ZIO_PRIORITY_ASYNC_WRITE)
			zio->io_priority = ZIO_PRIORITY_ASYNC_WRITE;
	}

	zio->io_flags |= ZIO_FLAG_DONT_CACHE | ZIO_FLAG_DONT_QUEUE;

	mutex_enter(&vq->vq_lock);
	zio->io_timestamp = gethrtime();
	vdev_queue_io_add(vq, zio);
	nio = vdev_queue_io_to_issue(vq);
	mutex_exit(&vq->vq_lock);

	if (nio == NULL)
		return (NULL);

	if (nio->io_done == vdev_queue_agg_io_done) {
		zio_nowait(nio);
		return (NULL);
	}

	return (nio);
}

void
vdev_queue_io_done(zio_t *zio)
{
	vdev_queue_t *vq = &zio->io_vd->vdev_queue;
	zio_t *nio;

	if (zio_injection_enabled)
		delay(SEC_TO_TICK(zio_handle_io_delay(zio)));

	mutex_enter(&vq->vq_lock);

	vdev_queue_pending_remove(vq, zio);

	vq->vq_io_complete_ts = gethrtime();

	while ((nio = vdev_queue_io_to_issue(vq)) != NULL) {
		mutex_exit(&vq->vq_lock);
		if (nio->io_done == vdev_queue_agg_io_done) {
			zio_nowait(nio);
		} else {
			zio_vdev_io_reissue(nio);
			zio_execute(nio);
		}
		mutex_enter(&vq->vq_lock);
	}

	mutex_exit(&vq->vq_lock);
}<|MERGE_RESOLUTION|>--- conflicted
+++ resolved
@@ -33,11 +33,8 @@
 #include <sys/spa_impl.h>
 #include <sys/zio.h>
 #include <sys/avl.h>
-<<<<<<< HEAD
+#include <sys/dsl_pool.h>
 #include <sys/zfs_zone.h>
-=======
-#include <sys/dsl_pool.h>
->>>>>>> 69962b56
 
 /*
  * ZFS I/O Scheduler
@@ -220,7 +217,6 @@
 	avl_create(&vq->vq_active_tree, vdev_queue_offset_compare,
 	    sizeof (zio_t), offsetof(struct zio, io_queue_node));
 
-<<<<<<< HEAD
 	avl_create(&vq->vq_write_tree, vdev_queue_offset_compare,
 	    sizeof (zio_t), offsetof(struct zio, io_offset_node));
 
@@ -228,7 +224,7 @@
 	    sizeof (zio_t), offsetof(struct zio, io_offset_node));
 
 	vq->vq_last_zone_id = 0;
-=======
+
 	for (zio_priority_t p = 0; p < ZIO_PRIORITY_NUM_QUEUEABLE; p++) {
 		/*
 		 * The synchronous i/o queues are FIFO rather than LBA ordered.
@@ -243,7 +239,6 @@
 		    vdev_queue_offset_compare,
 		    sizeof (zio_t), offsetof(struct zio, io_queue_node));
 	}
->>>>>>> 69962b56
 }
 
 void
@@ -262,14 +257,12 @@
 vdev_queue_io_add(vdev_queue_t *vq, zio_t *zio)
 {
 	spa_t *spa = zio->io_spa;
-<<<<<<< HEAD
 	avl_add(&vq->vq_deadline_tree, zio);
 	zfs_zone_zio_enqueue(zio);
 	avl_add(zio->io_vdev_tree, zio);
-=======
+
 	ASSERT3U(zio->io_priority, <, ZIO_PRIORITY_NUM_QUEUEABLE);
 	avl_add(&vq->vq_class[zio->io_priority].vqc_queued_tree, zio);
->>>>>>> 69962b56
 
 	mutex_enter(&spa->spa_iokstat_lock);
 	spa->spa_queue_stats[zio->io_priority].spa_queued++;
@@ -282,14 +275,12 @@
 vdev_queue_io_remove(vdev_queue_t *vq, zio_t *zio)
 {
 	spa_t *spa = zio->io_spa;
-<<<<<<< HEAD
 	avl_remove(&vq->vq_deadline_tree, zio);
 	zfs_zone_zio_dequeue(zio);
 	avl_remove(zio->io_vdev_tree, zio);
-=======
+
 	ASSERT3U(zio->io_priority, <, ZIO_PRIORITY_NUM_QUEUEABLE);
 	avl_remove(&vq->vq_class[zio->io_priority].vqc_queued_tree, zio);
->>>>>>> 69962b56
 
 	mutex_enter(&spa->spa_iokstat_lock);
 	ASSERT3U(spa->spa_queue_stats[zio->io_priority].spa_queued, >, 0);
@@ -495,15 +486,13 @@
 	    zio->io_priority == ZIO_PRIORITY_SYNC_WRITE)
 		return (NULL);
 
-<<<<<<< HEAD
 #ifdef _KERNEL
 	fio = lio = zfs_zone_schedule(vq);
 #else
 	fio = lio = avl_first(&vq->vq_deadline_tree);
 #endif
-=======
+
 	first = last = zio;
->>>>>>> 69962b56
 
 	if (zio->io_type == ZIO_TYPE_READ)
 		maxgap = zfs_vdev_read_gap_limit;
