--- conflicted
+++ resolved
@@ -24,13 +24,8 @@
  * Copyright (c) 2011-2012 Pawel Jakub Dawidek. All rights reserved.
  * Portions Copyright 2011 Martin Matuska
  * Copyright 2015, OmniTI Computer Consulting, Inc. All rights reserved.
-<<<<<<< HEAD
- * Copyright 2015 Nexenta Systems, Inc.  All rights reserved.
- * Copyright (c) 2014, 2019 Joyent, Inc. All rights reserved.
-=======
  * Copyright 2016 Nexenta Systems, Inc.  All rights reserved.
  * Copyright (c) 2014, 2016 Joyent, Inc. All rights reserved.
->>>>>>> 6ccda740
  * Copyright (c) 2011, 2017 by Delphix. All rights reserved.
  * Copyright (c) 2013 by Saso Kiselkov. All rights reserved.
  * Copyright (c) 2013 Steven Hartland. All rights reserved.
