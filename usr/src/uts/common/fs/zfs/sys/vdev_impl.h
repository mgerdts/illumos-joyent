/*
 * CDDL HEADER START
 *
 * The contents of this file are subject to the terms of the
 * Common Development and Distribution License (the "License").
 * You may not use this file except in compliance with the License.
 *
 * You can obtain a copy of the license at usr/src/OPENSOLARIS.LICENSE
 * or http://www.opensolaris.org/os/licensing.
 * See the License for the specific language governing permissions
 * and limitations under the License.
 *
 * When distributing Covered Code, include this CDDL HEADER in each
 * file and include the License file at usr/src/OPENSOLARIS.LICENSE.
 * If applicable, add the following below this CDDL HEADER, with the
 * fields enclosed by brackets "[]" replaced with your own identifying
 * information: Portions Copyright [yyyy] [name of copyright owner]
 *
 * CDDL HEADER END
 */
/*
 * Copyright (c) 2005, 2010, Oracle and/or its affiliates. All rights reserved.
 * Copyright (c) 2012 by Delphix. All rights reserved.
 */

#ifndef _SYS_VDEV_IMPL_H
#define	_SYS_VDEV_IMPL_H

#include <sys/avl.h>
#include <sys/dmu.h>
#include <sys/metaslab.h>
#include <sys/nvpair.h>
#include <sys/space_map.h>
#include <sys/vdev.h>
#include <sys/dkio.h>
#include <sys/uberblock_impl.h>

#ifdef	__cplusplus
extern "C" {
#endif

/*
 * Virtual device descriptors.
 *
 * All storage pool operations go through the virtual device framework,
 * which provides data replication and I/O scheduling.
 */

/*
 * Forward declarations that lots of things need.
 */
typedef struct vdev_queue vdev_queue_t;
typedef struct vdev_cache vdev_cache_t;
typedef struct vdev_cache_entry vdev_cache_entry_t;

/*
 * Virtual device operations
 */
typedef int	vdev_open_func_t(vdev_t *vd, uint64_t *size, uint64_t *max_size,
    uint64_t *ashift);
typedef void	vdev_close_func_t(vdev_t *vd);
typedef uint64_t vdev_asize_func_t(vdev_t *vd, uint64_t psize);
typedef int	vdev_io_start_func_t(zio_t *zio);
typedef void	vdev_io_done_func_t(zio_t *zio);
typedef void	vdev_state_change_func_t(vdev_t *vd, int, int);
typedef void	vdev_hold_func_t(vdev_t *vd);
typedef void	vdev_rele_func_t(vdev_t *vd);

typedef struct vdev_ops {
	vdev_open_func_t		*vdev_op_open;
	vdev_close_func_t		*vdev_op_close;
	vdev_asize_func_t		*vdev_op_asize;
	vdev_io_start_func_t		*vdev_op_io_start;
	vdev_io_done_func_t		*vdev_op_io_done;
	vdev_state_change_func_t	*vdev_op_state_change;
	vdev_hold_func_t		*vdev_op_hold;
	vdev_rele_func_t		*vdev_op_rele;
	char				vdev_op_type[16];
	boolean_t			vdev_op_leaf;
} vdev_ops_t;

/*
 * Virtual device properties
 */
struct vdev_cache_entry {
	char		*ve_data;
	uint64_t	ve_offset;
	uint64_t	ve_lastused;
	avl_node_t	ve_offset_node;
	avl_node_t	ve_lastused_node;
	uint32_t	ve_hits;
	uint16_t	ve_missed_update;
	zio_t		*ve_fill_io;
};

struct vdev_cache {
	avl_tree_t	vc_offset_tree;
	avl_tree_t	vc_lastused_tree;
	kmutex_t	vc_lock;
};

struct vdev_queue {
	avl_tree_t	vq_deadline_tree;
	avl_tree_t	vq_read_tree;
	avl_tree_t	vq_write_tree;
	avl_tree_t	vq_pending_tree;
<<<<<<< HEAD
	zoneid_t	vq_last_zone_id;
=======
	uint64_t	vq_io_complete_ts;
	uint64_t	vq_io_delta_ts;
>>>>>>> 7c45eec5
	kmutex_t	vq_lock;
};

/*
 * Virtual device descriptor
 */
struct vdev {
	/*
	 * Common to all vdev types.
	 */
	uint64_t	vdev_id;	/* child number in vdev parent	*/
	uint64_t	vdev_guid;	/* unique ID for this vdev	*/
	uint64_t	vdev_guid_sum;	/* self guid + all child guids	*/
	uint64_t	vdev_orig_guid;	/* orig. guid prior to remove	*/
	uint64_t	vdev_asize;	/* allocatable device capacity	*/
	uint64_t	vdev_min_asize;	/* min acceptable asize		*/
	uint64_t	vdev_max_asize;	/* max acceptable asize		*/
	uint64_t	vdev_ashift;	/* block alignment shift	*/
	uint64_t	vdev_state;	/* see VDEV_STATE_* #defines	*/
	uint64_t	vdev_prevstate;	/* used when reopening a vdev	*/
	vdev_ops_t	*vdev_ops;	/* vdev operations		*/
	spa_t		*vdev_spa;	/* spa for this vdev		*/
	void		*vdev_tsd;	/* type-specific data		*/
	vnode_t		*vdev_name_vp;	/* vnode for pathname		*/
	vnode_t		*vdev_devid_vp;	/* vnode for devid		*/
	vdev_t		*vdev_top;	/* top-level vdev		*/
	vdev_t		*vdev_parent;	/* parent vdev			*/
	vdev_t		**vdev_child;	/* array of children		*/
	uint64_t	vdev_children;	/* number of children		*/
	space_map_t	vdev_dtl[DTL_TYPES]; /* in-core dirty time logs	*/
	vdev_stat_t	vdev_stat;	/* virtual device statistics	*/
	boolean_t	vdev_expanding;	/* expand the vdev?		*/
	boolean_t	vdev_reopening;	/* reopen in progress?		*/
	int		vdev_open_error; /* error on last open		*/
	kthread_t	*vdev_open_thread; /* thread opening children	*/
	uint64_t	vdev_crtxg;	/* txg when top-level was added */

	/*
	 * Top-level vdev state.
	 */
	uint64_t	vdev_ms_array;	/* metaslab array object	*/
	uint64_t	vdev_ms_shift;	/* metaslab size shift		*/
	uint64_t	vdev_ms_count;	/* number of metaslabs		*/
	metaslab_group_t *vdev_mg;	/* metaslab group		*/
	metaslab_t	**vdev_ms;	/* metaslab array		*/
	txg_list_t	vdev_ms_list;	/* per-txg dirty metaslab lists	*/
	txg_list_t	vdev_dtl_list;	/* per-txg dirty DTL lists	*/
	txg_node_t	vdev_txg_node;	/* per-txg dirty vdev linkage	*/
	boolean_t	vdev_remove_wanted; /* async remove wanted?	*/
	boolean_t	vdev_probe_wanted; /* async probe wanted?	*/
	uint64_t	vdev_removing;	/* device is being removed?	*/
	list_node_t	vdev_config_dirty_node; /* config dirty list	*/
	list_node_t	vdev_state_dirty_node; /* state dirty list	*/
	uint64_t	vdev_deflate_ratio; /* deflation ratio (x512)	*/
	uint64_t	vdev_islog;	/* is an intent log device	*/
	uint64_t	vdev_ishole;	/* is a hole in the namespace 	*/

	/*
	 * Leaf vdev state.
	 */
	uint64_t	vdev_psize;	/* physical device capacity	*/
	space_map_obj_t	vdev_dtl_smo;	/* dirty time log space map obj	*/
	txg_node_t	vdev_dtl_node;	/* per-txg dirty DTL linkage	*/
	uint64_t	vdev_wholedisk;	/* true if this is a whole disk */
	uint64_t	vdev_offline;	/* persistent offline state	*/
	uint64_t	vdev_faulted;	/* persistent faulted state	*/
	uint64_t	vdev_degraded;	/* persistent degraded state	*/
	uint64_t	vdev_removed;	/* persistent removed state	*/
	uint64_t	vdev_resilvering; /* persistent resilvering state */
	uint64_t	vdev_nparity;	/* number of parity devices for raidz */
	char		*vdev_path;	/* vdev path (if any)		*/
	char		*vdev_devid;	/* vdev devid (if any)		*/
	char		*vdev_physpath;	/* vdev device path (if any)	*/
	char		*vdev_fru;	/* physical FRU location	*/
	uint64_t	vdev_not_present; /* not present during import	*/
	uint64_t	vdev_unspare;	/* unspare when resilvering done */
	hrtime_t	vdev_last_try;	/* last reopen time		*/
	boolean_t	vdev_nowritecache; /* true if flushwritecache failed */
	boolean_t	vdev_checkremove; /* temporary online test	*/
	boolean_t	vdev_forcefault; /* force online fault		*/
	boolean_t	vdev_splitting;	/* split or repair in progress  */
	boolean_t	vdev_delayed_close; /* delayed device close?	*/
	uint8_t		vdev_tmpoffline; /* device taken offline temporarily? */
	uint8_t		vdev_detached;	/* device detached?		*/
	uint8_t		vdev_cant_read;	/* vdev is failing all reads	*/
	uint8_t		vdev_cant_write; /* vdev is failing all writes	*/
	uint64_t	vdev_isspare;	/* was a hot spare		*/
	uint64_t	vdev_isl2cache;	/* was a l2cache device		*/
	vdev_queue_t	vdev_queue;	/* I/O deadline schedule queue	*/
	vdev_cache_t	vdev_cache;	/* physical block cache		*/
	spa_aux_vdev_t	*vdev_aux;	/* for l2cache vdevs		*/
	zio_t		*vdev_probe_zio; /* root of current probe	*/
	vdev_aux_t	vdev_label_aux;	/* on-disk aux state		*/

	/*
	 * For DTrace to work in userland (libzpool) context, these fields must
	 * remain at the end of the structure.  DTrace will use the kernel's
	 * CTF definition for 'struct vdev', and since the size of a kmutex_t is
	 * larger in userland, the offsets for the rest of the fields would be
	 * incorrect.
	 */
	kmutex_t	vdev_dtl_lock;	/* vdev_dtl_{map,resilver}	*/
	kmutex_t	vdev_stat_lock;	/* vdev_stat			*/
	kmutex_t	vdev_probe_lock; /* protects vdev_probe_zio	*/
};

#define	VDEV_RAIDZ_MAXPARITY	3

#define	VDEV_PAD_SIZE		(8 << 10)
/* 2 padding areas (vl_pad1 and vl_pad2) to skip */
#define	VDEV_SKIP_SIZE		VDEV_PAD_SIZE * 2
#define	VDEV_PHYS_SIZE		(112 << 10)
#define	VDEV_UBERBLOCK_RING	(128 << 10)

#define	VDEV_UBERBLOCK_SHIFT(vd)	\
	MAX((vd)->vdev_top->vdev_ashift, UBERBLOCK_SHIFT)
#define	VDEV_UBERBLOCK_COUNT(vd)	\
	(VDEV_UBERBLOCK_RING >> VDEV_UBERBLOCK_SHIFT(vd))
#define	VDEV_UBERBLOCK_OFFSET(vd, n)	\
	offsetof(vdev_label_t, vl_uberblock[(n) << VDEV_UBERBLOCK_SHIFT(vd)])
#define	VDEV_UBERBLOCK_SIZE(vd)		(1ULL << VDEV_UBERBLOCK_SHIFT(vd))

typedef struct vdev_phys {
	char		vp_nvlist[VDEV_PHYS_SIZE - sizeof (zio_eck_t)];
	zio_eck_t	vp_zbt;
} vdev_phys_t;

typedef struct vdev_label {
	char		vl_pad1[VDEV_PAD_SIZE];			/*  8K */
	char		vl_pad2[VDEV_PAD_SIZE];			/*  8K */
	vdev_phys_t	vl_vdev_phys;				/* 112K	*/
	char		vl_uberblock[VDEV_UBERBLOCK_RING];	/* 128K	*/
} vdev_label_t;							/* 256K total */

/*
 * vdev_dirty() flags
 */
#define	VDD_METASLAB	0x01
#define	VDD_DTL		0x02

/*
 * Size and offset of embedded boot loader region on each label.
 * The total size of the first two labels plus the boot area is 4MB.
 */
#define	VDEV_BOOT_OFFSET	(2 * sizeof (vdev_label_t))
#define	VDEV_BOOT_SIZE		(7ULL << 19)			/* 3.5M	*/

/*
 * Size of label regions at the start and end of each leaf device.
 */
#define	VDEV_LABEL_START_SIZE	(2 * sizeof (vdev_label_t) + VDEV_BOOT_SIZE)
#define	VDEV_LABEL_END_SIZE	(2 * sizeof (vdev_label_t))
#define	VDEV_LABELS		4
#define	VDEV_BEST_LABEL		VDEV_LABELS

#define	VDEV_ALLOC_LOAD		0
#define	VDEV_ALLOC_ADD		1
#define	VDEV_ALLOC_SPARE	2
#define	VDEV_ALLOC_L2CACHE	3
#define	VDEV_ALLOC_ROOTPOOL	4
#define	VDEV_ALLOC_SPLIT	5
#define	VDEV_ALLOC_ATTACH	6

/*
 * Allocate or free a vdev
 */
extern vdev_t *vdev_alloc_common(spa_t *spa, uint_t id, uint64_t guid,
    vdev_ops_t *ops);
extern int vdev_alloc(spa_t *spa, vdev_t **vdp, nvlist_t *config,
    vdev_t *parent, uint_t id, int alloctype);
extern void vdev_free(vdev_t *vd);

/*
 * Add or remove children and parents
 */
extern void vdev_add_child(vdev_t *pvd, vdev_t *cvd);
extern void vdev_remove_child(vdev_t *pvd, vdev_t *cvd);
extern void vdev_compact_children(vdev_t *pvd);
extern vdev_t *vdev_add_parent(vdev_t *cvd, vdev_ops_t *ops);
extern void vdev_remove_parent(vdev_t *cvd);

/*
 * vdev sync load and sync
 */
extern void vdev_load_log_state(vdev_t *nvd, vdev_t *ovd);
extern boolean_t vdev_log_state_valid(vdev_t *vd);
extern void vdev_load(vdev_t *vd);
extern void vdev_sync(vdev_t *vd, uint64_t txg);
extern void vdev_sync_done(vdev_t *vd, uint64_t txg);
extern void vdev_dirty(vdev_t *vd, int flags, void *arg, uint64_t txg);

/*
 * Available vdev types.
 */
extern vdev_ops_t vdev_root_ops;
extern vdev_ops_t vdev_mirror_ops;
extern vdev_ops_t vdev_replacing_ops;
extern vdev_ops_t vdev_raidz_ops;
extern vdev_ops_t vdev_disk_ops;
extern vdev_ops_t vdev_file_ops;
extern vdev_ops_t vdev_missing_ops;
extern vdev_ops_t vdev_hole_ops;
extern vdev_ops_t vdev_spare_ops;

/*
 * Common size functions
 */
extern uint64_t vdev_default_asize(vdev_t *vd, uint64_t psize);
extern uint64_t vdev_get_min_asize(vdev_t *vd);
extern void vdev_set_min_asize(vdev_t *vd);

/*
 * zdb uses this tunable, so it must be declared here to make lint happy.
 */
extern int zfs_vdev_cache_size;

/*
 * The vdev_buf_t is used to translate between zio_t and buf_t, and back again.
 */
typedef struct vdev_buf {
	buf_t	vb_buf;		/* buffer that describes the io */
	zio_t	*vb_io;		/* pointer back to the original zio_t */
} vdev_buf_t;

#ifdef	__cplusplus
}
#endif

#endif	/* _SYS_VDEV_IMPL_H */<|MERGE_RESOLUTION|>--- conflicted
+++ resolved
@@ -104,12 +104,9 @@
 	avl_tree_t	vq_read_tree;
 	avl_tree_t	vq_write_tree;
 	avl_tree_t	vq_pending_tree;
-<<<<<<< HEAD
 	zoneid_t	vq_last_zone_id;
-=======
 	uint64_t	vq_io_complete_ts;
 	uint64_t	vq_io_delta_ts;
->>>>>>> 7c45eec5
 	kmutex_t	vq_lock;
 };
 
