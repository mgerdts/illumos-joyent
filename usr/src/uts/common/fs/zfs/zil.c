--- conflicted
+++ resolved
@@ -21,11 +21,8 @@
 /*
  * Copyright (c) 2005, 2010, Oracle and/or its affiliates. All rights reserved.
  * Copyright (c) 2011, 2014 by Delphix. All rights reserved.
-<<<<<<< HEAD
  * Copyright (c) 2014, Joyent, Inc. All rights reserved.
-=======
  * Copyright (c) 2014 Integros [integros.com]
->>>>>>> d7e7cb9c
  */
 
 /* Portions Copyright 2010 Robert Milkowski */
