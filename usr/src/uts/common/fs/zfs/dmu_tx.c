--- conflicted
+++ resolved
@@ -213,13 +213,9 @@
 	if (len == 0)
 		return;
 
-<<<<<<< HEAD
 	zfs_zone_io_throttle(ZFS_ZONE_IOP_LOGICAL_WRITE);
 
-	(void) refcount_add_many(&txh->txh_space_towrite, len, FTAG);
-=======
 	(void) zfs_refcount_add_many(&txh->txh_space_towrite, len, FTAG);
->>>>>>> 2ac15736
 
 	if (zfs_refcount_count(&txh->txh_space_towrite) > 2 * DMU_MAX_ACCESS)
 		err = SET_ERROR(EFBIG);
