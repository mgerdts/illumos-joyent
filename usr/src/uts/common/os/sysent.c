/*
 * CDDL HEADER START
 *
 * The contents of this file are subject to the terms of the
 * Common Development and Distribution License (the "License").
 * You may not use this file except in compliance with the License.
 *
 * You can obtain a copy of the license at usr/src/OPENSOLARIS.LICENSE
 * or http://www.opensolaris.org/os/licensing.
 * See the License for the specific language governing permissions
 * and limitations under the License.
 *
 * When distributing Covered Code, include this CDDL HEADER in each
 * file and include the License file at usr/src/OPENSOLARIS.LICENSE.
 * If applicable, add the following below this CDDL HEADER, with the
 * fields enclosed by brackets "[]" replaced with your own identifying
 * information: Portions Copyright [yyyy] [name of copyright owner]
 *
 * CDDL HEADER END
 */

/*
 * Copyright (c) 1988, 2010, Oracle and/or its affiliates. All rights reserved.
 * Copyright 2012 Milan Jurik. All rights reserved.
 * Copyright (c) 2013, OmniTI Computer Consulting, Inc. All rights reserved.
 * Copyright 2016 Joyent, Inc.
 */

/*	Copyright (c) 1984, 1986, 1987, 1988, 1989 AT&T	*/
/*	  All Rights Reserved  	*/

#include <sys/param.h>
#include <sys/types.h>
#include <sys/systm.h>
#include <sys/systrace.h>
#include <sys/procfs.h>
#include <sys/mman.h>
#include <sys/int_types.h>
#include <c2/audit.h>
#include <sys/stat.h>
#include <sys/times.h>
#include <sys/statfs.h>
#include <sys/stropts.h>
#include <sys/statvfs.h>
#include <sys/utsname.h>
#include <sys/timex.h>
#include <sys/socket.h>
#include <sys/sendfile.h>

struct hrtsysa;
struct mmaplf32a;

/*
 * This table is the switch used to transfer to the appropriate
 * routine for processing a system call.  Each row contains the
 * number of arguments expected, a switch that tells systrap()
 * in trap.c whether a setjmp() is not necessary, and a pointer
 * to the routine.
 */

int	access(char *, int);
int	alarm(int);
int	auditsys(struct auditcalls *, rval_t *);
<<<<<<< HEAD
int64_t	brandsys(int, uintptr_t, uintptr_t, uintptr_t, uintptr_t);
int	brk(caddr_t);
=======
int64_t	brandsys(int, uintptr_t, uintptr_t, uintptr_t, uintptr_t, uintptr_t,
    uintptr_t);
intptr_t	brk(caddr_t);
>>>>>>> d2a70789
int	chdir(char *);
int	chmod(char *, int);
int	chown(char *, uid_t, gid_t);
int	chroot(char *);
int	cladm(int, int, void *);
int	close(int);
int	exece(const char *, const char **, const char **);
int	faccessat(int, char *, int, int);
int	fchmodat(int, char *, int, int);
int	fchownat(int, char *, uid_t, gid_t, int);
int	fcntl(int, int, intptr_t);
int64_t	vfork();
int64_t	forksys(int, int);
int	fstat(int, struct stat *);
int	fdsync(int, int);
int64_t	getgid();
int	ucredsys(int, int, void *);
int64_t	getpid();
int64_t	getuid();
time_t	gtime();
int	getloadavg(int *, int);
int	rusagesys(int, void *, void *, void *, void *);
int	getpagesizes(int, size_t *, int);
int	gtty(int, intptr_t);
#if defined(__i386) || defined(__amd64)
int	hrtsys(struct hrtsysa *, rval_t *);
#endif /* __i386 || __amd64 */
int	ioctl(int, int, intptr_t);
int	kill();
int	labelsys(int, void *, void *, void *, void *, void *);
int	link(char *, char *);
int	linkat(int, char *, int, char *, int);
off32_t	lseek32(int32_t, off32_t, int32_t);
off_t	lseek64(int, off_t, int);
int	lgrpsys(int, long, void *);
int	mmapobjsys(int, uint_t, mmapobj_result_t *, uint_t *, void *);
int	mknod(char *, mode_t, dev_t);
int	mknodat(int, char *, mode_t, dev_t);
int	mount(long *, rval_t *);
int	nice(int);
int	nullsys();
int	open(char *, int, int);
int	openat(int, char *, int, int);
int	pause();
long	pcsample(void *, long);
int	privsys(int, priv_op_t, priv_ptype_t, void *, size_t, int);
int	profil(unsigned short *, size_t, ulong_t, uint_t);
ssize_t	pread(int, void *, size_t, off_t);
int	psecflags(procset_t *, psecflagwhich_t, secflagdelta_t *);
ssize_t	pwrite(int, void *, size_t, off_t);
ssize_t	read(int, void *, size_t);
int	rename(char *, char *);
int	renameat(int, char *, int, char *);
void	rexit(int);
int	semsys();
int	setgid(gid_t);
int	setpgrp(int, int, int);
int	setuid(uid_t);
uintptr_t	shmsys();
uint64_t	sidsys(int, int, int, int);
int	sigprocmask(int, sigset_t *, sigset_t *);
int	sigsuspend(sigset_t);
int	sigaltstack(struct sigaltstack *, struct sigaltstack *);
int	sigaction(int, struct sigaction *, struct sigaction *);
int	sigpending(int, sigset_t *);
int	sigresend(int, siginfo_t *, sigset_t *);
int	sigtimedwait(sigset_t *, siginfo_t *, timespec_t *);
int	getsetcontext(int, void *);
int	stat(char *, struct stat *);
int	fstatat(int, char *, struct stat *, int);
int	stime(time_t);
int	stty(int, intptr_t);
int	syssync();
int	sysacct(char *);
clock_t	times(struct tms *);
long	ulimit(int, long);
int	getrlimit32(int, struct rlimit32 *);
int	setrlimit32(int, struct rlimit32 *);
int	umask(int);
int	umount2(char *, int);
int	unlink(char *);
int	unlinkat(int, char *, int);
int	utimesys(int, uintptr_t, uintptr_t, uintptr_t, uintptr_t);
int64_t	utssys32(void *, int, int, void *);
int64_t	utssys64(void *, long, int, void *);
int	uucopy(const void *, void *, size_t);
ssize_t	uucopystr(const char *, char *, size_t);
ssize_t	write(int, void *, size_t);
ssize_t	readv(int, struct iovec *, int);
ssize_t	writev(int, struct iovec *, int);
ssize_t	preadv(int, struct iovec *, int, off_t, off_t);
ssize_t	pwritev(int, struct iovec *, int, off_t, off_t);
int	syslwp_park(int, uintptr_t, uintptr_t);
int	rmdir(char *);
int	mkdir(char *, int);
int	mkdirat(int, char *, int);
int	getdents32(int, void *, size_t);
int	statfs32(char *, struct statfs32 *, int32_t, int32_t);
int	fstatfs32(int32_t, struct statfs32 *, int32_t, int32_t);
int	sysfs(int, long, long);
int	getmsg(int, struct strbuf *, struct strbuf *, int *);
int	pollsys(pollfd_t *, nfds_t, timespec_t *, sigset_t *);
int	putmsg(int, struct strbuf *, struct strbuf *, int);
int	uadmin();
int	lstat(char *, struct stat *);
int	symlink(char *, char *);
int	symlinkat(char *, int, char *);
ssize_t	readlink(char *, char *, size_t);
ssize_t	readlinkat(int, char *, char *, size_t);
int	resolvepath(char *, char *, size_t);
int	setgroups(int, gid_t *);
int	getgroups(int, gid_t *);
int	fchdir(int);
int	fchown(int, uid_t, uid_t);
int	fchmod(int, int);
int	getcwd(char *, size_t);
int	statvfs(char *, struct statvfs *);
int	fstatvfs(int, struct statvfs *);
offset_t llseek32(int32_t, uint32_t, uint32_t, int);

#if (defined(__i386) && !defined(__amd64)) || defined(__i386_COMPAT)
int	sysi86(short, uintptr_t, uintptr_t, uintptr_t);
#endif

int	acl(const char *, int, int, void *);
int	facl(int, int, int, void *);
long	priocntlsys(int, procset_t *, int, caddr_t, caddr_t);
int	waitsys(idtype_t, id_t, siginfo_t *, int);
int	sigsendsys(procset_t *, int);
int	mincore(caddr_t, size_t, char *);
caddr_t	smmap64(caddr_t, size_t, int, int, int, off_t);
caddr_t smmap32(caddr32_t, size32_t, int, int, int, off32_t);
int	smmaplf32(struct mmaplf32a *, rval_t *);
int	mprotect(caddr_t, size_t, int);
int	munmap(caddr_t, size_t);
int	uname(struct utsname *);
int	lchown(char *, uid_t, gid_t);
int	getpmsg(int, struct strbuf *, struct strbuf *, int *, int *);
int	putpmsg(int, struct strbuf *, struct strbuf *, int, int);
int	memcntl(caddr_t, size_t, int, caddr_t, int, int);
long	sysconfig(int);
int	adjtime(struct timeval *, struct timeval *);
long	systeminfo(int, char *, long);
int	setegid(gid_t);
int	seteuid(uid_t);

int	setreuid(uid_t, uid_t);
int	setregid(gid_t, gid_t);
int	install_utrap(utrap_entry_t type, utrap_handler_t, utrap_handler_t *);
#ifdef __sparc
int	sparc_utrap_install(utrap_entry_t type, utrap_handler_t,
    utrap_handler_t, utrap_handler_t *, utrap_handler_t *);
#endif

int	syslwp_create(ucontext_t *, int, id_t *);
void	syslwp_exit();
int	syslwp_suspend(id_t);
int	syslwp_continue(id_t);
int	syslwp_private(int, int, uintptr_t);
int	lwp_detach(id_t);
int	lwp_info(timestruc_t *);
int	lwp_kill(id_t, int);
int	lwp_self();
int64_t	lwp_sigmask(int, uint_t, uint_t, uint_t, uint_t);
int	yield();
int	lwp_wait(id_t, id_t *);
int	lwp_mutex_timedlock(lwp_mutex_t *, timespec_t *, uintptr_t);
int	lwp_mutex_wakeup(lwp_mutex_t *, int);
int	lwp_mutex_unlock(lwp_mutex_t *);
int	lwp_mutex_trylock(lwp_mutex_t *, uintptr_t);
int	lwp_mutex_register(lwp_mutex_t *, caddr_t);
int	lwp_rwlock_sys(int, lwp_rwlock_t *, timespec_t *);
int	lwp_sema_post(lwp_sema_t *);
int	lwp_sema_timedwait(lwp_sema_t *, timespec_t *, int);
int	lwp_sema_trywait(lwp_sema_t *);
int	lwp_cond_wait(lwp_cond_t *, lwp_mutex_t *, timespec_t *, int);
int	lwp_cond_signal(lwp_cond_t *);
int	lwp_cond_broadcast(lwp_cond_t *);
caddr_t	schedctl();

long	pathconf(char *, int);
long	fpathconf(int, int);
int	processor_bind(idtype_t, id_t, processorid_t, processorid_t *);
int	processor_info(processorid_t, processor_info_t *);
int	p_online(processorid_t, int);

/*
 *	POSIX .4 system calls *
 */
int	clock_gettime(clockid_t, timespec_t *);
int	clock_settime(clockid_t, timespec_t *);
int	clock_getres(clockid_t, timespec_t *);
int	timer_create(clockid_t, struct sigevent *, timer_t *);
int	timer_delete(timer_t);
int	timer_settime(timer_t, int, itimerspec_t *, itimerspec_t *);
int	timer_gettime(timer_t, itimerspec_t *);
int	timer_getoverrun(timer_t);
int	nanosleep(timespec_t *, timespec_t *);
int	sigqueue(pid_t, int, void *, int, int);
int	signotify(int, siginfo_t *, signotify_id_t *);

int	getdents64(int, void *, size_t);
int	stat64(char *, struct stat64 *);
int	lstat64(char *, struct stat64 *);
int	fstatat64(int, char *, struct stat64 *, int);
int	fstat64(int, struct stat64 *);
int	statvfs64(char *, struct statvfs64 *);
int	fstatvfs64(int, struct statvfs64 *);
int	setrlimit64(int, struct rlimit64 *);
int	getrlimit64(int, struct rlimit64 *);
int	pread64(int, void *, size32_t, uint32_t, uint32_t);
int	pwrite64(int, void *, size32_t, uint32_t, uint32_t);
int	open64(char *, int, int);
int	openat64(int, char *, int, int);

/*
 * NTP syscalls
 */

int ntp_gettime(struct ntptimeval *);
int ntp_adjtime(struct timex *);

/*
 *	++++++++++++++++++++++++
 *	++  SunOS4.1 Buyback  ++
 *	++++++++++++++++++++++++
 *
 *	fchroot, vhangup, gettimeofday
 */

int	fchroot(int);
int	vhangup();
int	gettimeofday(struct timeval *);
int	getitimer(uint_t, struct itimerval *);
int	setitimer(uint_t, struct itimerval *, struct itimerval *);

int	corectl(int, uintptr_t, uintptr_t, uintptr_t);
int	modctl(int, uintptr_t, uintptr_t, uintptr_t, uintptr_t, uintptr_t);
int64_t loadable_syscall();
int64_t indir();

long	tasksys(int, projid_t, uint_t, void *, size_t);
long	rctlsys(int, char *, void *, void *, size_t, int);

long	zone();

int	so_socket(int, int, int, char *, int);
int	so_socketpair(int[2]);
int	bind(int, struct sockaddr *, socklen_t, int);
int	listen(int, int, int);
int	accept(int, struct sockaddr *, socklen_t *, int, int);
int	connect(int, struct sockaddr *, socklen_t, int);
int	shutdown(int, int, int);
ssize_t	recv(int, void *, size_t, int);
ssize_t	recvfrom(int, void *, size_t, int, struct sockaddr *, socklen_t *);
ssize_t	recvmsg(int, struct nmsghdr *, int);
ssize_t	send(int, void *, size_t, int);
ssize_t	sendmsg(int, struct nmsghdr *, int);
ssize_t	sendto(int, void *, size_t, int, struct sockaddr *, socklen_t);
int	getpeername(int, struct sockaddr *, socklen_t *, int);
int	getsockname(int, struct sockaddr *, socklen_t *, int);
int	getsockopt(int, int, int, void *, socklen_t *, int);
int	setsockopt(int, int, int, void *, socklen_t *, int);
int	sockconfig(int, void *, void *, void *, void *);
ssize_t	sendfilev(int, int, const struct sendfilevec *, int, size_t *);
int	getrandom(void *, size_t, int);

typedef int64_t	(*llfcn_t)();	/* for casting one-word returns */

/*
 * Sysent initialization macros.
 * 	These take the name string of the system call even though that isn't
 *	currently used in the sysent entry.  This might be useful someday.
 *
 * Initialization macro for system calls which take their args in the C style.
 * These system calls return the longlong_t return value and must call
 * set_errno() to return an error.  For SPARC, narg must be at most six.
 * For more args, use the SYSENT_AP() routine.
 *
 * We are able to return two distinct values to userland via the rval_t.
 * At this time, that corresponds to one 64-bit quantity, or two 32-bit
 * quantities.  The kernel does not currently need to return two 64-bit
 * values, or one 128 bit value(!), but we may do one day, so the calling
 * sequence between userland and the kernel should permit it.
 *
 * The interpretation of rval_t is provided by the sy_flags field
 * which is used to determine how to arrange the results in registers
 * (or on the stack) for return userland.
 */
	/* returns a 64-bit quantity for both ABIs */
#define	SYSENT_C(name, call, narg)	\
	{ (narg), SE_64RVAL, NULL, NULL, (llfcn_t)(call) }

	/* returns one 32-bit value for both ABIs: r_val1 */
#define	SYSENT_CI(name, call, narg)	\
	{ (narg), SE_32RVAL1, NULL, NULL, (llfcn_t)(call) }

	/* returns 2 32-bit values: r_val1 & r_val2 */
#define	SYSENT_2CI(name, call, narg)	\
	{ (narg), SE_32RVAL1|SE_32RVAL2, NULL, NULL, (llfcn_t)(call) }

/*
 * Initialization macro for system calls which take their args in the standard
 * Unix style of a pointer to the arg structure and a pointer to the rval_t.
 *
 * Deprecated wherever possible (slower on some architectures, and trickier
 * to maintain two flavours).
 */
#define	SYSENT_AP(name, call, narg)	\
	{ (narg), SE_64RVAL, (call), NULL, syscall_ap }

/*
 * Conditional constructors to build the tables without #ifdef clutter
 */
#if defined(_LP64)
#define	IF_LP64(true, false)	true
#else
#define	IF_LP64(true, false)	false
#endif

#if defined(__sparc)
#define	IF_sparc(true, false)	true
#else
#define	IF_sparc(true, false)	false
#endif

#if defined(__i386) && !defined(__amd64)
#define	IF_i386(true, false)	true
#else
#define	IF_i386(true, false)	false
#endif

#if defined(__i386) || defined(__amd64)
#define	IF_x86(true, false)	true
#else
#define	IF_x86(true, false)	false
#endif

#if (defined(__i386) && !defined(__amd64)) || defined(__i386_COMPAT)
#define	IF_386_ABI(true, false)	true
#else
#define	IF_386_ABI(true, false)	false
#endif

/*
 * Define system calls that return a native 'long' quantity i.e. a 32-bit
 * or 64-bit integer - depending on how the kernel is itself compiled
 * e.g. read(2) returns 'ssize_t' in the kernel and in userland.
 */
#define	SYSENT_CL(name, call, narg)	\
	IF_LP64(SYSENT_C(name, call, narg), SYSENT_CI(name, call, narg))

/*
 * Initialization macro for loadable native system calls.
 */
#define	SYSENT_LOADABLE()	\
	{ 0, SE_LOADABLE, (int (*)())nosys, NULL, loadable_syscall }

/*
 * Initialization macro for loadable 32-bit compatibility system calls.
 */
#define	SYSENT_LOADABLE32()	SYSENT_LOADABLE()

#define	SYSENT_NOSYS()		SYSENT_C("nosys", nosys, 0)

struct sysent nosys_ent = SYSENT_NOSYS();

/*
 * Native sysent table.
 */
struct sysent sysent[NSYSCALL] =
{
	/*  0 */ IF_LP64(
			SYSENT_NOSYS(),
			SYSENT_C("indir",	indir,		1)),
	/*  1 */ SYSENT_CI("exit",		rexit,		1),
	/*  2 */ SYSENT_CI("psecflags",		psecflags,	3),
	/*  3 */ SYSENT_CL("read",		read,		3),
	/*  4 */ SYSENT_CL("write",		write,		3),
	/*  5 */ SYSENT_CI("open",		open,		3),
	/*  6 */ SYSENT_CI("close",		close,		1),
	/*  7 */ SYSENT_CI("linkat",		linkat,		5),
	/*  8 */ SYSENT_LOADABLE(),			/* (was creat) */
	/*  9 */ SYSENT_CI("link",		link,		2),
	/* 10 */ SYSENT_CI("unlink",		unlink,		1),
	/* 11 */ SYSENT_CI("symlinkat",		symlinkat,	3),
	/* 12 */ SYSENT_CI("chdir",		chdir,		1),
	/* 13 */ SYSENT_CL("time",		gtime,		0),
	/* 14 */ SYSENT_CI("mknod",		mknod,		3),
	/* 15 */ SYSENT_CI("chmod",		chmod,		2),
	/* 16 */ SYSENT_CI("chown",		chown,		3),
	/* 17 */ SYSENT_CI("brk",		brk,		1),
	/* 18 */ SYSENT_CI("stat",		stat,		2),
	/* 19 */ IF_LP64(
			SYSENT_CL("lseek",	lseek64,	3),
			SYSENT_CL("lseek",	lseek32,	3)),
	/* 20 */ SYSENT_2CI("getpid",		getpid,		0),
	/* 21 */ SYSENT_AP("mount",		mount,		8),
	/* 22 */ SYSENT_CL("readlinkat",	readlinkat,	4),
	/* 23 */ SYSENT_CI("setuid",		setuid,		1),
	/* 24 */ SYSENT_2CI("getuid",		getuid,		0),
	/* 25 */ SYSENT_CI("stime",		stime,		1),
	/* 26 */ SYSENT_CL("pcsample",		pcsample,	2),
	/* 27 */ SYSENT_CI("alarm",		alarm,		1),
	/* 28 */ SYSENT_CI("fstat",		fstat,		2),
	/* 29 */ SYSENT_CI("pause",		pause,		0),
	/* 30 */ SYSENT_LOADABLE(),			/* (was utime) */
	/* 31 */ SYSENT_CI("stty",		stty,		2),
	/* 32 */ SYSENT_CI("gtty",		gtty,		2),
	/* 33 */ SYSENT_CI("access",		access,		2),
	/* 34 */ SYSENT_CI("nice",		nice,		1),
	/* 35 */ IF_LP64(
			SYSENT_NOSYS(),
			SYSENT_CI("statfs",	statfs32,	4)),
	/* 36 */ SYSENT_CI("sync",		syssync,	0),
	/* 37 */ SYSENT_CI("kill",		kill,		2),
	/* 38 */ IF_LP64(
			SYSENT_NOSYS(),
			SYSENT_CI("fstatfs",	fstatfs32,	4)),
	/* 39 */ SYSENT_CI("setpgrp",		setpgrp,	3),
	/* 40 */ SYSENT_CI("uucopystr",		uucopystr,	3),
	/* 41 */ SYSENT_LOADABLE(),			/* (was dup) */
	/* 42 */ SYSENT_LOADABLE(),			/* pipe */
	/* 43 */ SYSENT_CL("times",		times,		1),
	/* 44 */ SYSENT_CI("prof",		profil,		4),
	/* 45 */ SYSENT_CI("faccessat",		faccessat,	4),
	/* 46 */ SYSENT_CI("setgid",		setgid,		1),
	/* 47 */ SYSENT_2CI("getgid",		getgid,		0),
	/* 48 */ SYSENT_CI("mknodat",		mknodat,	4),
	/* 49 */ SYSENT_LOADABLE(),			/* msgsys */
	/* 50 */ IF_x86(
			SYSENT_CI("sysi86",	sysi86,		4),
			SYSENT_LOADABLE()),		/* (was sys3b) */
	/* 51 */ SYSENT_LOADABLE(),			/* sysacct */
	/* 52 */ SYSENT_LOADABLE(),			/* shmsys */
	/* 53 */ SYSENT_LOADABLE(),			/* semsys */
	/* 54 */ SYSENT_CI("ioctl",		ioctl,		3),
	/* 55 */ SYSENT_CI("uadmin",		uadmin,		3),
	/* 56 */ SYSENT_CI("fchownat",		fchownat,	5),
	/* 57 */ IF_LP64(
			SYSENT_2CI("utssys",	utssys64,	4),
			SYSENT_2CI("utssys",	utssys32,	4)),
	/* 58 */ SYSENT_CI("fdsync",		fdsync,		2),
	/* 59 */ SYSENT_CI("exece",		exece,		3),
	/* 60 */ SYSENT_CI("umask",		umask,		1),
	/* 61 */ SYSENT_CI("chroot",		chroot,		1),
	/* 62 */ SYSENT_CI("fcntl",		fcntl,		3),
	/* 63 */ SYSENT_CI("ulimit",		ulimit,		2),
	/* 64 */ SYSENT_CI("renameat",		renameat,	4),
	/* 65 */ SYSENT_CI("unlinkat",		unlinkat,	3),
	/* 66 */ SYSENT_CI("fstatat",		fstatat,	4),
	/* 67 */ IF_LP64(
			SYSENT_NOSYS(),
			SYSENT_CI("fstatat64",	fstatat64, 	4)),
	/* 68 */ SYSENT_CI("openat",		openat,		4),
	/* 69 */ IF_LP64(
			SYSENT_NOSYS(),
			SYSENT_CI("openat64",	openat64,	4)),
	/* 70 */ SYSENT_CI("tasksys",		tasksys,	5),
	/* 71 */ SYSENT_LOADABLE(),		/* acctctl */
	/* 72 */ SYSENT_LOADABLE(),		/* exacct */
	/* 73 */ SYSENT_CI("getpagesizes",	getpagesizes,	3),
	/* 74 */ SYSENT_CI("rctlsys",		rctlsys,	6),
	/* 75 */ SYSENT_2CI("sidsys",		sidsys,		4),
	/* 76 */ SYSENT_LOADABLE(),			/* (was fsat) */
	/* 77 */ SYSENT_CI("lwp_park",		syslwp_park,	3),
	/* 78 */ SYSENT_CL("sendfilev",		sendfilev,	5),
	/* 79 */ SYSENT_CI("rmdir",		rmdir,		1),
	/* 80 */ SYSENT_CI("mkdir",		mkdir,		2),
	/* 81 */ IF_LP64(
			SYSENT_CI("getdents",	getdents64,	3),
			SYSENT_CI("getdents",	getdents32,	3)),
	/* 82 */ SYSENT_CI("privsys",		privsys,	6),
	/* 83 */ SYSENT_CI("ucredsys",		ucredsys,	3),
	/* 84 */ SYSENT_CI("sysfs",		sysfs,		3),
	/* 85 */ SYSENT_CI("getmsg",		getmsg,		4),
	/* 86 */ SYSENT_CI("putmsg",		putmsg,		4),
	/* 87 */ SYSENT_LOADABLE(),			/* (was poll) */
	/* 88 */ SYSENT_CI("lstat",		lstat,		2),
	/* 89 */ SYSENT_CI("symlink",		symlink,	2),
	/* 90 */ SYSENT_CL("readlink",		readlink,	3),
	/* 91 */ SYSENT_CI("setgroups",		setgroups,	2),
	/* 92 */ SYSENT_CI("getgroups",		getgroups,	2),
	/* 93 */ SYSENT_CI("fchmod",		fchmod,		2),
	/* 94 */ SYSENT_CI("fchown",		fchown,		3),
	/* 95 */ SYSENT_CI("sigprocmask",	sigprocmask,	3),
	/* 96 */ SYSENT_CI("sigsuspend",	sigsuspend,	1),
	/* 97 */ SYSENT_CI("sigaltstack",	sigaltstack,	2),
	/* 98 */ SYSENT_CI("sigaction",		sigaction,	3),
	/* 99 */ SYSENT_CI("sigpending",	sigpending,	2),
	/* 100 */ SYSENT_CI("getsetcontext",	getsetcontext,	2),
	/* 101 */ SYSENT_CI("fchmodat",		fchmodat,	4),
	/* 102 */ SYSENT_CI("mkdirat",		mkdirat,	3),
	/* 103 */ SYSENT_CI("statvfs",		statvfs,	2),
	/* 104 */ SYSENT_CI("fstatvfs",		fstatvfs,	2),
	/* 105 */ SYSENT_CI("getloadavg",	getloadavg,	2),
	/* 106 */ SYSENT_LOADABLE(),		/* nfssys */
	/* 107 */ SYSENT_CI("waitsys",		waitsys,	4),
	/* 108 */ SYSENT_CI("sigsendset",	sigsendsys,	2),
	/* 109 */ IF_x86(
			SYSENT_AP("hrtsys",	hrtsys,		5),
			SYSENT_LOADABLE()),
	/* 110 */ SYSENT_CI("utimesys",		utimesys,	5),
	/* 111 */ SYSENT_CI("sigresend",	sigresend,	3),
	/* 112 */ SYSENT_CL("priocntlsys",	priocntlsys,	5),
	/* 113 */ SYSENT_CL("pathconf",		pathconf,	2),
	/* 114 */ SYSENT_CI("mincore",		mincore,	3),
	/* 115 */ IF_LP64(
			SYSENT_CL("mmap",	smmap64,	6),
			SYSENT_CL("mmap",	smmap32,	6)),
	/* 116 */ SYSENT_CI("mprotect",		mprotect,	3),
	/* 117 */ SYSENT_CI("munmap",		munmap,		2),
	/* 118 */ SYSENT_CL("fpathconf",	fpathconf,	2),
	/* 119 */ SYSENT_2CI("vfork",		vfork,		0),
	/* 120 */ SYSENT_CI("fchdir",		fchdir,		1),
	/* 121 */ SYSENT_CL("readv",		readv,		3),
	/* 122 */ SYSENT_CL("writev",		writev,		3),
	/* 123 */ SYSENT_CL("preadv",		preadv,		5),
	/* 124 */ SYSENT_CL("pwritev",		pwritev,	5),
	/* 125 */ SYSENT_LOADABLE(),			/* (was fxstat) */
	/* 126 */ SYSENT_CI("getrandom",	getrandom,	3),
	/* 127 */ SYSENT_CI("mmapobj",		mmapobjsys,	5),
	/* 128 */ IF_LP64(
			SYSENT_CI("setrlimit",	setrlimit64,	2),
			SYSENT_CI("setrlimit",	setrlimit32,	2)),
	/* 129 */ IF_LP64(
			SYSENT_CI("getrlimit",	getrlimit64,	2),
			SYSENT_CI("getrlimit",	getrlimit32,	2)),
	/* 130 */ SYSENT_CI("lchown",		lchown,		3),
	/* 131 */ SYSENT_CI("memcntl",		memcntl,	6),
	/* 132 */ SYSENT_CI("getpmsg",		getpmsg,	5),
	/* 133 */ SYSENT_CI("putpmsg",		putpmsg,	5),
	/* 134 */ SYSENT_CI("rename",		rename,		2),
	/* 135 */ SYSENT_CI("uname",		uname,		1),
	/* 136 */ SYSENT_CI("setegid",		setegid,	1),
	/* 137 */ SYSENT_CL("sysconfig",	sysconfig,	1),
	/* 138 */ SYSENT_CI("adjtime",		adjtime,	2),
	/* 139 */ SYSENT_CL("systeminfo",	systeminfo,	3),
	/* 140 */ SYSENT_LOADABLE(),		/* sharefs */
	/* 141 */ SYSENT_CI("seteuid",		seteuid,	1),
	/* 142 */ SYSENT_2CI("forksys",		forksys,	2),
	/* 143 */ SYSENT_LOADABLE(),			/* (was fork1) */
	/* 144 */ SYSENT_CI("sigtimedwait",	sigtimedwait,	3),
	/* 145 */ SYSENT_CI("lwp_info",		lwp_info,	1),
	/* 146 */ SYSENT_CI("yield",		yield,		0),
	/* 147 */ SYSENT_LOADABLE(),		    /* (was lwp_sema_wait) */
	/* 148 */ SYSENT_CI("lwp_sema_post",	lwp_sema_post,	1),
	/* 149 */ SYSENT_CI("lwp_sema_trywait",	lwp_sema_trywait, 1),
	/* 150 */ SYSENT_CI("lwp_detach",	lwp_detach,	1),
	/* 151 */ SYSENT_CI("corectl",		corectl,	4),
	/* 152 */ SYSENT_CI("modctl",		modctl,		6),
	/* 153 */ SYSENT_CI("fchroot",		fchroot,	1),
	/* 154 */ SYSENT_LOADABLE(),			/* (was utimes) */
	/* 155 */ SYSENT_CI("vhangup",		vhangup,	0),
	/* 156 */ SYSENT_CI("gettimeofday",	gettimeofday,	1),
	/* 157 */ SYSENT_CI("getitimer",	getitimer,	2),
	/* 158 */ SYSENT_CI("setitimer",	setitimer,	3),
	/* 159 */ SYSENT_CI("lwp_create",	syslwp_create,	3),
	/* 160 */ SYSENT_CI("lwp_exit",	(int (*)())syslwp_exit,	0),
	/* 161 */ SYSENT_CI("lwp_suspend",	syslwp_suspend,	1),
	/* 162 */ SYSENT_CI("lwp_continue",	syslwp_continue, 1),
	/* 163 */ SYSENT_CI("lwp_kill",		lwp_kill,	2),
	/* 164 */ SYSENT_CI("lwp_self",		lwp_self,	0),
	/* 165 */ SYSENT_2CI("lwp_sigmask",	lwp_sigmask,	5),
	/* 166 */ IF_x86(
			SYSENT_CI("lwp_private", syslwp_private, 3),
			SYSENT_NOSYS()),
	/* 167 */ SYSENT_CI("lwp_wait",		lwp_wait,	2),
	/* 168 */ SYSENT_CI("lwp_mutex_wakeup",	lwp_mutex_wakeup,	2),
	/* 169 */ SYSENT_LOADABLE(),		    /* (was lwp_mutex_lock) */
	/* 170 */ SYSENT_CI("lwp_cond_wait",	lwp_cond_wait,		4),
	/* 171 */ SYSENT_CI("lwp_cond_signal",	lwp_cond_signal,	1),
	/* 172 */ SYSENT_CI("lwp_cond_broadcast", lwp_cond_broadcast,	1),
	/* 173 */ SYSENT_CL("pread",		pread,		4),
	/* 174 */ SYSENT_CL("pwrite ",		pwrite,		4),
	/*
	 * The 64-bit C library maps llseek() to lseek(), so this
	 * is needed as a native syscall only on the 32-bit kernel.
	 */
	/* 175 */ IF_LP64(
			SYSENT_NOSYS(),
			SYSENT_C("llseek",	llseek32,	4)),
	/* 176 */ SYSENT_LOADABLE(),		/* inst_sync */
	/* 177 */ SYSENT_CI("brandsys",		brandsys,	5),
	/* 178 */ SYSENT_LOADABLE(),		/* kaio */
	/* 179 */ SYSENT_LOADABLE(),		/* cpc */
	/* 180 */ SYSENT_CI("lgrpsys",		lgrpsys,	3),
	/* 181 */ SYSENT_CI("rusagesys",	rusagesys, 	5),
	/* 182 */ SYSENT_LOADABLE(),		/* portfs */
	/* 183 */ SYSENT_CI("pollsys",		pollsys,	4),
	/* 184 */ SYSENT_CI("labelsys",		labelsys,	5),
	/* 185 */ SYSENT_CI("acl",		acl,		4),
	/* 186 */ SYSENT_AP("auditsys",		auditsys,	6),
	/* 187 */ SYSENT_CI("processor_bind",	processor_bind,	4),
	/* 188 */ SYSENT_CI("processor_info",	processor_info,	2),
	/* 189 */ SYSENT_CI("p_online",		p_online,	2),
	/* 190 */ SYSENT_CI("sigqueue",		sigqueue,	5),
	/* 191 */ SYSENT_CI("clock_gettime",	clock_gettime,	2),
	/* 192 */ SYSENT_CI("clock_settime",	clock_settime,	2),
	/* 193 */ SYSENT_CI("clock_getres",	clock_getres,	2),
	/* 194 */ SYSENT_CI("timer_create",	timer_create,	3),
	/* 195 */ SYSENT_CI("timer_delete",	timer_delete,	1),
	/* 196 */ SYSENT_CI("timer_settime",	timer_settime,	4),
	/* 197 */ SYSENT_CI("timer_gettime",	timer_gettime,	2),
	/* 198 */ SYSENT_CI("timer_getoverrun",	timer_getoverrun, 1),
	/* 199 */ SYSENT_CI("nanosleep",	nanosleep,	2),
	/* 200 */ SYSENT_CI("facl",		facl,		4),
	/* 201 */ SYSENT_LOADABLE(),		/* door */
	/* 202 */ SYSENT_CI("setreuid",		setreuid,	2),
	/* 203 */ SYSENT_CI("setregid",		setregid,	2),
	/* 204 */ SYSENT_CI("install_utrap",	install_utrap,	3),
	/* 205 */ SYSENT_CI("signotify",	signotify,	3),
	/* 206 */ SYSENT_CL("schedctl",		schedctl,	0),
	/* 207 */ SYSENT_LOADABLE(),		/* pset */
	/* 208 */ IF_sparc(
		SYSENT_CI("sparc_utrap_install", sparc_utrap_install, 5),
		SYSENT_NOSYS()),
	/* 209 */ SYSENT_CI("resolvepath",	resolvepath,	3),
	/* 210 */ SYSENT_CI("lwp_mutex_timedlock", lwp_mutex_timedlock,	3),
	/* 211 */ SYSENT_CI("lwp_sema_timedwait", lwp_sema_timedwait,	3),
	/* 212 */ SYSENT_CI("lwp_rwlock_sys",	lwp_rwlock_sys,	3),
	/*
	 * Syscalls 213-225: 32-bit system call support for large files.
	 *
	 * (The 64-bit C library transparently maps these system calls
	 * back to their native versions, so almost all of them are only
	 * needed as native syscalls on the 32-bit kernel).
	 */
	/* 213 */ IF_LP64(
			SYSENT_NOSYS(),
			SYSENT_CI("getdents64",	getdents64,	3)),
	/* 214 */ IF_LP64(
			SYSENT_NOSYS(),
			SYSENT_AP("smmaplf32",	smmaplf32,	7)),
	/* 215 */ IF_LP64(
			SYSENT_NOSYS(),
			SYSENT_CI("stat64",	stat64, 	2)),
	/* 216 */ IF_LP64(
			SYSENT_NOSYS(),
			SYSENT_CI("lstat64",	lstat64,	2)),
	/* 217 */ IF_LP64(
			SYSENT_NOSYS(),
			SYSENT_CI("fstat64", 	fstat64, 	2)),
	/* 218 */ IF_LP64(
			SYSENT_NOSYS(),
			SYSENT_CI("statvfs64", 	statvfs64, 	2)),
	/* 219 */ IF_LP64(
			SYSENT_NOSYS(),
			SYSENT_CI("fstatvfs64",	fstatvfs64, 	2)),
	/* 220 */ IF_LP64(
			SYSENT_NOSYS(),
			SYSENT_CI("setrlimit64", setrlimit64, 	2)),
	/* 221 */ IF_LP64(
			SYSENT_NOSYS(),
			SYSENT_CI("getrlimit64", getrlimit64, 	2)),
	/* 222 */ IF_LP64(
			SYSENT_NOSYS(),
			SYSENT_CI("pread64",	pread64, 	5)),
	/* 223 */ IF_LP64(
			SYSENT_NOSYS(),
			SYSENT_CI("pwrite64", 	pwrite64, 	5)),
	/* 224 */ SYSENT_LOADABLE(),			/* (was creat64) */
	/* 225 */ IF_LP64(
			SYSENT_NOSYS(),
			SYSENT_CI("open64",	open64,		3)),
	/* 226 */ SYSENT_LOADABLE(),		/* rpcsys */
	/* 227 */ SYSENT_CL("zone",		zone,		5),
	/* 228 */ SYSENT_LOADABLE(),		/* autofssys */
	/* 229 */ SYSENT_CI("getcwd",		getcwd,		2),
	/* 230 */ SYSENT_CI("so_socket",	so_socket,	5),
	/* 231 */ SYSENT_CI("so_socketpair",	so_socketpair,	1),
	/* 232 */ SYSENT_CI("bind",		bind,		4),
	/* 233 */ SYSENT_CI("listen",		listen,		3),
	/* 234 */ SYSENT_CI("accept",		accept,		5),
	/* 235 */ SYSENT_CI("connect",		connect,	4),
	/* 236 */ SYSENT_CI("shutdown",		shutdown,	3),
	/* 237 */ SYSENT_CL("recv",		recv,		4),
	/* 238 */ SYSENT_CL("recvfrom",		recvfrom,	6),
	/* 239 */ SYSENT_CL("recvmsg",		recvmsg,	3),
	/* 240 */ SYSENT_CL("send",		send,		4),
	/* 241 */ SYSENT_CL("sendmsg",		sendmsg,	3),
	/* 242 */ SYSENT_CL("sendto",		sendto,		6),
	/* 243 */ SYSENT_CI("getpeername",	getpeername,	4),
	/* 244 */ SYSENT_CI("getsockname",	getsockname,	4),
	/* 245 */ SYSENT_CI("getsockopt",	getsockopt,	6),
	/* 246 */ SYSENT_CI("setsockopt",	setsockopt,	6),
	/* 247 */ SYSENT_CI("sockconfig",	sockconfig,	5),
	/* 248 */ SYSENT_CI("ntp_gettime",	ntp_gettime,	1),
	/* 249 */ SYSENT_CI("ntp_adjtime",	ntp_adjtime,	1),
	/* 250 */ SYSENT_CI("lwp_mutex_unlock",	lwp_mutex_unlock,	1),
	/* 251 */ SYSENT_CI("lwp_mutex_trylock", lwp_mutex_trylock,	2),
	/* 252 */ SYSENT_CI("lwp_mutex_register", lwp_mutex_register,	2),
	/* 253 */ SYSENT_CI("cladm",		cladm,		3),
	/* 254 */ SYSENT_CI("uucopy",		uucopy,		3),
	/* 255 */ SYSENT_CI("umount2",		umount2,	2)
};


#ifdef _SYSCALL32_IMPL

extern int ulimit32(int, int);
extern ssize_t read32(int32_t, caddr32_t, size32_t);
extern ssize_t write32(int32_t, caddr32_t, size32_t);
extern ssize_t pread32(int32_t, caddr32_t, size32_t, off32_t);
extern ssize_t pwrite32(int32_t, caddr32_t, size32_t, off32_t);
extern ssize_t readv32(int32_t, caddr32_t, int32_t);
extern ssize_t writev32(int32_t, caddr32_t, int32_t);
extern ssize_t readlink32(caddr32_t, caddr32_t, size32_t);
extern ssize_t readlinkat32(int, caddr32_t, caddr32_t, size32_t);
extern int open32(char *, int, int);
extern int openat32(int, char *, int, int);
extern int stat32(char *, struct stat32 *);
extern int fstatat32(int, char *, struct stat32 *, int);
extern int lstat32(char *, struct stat32 *);
extern int fstat32(int, struct stat32 *);
extern int fstatat64_32(int, char *, struct stat64_32 *, int);
extern int stat64_32(char *, struct stat64_32 *);
extern int lstat64_32(char *, struct stat64_32 *);
extern int fstat64_32(int, struct stat64_32 *);
extern int getmsg32(int, struct strbuf32 *, struct strbuf32 *, int32_t *);
extern int putmsg32(int, struct strbuf32 *, struct strbuf32 *, int32_t *);
extern int getpmsg32(int, struct strbuf32 *, struct strbuf32 *, int32_t *,
    int32_t *);
extern int putpmsg32(int, struct strbuf32 *, struct strbuf32 *, int32_t,
    int32_t);
extern int getsetcontext32(int, void *);
extern int statvfs32(char *, struct statvfs32 *);
extern int fstatvfs32(int, struct statvfs32 *);
extern int statvfs64_32(char *, struct statvfs64_32 *);
extern int fstatvfs64_32(int, struct statvfs64_32 *);
extern int sigaction32(int, struct sigaction32 *, struct sigaction32 *);
extern clock32_t times32(struct tms32 *);
extern int stime32(time32_t);
extern int getpagesizes32(int, size32_t *, int);
extern int sigaltstack32(struct sigaltstack32 *, struct sigaltstack32 *);
extern int sigqueue32(pid_t, int, caddr32_t, int, int);
extern offset_t	llseek32(int32_t, uint32_t, uint32_t, int);
extern int waitsys32(idtype_t, id_t, siginfo_t *, int);

extern ssize_t recv32(int32_t, caddr32_t, size32_t, int32_t);
extern ssize_t recvfrom32(int32_t, caddr32_t, size32_t, int32_t, caddr32_t,
    caddr32_t);
extern ssize_t send32(int32_t, caddr32_t, size32_t, int32_t);
extern ssize_t sendto32(int32_t, caddr32_t, size32_t, int32_t, caddr32_t,
    socklen_t);

extern int privsys32(int, priv_op_t, priv_ptype_t, caddr32_t, size32_t, int);
extern int ucredsys32(int, int, caddr32_t);

/*
 * sysent table for ILP32 processes running on
 * a LP64 kernel.
 */
struct sysent sysent32[NSYSCALL] =
{
	/*  0 */ SYSENT_C("indir",		indir,		1),
	/*  1 */ SYSENT_CI("exit",	(int (*)())rexit,	1),
	/*  2 */ SYSENT_CI("psecflags",		psecflags,	3),
	/*  3 */ SYSENT_CI("read",		read32,		3),
	/*  4 */ SYSENT_CI("write",		write32,	3),
	/*  5 */ SYSENT_CI("open",		open32,		3),
	/*  6 */ SYSENT_CI("close",		close,		1),
	/*  7 */ SYSENT_CI("linkat",		linkat,		5),
	/*  8 */ SYSENT_LOADABLE32(),			/* (was creat32) */
	/*  9 */ SYSENT_CI("link",		link,		2),
	/* 10 */ SYSENT_CI("unlink",		unlink,		1),
	/* 11 */ SYSENT_CI("symlinkat",		symlinkat,	3),
	/* 12 */ SYSENT_CI("chdir",		chdir,		1),
	/* 13 */ SYSENT_CI("time",		gtime,		0),
	/* 14 */ SYSENT_CI("mknod",		mknod,		3),
	/* 15 */ SYSENT_CI("chmod",		chmod,		2),
	/* 16 */ SYSENT_CI("chown",		chown,		3),
	/* 17 */ SYSENT_CI("brk",		brk,		1),
	/* 18 */ SYSENT_CI("stat",		stat32,		2),
	/* 19 */ SYSENT_CI("lseek",		lseek32,	3),
	/* 20 */ SYSENT_2CI("getpid",		getpid,		0),
	/* 21 */ SYSENT_AP("mount",		mount,		8),
	/* 22 */ SYSENT_CI("readlinkat",	readlinkat32,	4),
	/* 23 */ SYSENT_CI("setuid",		setuid,		1),
	/* 24 */ SYSENT_2CI("getuid",		getuid,		0),
	/* 25 */ SYSENT_CI("stime",		stime32,	1),
	/* 26 */ SYSENT_CI("pcsample",		pcsample,	2),
	/* 27 */ SYSENT_CI("alarm",		alarm,		1),
	/* 28 */ SYSENT_CI("fstat",		fstat32,	2),
	/* 29 */ SYSENT_CI("pause",		pause,		0),
	/* 30 */ SYSENT_LOADABLE32(),			/* (was utime) */
	/* 31 */ SYSENT_CI("stty",		stty,		2),
	/* 32 */ SYSENT_CI("gtty",		gtty,		2),
	/* 33 */ SYSENT_CI("access",		access,		2),
	/* 34 */ SYSENT_CI("nice",		nice,		1),
	/* 35 */ SYSENT_CI("statfs",		statfs32,	4),
	/* 36 */ SYSENT_CI("sync",		syssync,	0),
	/* 37 */ SYSENT_CI("kill",		kill,		2),
	/* 38 */ SYSENT_CI("fstatfs",		fstatfs32,	4),
	/* 39 */ SYSENT_CI("setpgrp",		setpgrp,	3),
	/* 40 */ SYSENT_CI("uucopystr",		uucopystr,	3),
	/* 41 */ SYSENT_LOADABLE32(),			/* (was dup) */
	/* 42 */ SYSENT_LOADABLE32(),			/* pipe */
	/* 43 */ SYSENT_CI("times",		times32,	1),
	/* 44 */ SYSENT_CI("prof",		profil,		4),
	/* 45 */ SYSENT_CI("faccessat",		faccessat,	4),
	/* 46 */ SYSENT_CI("setgid",		setgid,		1),
	/* 47 */ SYSENT_2CI("getgid",		getgid,		0),
	/* 48 */ SYSENT_CI("mknodat",		mknodat,	4),
	/* 49 */ SYSENT_LOADABLE32(),			/* msgsys */
	/* 50 */ IF_386_ABI(
			SYSENT_CI("sysi86",	sysi86,		4),
			SYSENT_LOADABLE32()),		/* (was sys3b) */
	/* 51 */ SYSENT_LOADABLE32(),			/* sysacct */
	/* 52 */ SYSENT_LOADABLE32(),			/* shmsys */
	/* 53 */ SYSENT_LOADABLE32(),			/* semsys */
	/* 54 */ SYSENT_CI("ioctl",		ioctl,		3),
	/* 55 */ SYSENT_CI("uadmin",		uadmin,		3),
	/* 56 */ SYSENT_CI("fchownat",		fchownat,	5),
	/* 57 */ SYSENT_2CI("utssys",		utssys32,	4),
	/* 58 */ SYSENT_CI("fdsync",		fdsync,		2),
	/* 59 */ SYSENT_CI("exece",		exece,		3),
	/* 60 */ SYSENT_CI("umask",		umask,		1),
	/* 61 */ SYSENT_CI("chroot",		chroot,		1),
	/* 62 */ SYSENT_CI("fcntl",		fcntl,		3),
	/* 63 */ SYSENT_CI("ulimit",		ulimit32,	2),
	/* 64 */ SYSENT_CI("renameat",		renameat,	4),
	/* 65 */ SYSENT_CI("unlinkat",		unlinkat,	3),
	/* 66 */ SYSENT_CI("fstatat",		fstatat32,	4),
	/* 67 */ SYSENT_CI("fstatat64", 	fstatat64_32, 	4),
	/* 68 */ SYSENT_CI("openat",		openat32,	4),
	/* 69 */ SYSENT_CI("openat64",		openat64,	4),
	/* 70 */ SYSENT_CI("tasksys",		tasksys,	5),
	/* 71 */ SYSENT_LOADABLE32(),		/* acctctl */
	/* 72 */ SYSENT_LOADABLE32(),		/* exacct */
	/* 73 */ SYSENT_CI("getpagesizes",	getpagesizes32,	3),
	/* 74 */ SYSENT_CI("rctlsys",		rctlsys,	6),
	/* 75 */ SYSENT_2CI("sidsys",		sidsys,		4),
	/* 76 */ SYSENT_LOADABLE32(),			/* (was fsat) */
	/* 77 */ SYSENT_CI("lwp_park",		syslwp_park,	3),
	/* 78 */ SYSENT_CI("sendfilev",		sendfilev,	5),
	/* 79 */ SYSENT_CI("rmdir",		rmdir,		1),
	/* 80 */ SYSENT_CI("mkdir",		mkdir,		2),
	/* 81 */ SYSENT_CI("getdents",		getdents32,	3),
	/* 82 */ SYSENT_CI("privsys",		privsys32,	6),
	/* 83 */ SYSENT_CI("ucredsys",		ucredsys32,	3),
	/* 84 */ SYSENT_CI("sysfs",		sysfs,		3),
	/* 85 */ SYSENT_CI("getmsg",		getmsg32,	4),
	/* 86 */ SYSENT_CI("putmsg",		putmsg32,	4),
	/* 87 */ SYSENT_LOADABLE32(),			/* (was poll) */
	/* 88 */ SYSENT_CI("lstat",		lstat32,	2),
	/* 89 */ SYSENT_CI("symlink",		symlink,	2),
	/* 90 */ SYSENT_CI("readlink",		readlink32,	3),
	/* 91 */ SYSENT_CI("setgroups",		setgroups,	2),
	/* 92 */ SYSENT_CI("getgroups",		getgroups,	2),
	/* 93 */ SYSENT_CI("fchmod",		fchmod,		2),
	/* 94 */ SYSENT_CI("fchown",		fchown,		3),
	/* 95 */ SYSENT_CI("sigprocmask",	sigprocmask,	3),
	/* 96 */ SYSENT_CI("sigsuspend",	sigsuspend,	1),
	/* 97 */ SYSENT_CI("sigaltstack",	sigaltstack32,	2),
	/* 98 */ SYSENT_CI("sigaction",		sigaction32,	3),
	/* 99 */ SYSENT_CI("sigpending",	sigpending,	2),
	/* 100 */ SYSENT_CI("getsetcontext",	getsetcontext32, 2),
	/* 101 */ SYSENT_CI("fchmodat",		fchmodat,	4),
	/* 102 */ SYSENT_CI("mkdirat",		mkdirat,	3),
	/* 103 */ SYSENT_CI("statvfs",		statvfs32,	2),
	/* 104 */ SYSENT_CI("fstatvfs",		fstatvfs32,	2),
	/* 105 */ SYSENT_CI("getloadavg",	getloadavg,	2),
	/* 106 */ SYSENT_LOADABLE32(),		/* nfssys */
	/* 107 */ SYSENT_CI("waitsys",		waitsys32,	4),
	/* 108 */ SYSENT_CI("sigsendset",	sigsendsys,	2),
	/* 109 */ IF_x86(
			SYSENT_AP("hrtsys",	hrtsys,		5),
			SYSENT_LOADABLE32()),
	/* 110 */ SYSENT_CI("utimesys",		utimesys,	5),
	/* 111 */ SYSENT_CI("sigresend",	sigresend,	3),
	/* 112 */ SYSENT_CI("priocntlsys",	priocntlsys,	5),
	/* 113 */ SYSENT_CI("pathconf",		pathconf,	2),
	/* 114 */ SYSENT_CI("mincore",		mincore,	3),
	/* 115 */ SYSENT_CI("mmap",		smmap32,	6),
	/* 116 */ SYSENT_CI("mprotect",		mprotect,	3),
	/* 117 */ SYSENT_CI("munmap",		munmap,		2),
	/* 118 */ SYSENT_CI("fpathconf",	fpathconf,	2),
	/* 119 */ SYSENT_2CI("vfork",		vfork,		0),
	/* 120 */ SYSENT_CI("fchdir",		fchdir,		1),
	/* 121 */ SYSENT_CI("readv",		readv32,	3),
	/* 122 */ SYSENT_CI("writev",		writev32,	3),
	/* 123 */ SYSENT_CI("preadv",		preadv,		5),
	/* 124 */ SYSENT_CI("pwritev",		pwritev,	5),
	/* 125 */ SYSENT_LOADABLE32(),		/*	was fxstat32	*/
	/* 126 */ SYSENT_CI("getrandom",	getrandom,	3),
	/* 127 */ SYSENT_CI("mmapobj",		mmapobjsys,	5),
	/* 128 */ SYSENT_CI("setrlimit",	setrlimit32,	2),
	/* 129 */ SYSENT_CI("getrlimit",	getrlimit32,	2),
	/* 130 */ SYSENT_CI("lchown",		lchown,		3),
	/* 131 */ SYSENT_CI("memcntl",		memcntl,	6),
	/* 132 */ SYSENT_CI("getpmsg",		getpmsg32,	5),
	/* 133 */ SYSENT_CI("putpmsg",		putpmsg32,	5),
	/* 134 */ SYSENT_CI("rename",		rename,		2),
	/* 135 */ SYSENT_CI("uname",		uname,		1),
	/* 136 */ SYSENT_CI("setegid",		setegid,	1),
	/* 137 */ SYSENT_CI("sysconfig",	sysconfig,	1),
	/* 138 */ SYSENT_CI("adjtime",		adjtime,	2),
	/* 139 */ SYSENT_CI("systeminfo",	systeminfo,	3),
	/* 140 */ SYSENT_LOADABLE32(),		/* sharefs */
	/* 141 */ SYSENT_CI("seteuid",		seteuid,	1),
	/* 142 */ SYSENT_2CI("forksys",		forksys,	2),
	/* 143 */ SYSENT_LOADABLE32(),			/* (was fork1) */
	/* 144 */ SYSENT_CI("sigtimedwait",	sigtimedwait,	3),
	/* 145 */ SYSENT_CI("lwp_info",		lwp_info,	1),
	/* 146 */ SYSENT_CI("yield",		yield,		0),
	/* 147 */ SYSENT_LOADABLE32(),		    /* (was lwp_sema_wait) */
	/* 148 */ SYSENT_CI("lwp_sema_post",	lwp_sema_post,	1),
	/* 149 */ SYSENT_CI("lwp_sema_trywait",	lwp_sema_trywait, 1),
	/* 150 */ SYSENT_CI("lwp_detach",	lwp_detach,	1),
	/* 151 */ SYSENT_CI("corectl",		corectl,	4),
	/* 152 */ SYSENT_CI("modctl",		modctl,		6),
	/* 153 */ SYSENT_CI("fchroot",		fchroot,	1),
	/* 154 */ SYSENT_LOADABLE32(),			/* (was utimes) */
	/* 155 */ SYSENT_CI("vhangup",		vhangup,	0),
	/* 156 */ SYSENT_CI("gettimeofday",	gettimeofday,	1),
	/* 157 */ SYSENT_CI("getitimer",	getitimer,	2),
	/* 158 */ SYSENT_CI("setitimer",	setitimer,	3),
	/* 159 */ SYSENT_CI("lwp_create",	syslwp_create,	3),
	/* 160 */ SYSENT_CI("lwp_exit",	(int (*)())syslwp_exit,	0),
	/* 161 */ SYSENT_CI("lwp_suspend",	syslwp_suspend,	1),
	/* 162 */ SYSENT_CI("lwp_continue",	syslwp_continue, 1),
	/* 163 */ SYSENT_CI("lwp_kill",		lwp_kill,	2),
	/* 164 */ SYSENT_CI("lwp_self",		lwp_self,	0),
	/* 165 */ SYSENT_2CI("lwp_sigmask",	lwp_sigmask,	5),
	/* 166 */ IF_x86(
			SYSENT_CI("lwp_private", syslwp_private, 3),
			SYSENT_NOSYS()),
	/* 167 */ SYSENT_CI("lwp_wait",		lwp_wait,	2),
	/* 168 */ SYSENT_CI("lwp_mutex_wakeup",	lwp_mutex_wakeup,	2),
	/* 169 */ SYSENT_LOADABLE32(),		    /* (was lwp_mutex_lock) */
	/* 170 */ SYSENT_CI("lwp_cond_wait",	lwp_cond_wait,		4),
	/* 171 */ SYSENT_CI("lwp_cond_signal",	lwp_cond_signal,	1),
	/* 172 */ SYSENT_CI("lwp_cond_broadcast", lwp_cond_broadcast,	1),
	/* 173 */ SYSENT_CI("pread",		pread32,		4),
	/* 174 */ SYSENT_CI("pwrite",		pwrite32,		4),
	/* 175 */ SYSENT_C("llseek",		llseek32,	4),
	/* 176 */ SYSENT_LOADABLE32(),		/* inst_sync */
	/* 177 */ SYSENT_CI("brandsys",		brandsys,	5),
	/* 178 */ SYSENT_LOADABLE32(),		/* kaio */
	/* 179 */ SYSENT_LOADABLE32(),		/* cpc */
	/* 180 */ SYSENT_CI("lgrpsys",		lgrpsys,	3),
	/* 181 */ SYSENT_CI("rusagesys",	rusagesys,	5),
	/* 182 */ SYSENT_LOADABLE32(),		/* portfs */
	/* 183 */ SYSENT_CI("pollsys",		pollsys,	4),
	/* 184 */ SYSENT_CI("labelsys",		labelsys,	5),
	/* 185 */ SYSENT_CI("acl",		acl,		4),
	/* 186 */ SYSENT_AP("auditsys",		auditsys,	6),
	/* 187 */ SYSENT_CI("processor_bind",	processor_bind,	4),
	/* 188 */ SYSENT_CI("processor_info",	processor_info,	2),
	/* 189 */ SYSENT_CI("p_online",		p_online,	2),
	/* 190 */ SYSENT_CI("sigqueue",		sigqueue32,	5),
	/* 191 */ SYSENT_CI("clock_gettime",	clock_gettime,	2),
	/* 192 */ SYSENT_CI("clock_settime",	clock_settime,	2),
	/* 193 */ SYSENT_CI("clock_getres",	clock_getres,	2),
	/* 194 */ SYSENT_CI("timer_create",	timer_create,	3),
	/* 195 */ SYSENT_CI("timer_delete",	timer_delete,	1),
	/* 196 */ SYSENT_CI("timer_settime",	timer_settime,	4),
	/* 197 */ SYSENT_CI("timer_gettime",	timer_gettime,	2),
	/* 198 */ SYSENT_CI("timer_getoverrun",	timer_getoverrun, 1),
	/* 199 */ SYSENT_CI("nanosleep",	nanosleep,	2),
	/* 200 */ SYSENT_CI("facl",		facl,		4),
	/* 201 */ SYSENT_LOADABLE32(),		/* door */
	/* 202 */ SYSENT_CI("setreuid",		setreuid,	2),
	/* 203 */ SYSENT_CI("setregid",		setregid,	2),
	/* 204 */ SYSENT_CI("install_utrap",	install_utrap,	3),
	/* 205 */ SYSENT_CI("signotify",	signotify,	3),
	/* 206 */ SYSENT_CI("schedctl",		schedctl,	0),
	/* 207 */ SYSENT_LOADABLE32(),		/* pset */
	/* 208 */ SYSENT_LOADABLE32(),
	/* 209 */ SYSENT_CI("resolvepath",	resolvepath,	3),
	/* 210 */ SYSENT_CI("lwp_mutex_timedlock", lwp_mutex_timedlock, 3),
	/* 211 */ SYSENT_CI("lwp_sema_timedwait", lwp_sema_timedwait,	3),
	/* 212 */ SYSENT_CI("lwp_rwlock_sys",	lwp_rwlock_sys,	3),
	/*
	 * Syscalls 213-225: 32-bit system call support for large files.
	 */
	/* 213 */ SYSENT_CI("getdents64",	getdents64,	3),
	/* 214 */ SYSENT_AP("smmaplf32", 	smmaplf32, 	7),
	/* 215 */ SYSENT_CI("stat64", 		stat64_32, 	2),
	/* 216 */ SYSENT_CI("lstat64", 		lstat64_32,	2),
	/* 217 */ SYSENT_CI("fstat64", 		fstat64_32, 	2),
	/* 218 */ SYSENT_CI("statvfs64", 	statvfs64_32, 	2),
	/* 219 */ SYSENT_CI("fstatvfs64", 	fstatvfs64_32, 	2),
	/* 220 */ SYSENT_CI("setrlimit64", 	setrlimit64, 	2),
	/* 221 */ SYSENT_CI("getrlimit64", 	getrlimit64, 	2),
	/* 222 */ SYSENT_CI("pread64", 		pread64, 	5),
	/* 223 */ SYSENT_CI("pwrite64", 	pwrite64, 	5),
	/* 224 */ SYSENT_LOADABLE32(),			/* (was creat64) */
	/* 225 */ SYSENT_CI("open64",		open64,		3),
	/* 226 */ SYSENT_LOADABLE32(),		/* rpcsys */
	/* 227 */ SYSENT_CI("zone",		zone,		6),
	/* 228 */ SYSENT_LOADABLE32(),		/* autofssys */
	/* 229 */ SYSENT_CI("getcwd",		getcwd,		2),
	/* 230 */ SYSENT_CI("so_socket",	so_socket,	5),
	/* 231 */ SYSENT_CI("so_socketpair",	so_socketpair,	1),
	/* 232 */ SYSENT_CI("bind",		bind,		4),
	/* 233 */ SYSENT_CI("listen",		listen,		3),
	/* 234 */ SYSENT_CI("accept",		accept,		5),
	/* 235 */ SYSENT_CI("connect",		connect,	4),
	/* 236 */ SYSENT_CI("shutdown",		shutdown,	3),
	/* 237 */ SYSENT_CI("recv",		recv32,		4),
	/* 238 */ SYSENT_CI("recvfrom",		recvfrom32,	6),
	/* 239 */ SYSENT_CI("recvmsg",		recvmsg,	3),
	/* 240 */ SYSENT_CI("send",		send32,		4),
	/* 241 */ SYSENT_CI("sendmsg",		sendmsg,	3),
	/* 242 */ SYSENT_CI("sendto",		sendto32,	6),
	/* 243 */ SYSENT_CI("getpeername",	getpeername,	4),
	/* 244 */ SYSENT_CI("getsockname",	getsockname,	4),
	/* 245 */ SYSENT_CI("getsockopt",	getsockopt,	6),
	/* 246 */ SYSENT_CI("setsockopt",	setsockopt,	6),
	/* 247 */ SYSENT_CI("sockconfig",	sockconfig,	5),
	/* 248 */ SYSENT_CI("ntp_gettime",	ntp_gettime,	1),
	/* 249 */ SYSENT_CI("ntp_adjtime",	ntp_adjtime,	1),
	/* 250 */ SYSENT_CI("lwp_mutex_unlock",	lwp_mutex_unlock,	1),
	/* 251 */ SYSENT_CI("lwp_mutex_trylock", lwp_mutex_trylock,	2),
	/* 252 */ SYSENT_CI("lwp_mutex_register", lwp_mutex_register,	2),
	/* 253 */ SYSENT_CI("cladm",		cladm,		3),
	/* 254 */ SYSENT_CI("uucopy",		uucopy,		3),
	/* 255 */ SYSENT_CI("umount2",		umount2,	2)
};
#endif /* _SYSCALL32_IMPL */

/*
 * Space allocated and initialized in init_syscallnames().
 */
char **syscallnames;

systrace_sysent_t *systrace_sysent;
void (*systrace_probe)(dtrace_id_t, uintptr_t, uintptr_t,
    uintptr_t, uintptr_t, uintptr_t, uintptr_t, uintptr_t, uintptr_t);

/*ARGSUSED*/
void
systrace_stub(dtrace_id_t id, uintptr_t arg0, uintptr_t arg1,
    uintptr_t arg2, uintptr_t arg3, uintptr_t arg4, uintptr_t arg5,
    uintptr_t arg6, uintptr_t arg7)
{}

/*ARGSUSED*/
int64_t
dtrace_systrace_syscall(uintptr_t arg0, uintptr_t arg1, uintptr_t arg2,
    uintptr_t arg3, uintptr_t arg4, uintptr_t arg5, uintptr_t arg6,
    uintptr_t arg7)
{
	systrace_sysent_t *sy = &systrace_sysent[curthread->t_sysnum];
	dtrace_id_t id;
	int64_t rval;
	proc_t *p;

	if ((id = sy->stsy_entry) != DTRACE_IDNONE)
		(*systrace_probe)(id, arg0, arg1, arg2, arg3, arg4, arg5,
		    arg6, arg7);

	/*
	 * We want to explicitly allow DTrace consumers to stop a process
	 * before it actually executes the meat of the syscall.
	 */
	p = ttoproc(curthread);
	mutex_enter(&p->p_lock);
	if (curthread->t_dtrace_stop && !curthread->t_lwp->lwp_nostop) {
		curthread->t_dtrace_stop = 0;
		stop(PR_REQUESTED, 0);
	}
	mutex_exit(&p->p_lock);

	rval = (*sy->stsy_underlying)(arg0, arg1, arg2, arg3, arg4, arg5,
	    arg6, arg7);

	if (ttolwp(curthread)->lwp_errno != 0)
		rval = -1;

	if ((id = sy->stsy_return) != DTRACE_IDNONE)
		(*systrace_probe)(id, (uintptr_t)rval, (uintptr_t)rval,
		    (uintptr_t)((int64_t)rval >> 32), 0, 0, 0, 0, 0);

	return (rval);
}

#ifdef _SYSCALL32_IMPL

systrace_sysent_t *systrace_sysent32;

/*ARGSUSED*/
int64_t
dtrace_systrace_syscall32(uintptr_t arg0, uintptr_t arg1, uintptr_t arg2,
    uintptr_t arg3, uintptr_t arg4, uintptr_t arg5, uintptr_t arg6,
    uintptr_t arg7)
{
	systrace_sysent_t *sy = &systrace_sysent32[curthread->t_sysnum];
	dtrace_id_t id;
	int64_t rval;
	proc_t *p;

	if ((id = sy->stsy_entry) != DTRACE_IDNONE)
		(*systrace_probe)(id, arg0, arg1, arg2, arg3, arg4, arg5, arg6,
		    arg7);

	/*
	 * We want to explicitly allow DTrace consumers to stop a process
	 * before it actually executes the meat of the syscall.
	 */
	p = ttoproc(curthread);
	mutex_enter(&p->p_lock);
	if (curthread->t_dtrace_stop && !curthread->t_lwp->lwp_nostop) {
		curthread->t_dtrace_stop = 0;
		stop(PR_REQUESTED, 0);
	}
	mutex_exit(&p->p_lock);

	rval = (*sy->stsy_underlying)(arg0, arg1, arg2, arg3, arg4, arg5, arg6,
	    arg7);

	if (ttolwp(curthread)->lwp_errno != 0)
		rval = -1;

	if ((id = sy->stsy_return) != DTRACE_IDNONE)
		(*systrace_probe)(id, (uintptr_t)rval, (uintptr_t)rval,
		    (uintptr_t)((uint64_t)rval >> 32), 0, 0, 0, 0, 0);

	return (rval);
}

#endif

void
dtrace_systrace_rtt(void)
{
	systrace_sysent_t *sy;
	dtrace_id_t id;

	if (get_udatamodel() == DATAMODEL_NATIVE) {
		if (systrace_sysent == NULL)
			return;

		sy = &systrace_sysent[curthread->t_sysnum];
#ifdef _SYSCALL32_IMPL
	} else {
		if (systrace_sysent32 == NULL)
			return;

		sy = &systrace_sysent32[curthread->t_sysnum];
#endif
	}

	if ((id = sy->stsy_return) != DTRACE_IDNONE)
		(*systrace_probe)(id, 0, 0, 0, 0, 0, 0, 0, 0);
}<|MERGE_RESOLUTION|>--- conflicted
+++ resolved
@@ -61,14 +61,8 @@
 int	access(char *, int);
 int	alarm(int);
 int	auditsys(struct auditcalls *, rval_t *);
-<<<<<<< HEAD
 int64_t	brandsys(int, uintptr_t, uintptr_t, uintptr_t, uintptr_t);
-int	brk(caddr_t);
-=======
-int64_t	brandsys(int, uintptr_t, uintptr_t, uintptr_t, uintptr_t, uintptr_t,
-    uintptr_t);
 intptr_t	brk(caddr_t);
->>>>>>> d2a70789
 int	chdir(char *);
 int	chmod(char *, int);
 int	chown(char *, uid_t, gid_t);
