--- conflicted
+++ resolved
@@ -146,11 +146,7 @@
 	if (rctlfail) {
 		mutex_exit(&p->p_zone->zone_nlwps_lock);
 		mutex_exit(&p->p_lock);
-<<<<<<< HEAD
-		atomic_add_32(&p->p_zone->zone_ffcap, 1);
-=======
 		atomic_inc_32(&p->p_zone->zone_ffcap);
->>>>>>> 08db0dbc
 		return (NULL);
 	}
 	p->p_task->tk_nlwps++;
@@ -209,11 +205,7 @@
 			p->p_zone->zone_nlwps--;
 			mutex_exit(&p->p_zone->zone_nlwps_lock);
 			mutex_exit(&p->p_lock);
-<<<<<<< HEAD
-			atomic_add_32(&p->p_zone->zone_ffnomem, 1);
-=======
 			atomic_inc_32(&p->p_zone->zone_ffnomem);
->>>>>>> 08db0dbc
 			return (NULL);
 		}
 	} else {
@@ -227,11 +219,7 @@
 			p->p_zone->zone_nlwps--;
 			mutex_exit(&p->p_zone->zone_nlwps_lock);
 			mutex_exit(&p->p_lock);
-<<<<<<< HEAD
-			atomic_add_32(&p->p_zone->zone_ffnomem, 1);
-=======
 			atomic_inc_32(&p->p_zone->zone_ffnomem);
->>>>>>> 08db0dbc
 			return (NULL);
 		}
 	}
@@ -598,11 +586,7 @@
 			t->t_cid = cid;
 		}
 		if (err) {
-<<<<<<< HEAD
-			atomic_add_32(&p->p_zone->zone_ffmisc, 1);
-=======
 			atomic_inc_32(&p->p_zone->zone_ffmisc);
->>>>>>> 08db0dbc
 			goto error;
 		} else {
 			bufp = NULL;
@@ -633,11 +617,7 @@
 				 * All lwpids are allocated; fail the request.
 				 */
 				err = 1;
-<<<<<<< HEAD
-				atomic_add_32(&p->p_zone->zone_ffnoproc, 1);
-=======
 				atomic_inc_32(&p->p_zone->zone_ffnoproc);
->>>>>>> 08db0dbc
 				goto error;
 			}
 			/*
@@ -657,11 +637,7 @@
 	if (PROC_IS_BRANDED(p)) {
 		if (BROP(p)->b_initlwp(lwp)) {
 			err = 1;
-<<<<<<< HEAD
-			atomic_add_32(&p->p_zone->zone_ffmisc, 1);
-=======
 			atomic_inc_32(&p->p_zone->zone_ffmisc);
->>>>>>> 08db0dbc
 			goto error;
 		}
 		branded = 1;
