/*
 * Copyright (C) 1993-2001, 2003 by Darren Reed.
 *
 * See the IPFILTER.LICENCE file for details on licencing.
 *
 * Copyright 2009 Sun Microsystems, Inc.  All rights reserved.
 * Use is subject to license terms.
 *
 * Copyright 2014 Joyent, Inc.  All rights reserved.
 */

#ifndef	__IPF_STACK_H__
#define	__IPF_STACK_H__

/* FIXME: appears needed for ip_proxy.h - tcpseq */
#include <net/route.h>
#include <netinet/in.h>
#include <netinet/in_systm.h>
#include <netinet/ip.h>
#include <netinet/ip_var.h>
#include <netinet/tcp.h>
#include <netinet/udp.h>
#include <netinet/ip_icmp.h>
#include <netinet/tcpip.h>

#include "ip_compat.h"
#include "ip_fil.h"
#include "ip_nat.h"
#include "ip_frag.h"
#include "ip_state.h"
#include "ip_proxy.h"
#include "ip_auth.h"
#include "ip_lookup.h"
#include "ip_pool.h"
#include "ip_htable.h"
#include <net/radix.h>
#include <sys/neti.h>
#include <sys/hook.h>

/*
 * IPF stack instances
 */
struct ipf_stack {
	struct ipf_stack	*ifs_next;
	struct ipf_stack	**ifs_pnext;
<<<<<<< HEAD
	struct ipf_stack	*ifs_pgz;
	netid_t			ifs_netid;
	zoneid_t		ifs_zone;
	boolean_t		ifs_gz;
=======
	struct ipf_stack	*ifs_gz_cont_ifs;
	netid_t			ifs_netid;
	zoneid_t		ifs_zone;
	boolean_t		ifs_gz_controlled;
>>>>>>> b7070b7d

	/* ipf module */
	fr_info_t		ifs_frcache[2][8];

	filterstats_t		ifs_frstats[2];
	frentry_t		*ifs_ipfilter[2][2];
	frentry_t		*ifs_ipfilter6[2][2];
	frentry_t		*ifs_ipacct6[2][2];
	frentry_t		*ifs_ipacct[2][2];
#if 0 /* not used */
	frentry_t		*ifs_ipnatrules[2][2];
#endif
	frgroup_t		*ifs_ipfgroups[IPL_LOGSIZE][2];
	int			ifs_fr_refcnt;
	/*
	 * For fr_running:
	 * 0 == loading, 1 = running, -1 = disabled, -2 = unloading
	 */
	int			ifs_fr_running;
	int			ifs_fr_flags;
	int			ifs_fr_active;
	int			ifs_fr_control_forwarding;
	int			ifs_fr_update_ipid;
#if 0
	ushort_t		ifs_fr_ip_id;
#endif
	int			ifs_fr_chksrc;
	int			ifs_fr_minttl;
	int			ifs_fr_icmpminfragmtu;
	int			ifs_fr_pass;
	ulong_t			ifs_fr_frouteok[2];
	ulong_t			ifs_fr_userifqs;
	ulong_t			ifs_fr_badcoalesces[2];
	uchar_t			ifs_ipf_iss_secret[32];
	timeout_id_t		ifs_fr_timer_id;
#if 0
	timeout_id_t		ifs_synctimeoutid;
#endif
	int			ifs_ipf_locks_done;

	ipftoken_t 		*ifs_ipftokenhead;
	ipftoken_t 		**ifs_ipftokentail;

	ipfmutex_t	ifs_ipl_mutex;
	ipfmutex_t	ifs_ipf_authmx;
	ipfmutex_t	ifs_ipf_rw;
	ipfmutex_t	ifs_ipf_timeoutlock;
	ipfrwlock_t	ifs_ipf_mutex;
	ipfrwlock_t	ifs_ipf_global;
	ipfrwlock_t	ifs_ipf_frcache;
	ipfrwlock_t	ifs_ip_poolrw;
	ipfrwlock_t	ifs_ipf_frag;
	ipfrwlock_t	ifs_ipf_state;
	ipfrwlock_t	ifs_ipf_nat;
	ipfrwlock_t	ifs_ipf_natfrag;
	ipfmutex_t	ifs_ipf_nat_new;
	ipfmutex_t	ifs_ipf_natio;
	ipfrwlock_t	ifs_ipf_auth;
	ipfmutex_t	ifs_ipf_stinsert;
	ipfrwlock_t	ifs_ipf_ipidfrag;
	ipfrwlock_t	ifs_ipf_tokens;
	kcondvar_t	ifs_iplwait;
	kcondvar_t	ifs_ipfauthwait;

	ipftuneable_t	*ifs_ipf_tuneables;
	ipftuneable_t	*ifs_ipf_tunelist;

	/* ip_fil_solaris.c */
	hook_t		*ifs_ipfhook4_in;
	hook_t		*ifs_ipfhook4_out;
	hook_t		*ifs_ipfhook4_loop_in;
	hook_t		*ifs_ipfhook4_loop_out;
	hook_t		*ifs_ipfhook4_nicevents;
	hook_t		*ifs_ipfhook6_in;
	hook_t		*ifs_ipfhook6_out;
	hook_t		*ifs_ipfhook6_loop_in;
	hook_t		*ifs_ipfhook6_loop_out;
	hook_t		*ifs_ipfhook6_nicevents;
	hook_t		*ifs_ipfhookvndl3v4_in;
	hook_t		*ifs_ipfhookvndl3v6_in;
	hook_t		*ifs_ipfhookvndl3v4_out;
	hook_t		*ifs_ipfhookvndl3v6_out;

	/* flags to indicate whether hooks are registered. */
	boolean_t	ifs_hook4_physical_in;
	boolean_t	ifs_hook4_physical_out;
	boolean_t	ifs_hook4_nic_events;
	boolean_t	ifs_hook4_loopback_in;
	boolean_t	ifs_hook4_loopback_out;
	boolean_t	ifs_hook6_physical_in;
	boolean_t	ifs_hook6_physical_out;
	boolean_t	ifs_hook6_nic_events;
	boolean_t	ifs_hook6_loopback_in;
	boolean_t	ifs_hook6_loopback_out;
	boolean_t	ifs_hookvndl3v4_physical_in;
	boolean_t	ifs_hookvndl3v6_physical_in;
	boolean_t	ifs_hookvndl3v4_physical_out;
	boolean_t	ifs_hookvndl3v6_physical_out;

	int		ifs_ipf_loopback;
	net_handle_t	ifs_ipf_ipv4;
	net_handle_t	ifs_ipf_ipv6;
	net_handle_t	ifs_ipf_vndl3v4;
	net_handle_t	ifs_ipf_vndl3v6;

	/* ip_auth.c */
	int			ifs_fr_authsize;
	int			ifs_fr_authused;
	int			ifs_fr_defaultauthage;
	int			ifs_fr_auth_lock;
	int			ifs_fr_auth_init;
	fr_authstat_t		ifs_fr_authstats;
	frauth_t		*ifs_fr_auth;
	mb_t			**ifs_fr_authpkts;
	int			ifs_fr_authstart;
	int			ifs_fr_authend;
	int			ifs_fr_authnext;
	frauthent_t		*ifs_fae_list;
	frentry_t		*ifs_ipauth;
	frentry_t		*ifs_fr_authlist;

	/* ip_frag.c */
	ipfr_t			*ifs_ipfr_list;
	ipfr_t			**ifs_ipfr_tail;
	ipfr_t			**ifs_ipfr_heads;

	ipfr_t			*ifs_ipfr_natlist;
	ipfr_t			**ifs_ipfr_nattail;
	ipfr_t			**ifs_ipfr_nattab;

	ipfr_t  		*ifs_ipfr_ipidlist;
	ipfr_t  		**ifs_ipfr_ipidtail;
	ipfr_t			**ifs_ipfr_ipidtab;

	ipfrstat_t		ifs_ipfr_stats;
	int			ifs_ipfr_inuse;
	int			ifs_ipfr_size;

	int			ifs_fr_ipfrttl;
	int			ifs_fr_frag_lock;
	int			ifs_fr_frag_init;
	ulong_t			ifs_fr_ticks;

	frentry_t		ifs_frblock;

	/* ip_htable.c */
	iphtable_t		*ifs_ipf_htables[IPL_LOGSIZE];
	ulong_t			ifs_ipht_nomem[IPL_LOGSIZE];
	ulong_t			ifs_ipf_nhtables[IPL_LOGSIZE];
	ulong_t			ifs_ipf_nhtnodes[IPL_LOGSIZE];

	/* ip_log.c */
	iplog_t			**ifs_iplh[IPL_LOGSIZE];
	iplog_t			*ifs_iplt[IPL_LOGSIZE];
	iplog_t			*ifs_ipll[IPL_LOGSIZE];
	int			ifs_iplused[IPL_LOGSIZE];
	fr_info_t		ifs_iplcrc[IPL_LOGSIZE];
	int			ifs_ipl_suppress;
	int			ifs_ipl_buffer_sz;
	int			ifs_ipl_logmax;
	int			ifs_ipl_logall;
	int			ifs_ipl_log_init;
	int			ifs_ipl_logsize;

	/* ip_lookup.c */
	ip_pool_stat_t		ifs_ippoolstat;
	int			ifs_ip_lookup_inited;

	/* ip_nat.c */
	/* nat_table[0] -> hashed list sorted by inside (ip, port) */
	/* nat_table[1] -> hashed list sorted by outside (ip, port) */
	nat_t			**ifs_nat_table[2];
	nat_t			*ifs_nat_instances;
	ipnat_t			*ifs_nat_list;
	uint_t			ifs_ipf_nattable_sz;
	uint_t			ifs_ipf_nattable_max;
	uint_t			ifs_ipf_natrules_sz;
	uint_t			ifs_ipf_rdrrules_sz;
	uint_t			ifs_ipf_hostmap_sz;
	uint_t			ifs_fr_nat_maxbucket;
	uint_t			ifs_fr_nat_maxbucket_reset;
	uint32_t		ifs_nat_masks;
	uint32_t		ifs_rdr_masks;
	uint32_t		ifs_nat6_masks[4];
	uint32_t		ifs_rdr6_masks[4];
	ipnat_t			**ifs_nat_rules;
	ipnat_t			**ifs_rdr_rules;
	hostmap_t		**ifs_maptable;
	hostmap_t		*ifs_ipf_hm_maplist;

	ipftq_t			ifs_nat_tqb[IPF_TCP_NSTATES];
	ipftq_t			ifs_nat_udptq;
	ipftq_t			ifs_nat_icmptq;
	ipftq_t			ifs_nat_iptq;
	ipftq_t			*ifs_nat_utqe;
	int			ifs_nat_logging;
	ulong_t			ifs_fr_defnatage;
	ulong_t			ifs_fr_defnatipage;
	ulong_t			ifs_fr_defnaticmpage;
	natstat_t		ifs_nat_stats;
	int			ifs_fr_nat_lock;
	int			ifs_fr_nat_init;
	uint_t			ifs_nat_flush_level_hi;
	uint_t			ifs_nat_flush_level_lo;
	ulong_t			ifs_nat_last_force_flush;
	int			ifs_nat_doflush;

	/* ip_pool.c */
	ip_pool_stat_t		ifs_ipoolstat;
	ip_pool_t		*ifs_ip_pool_list[IPL_LOGSIZE];

	/* ip_proxy.c */
	ap_session_t		*ifs_ap_sess_list;
	aproxy_t		*ifs_ap_proxylist;
	aproxy_t		*ifs_ap_proxies; /* copy of lcl_ap_proxies */

	/* ip_state.c */
	ipstate_t		**ifs_ips_table;
	ulong_t			*ifs_ips_seed;
	int			ifs_ips_num;
	ulong_t			ifs_ips_last_force_flush;
	uint_t			ifs_state_flush_level_hi;
	uint_t			ifs_state_flush_level_lo;
	ips_stat_t		ifs_ips_stats;

	ulong_t			ifs_fr_tcpidletimeout;
	ulong_t			ifs_fr_tcpclosewait;
	ulong_t			ifs_fr_tcplastack;
	ulong_t			ifs_fr_tcptimeout;
	ulong_t			ifs_fr_tcpclosed;
	ulong_t			ifs_fr_tcphalfclosed;
	ulong_t			ifs_fr_udptimeout;
	ulong_t			ifs_fr_udpacktimeout;
	ulong_t			ifs_fr_icmptimeout;
	ulong_t			ifs_fr_icmpacktimeout;
	int			ifs_fr_statemax;
	int			ifs_fr_statesize;
	int			ifs_fr_state_doflush;
	int			ifs_fr_state_lock;
	int			ifs_fr_state_maxbucket;
	int			ifs_fr_state_maxbucket_reset;
	int			ifs_fr_state_init;
	int			ifs_fr_enable_active;
	ipftq_t			ifs_ips_tqtqb[IPF_TCP_NSTATES];
	ipftq_t			ifs_ips_udptq;
	ipftq_t			ifs_ips_udpacktq;
	ipftq_t			ifs_ips_iptq;
	ipftq_t			ifs_ips_icmptq;
	ipftq_t			ifs_ips_icmpacktq;
	ipftq_t			ifs_ips_deletetq;
	ipftq_t			*ifs_ips_utqe;
	int			ifs_ipstate_logging;
	ipstate_t		*ifs_ips_list;
	ulong_t			ifs_fr_iptimeout;

	/* radix.c */
	int			ifs_max_keylen;
	struct radix_mask	*ifs_rn_mkfreelist;
	struct radix_node_head	*ifs_mask_rnhead;
	char			*ifs_addmask_key;
	char			*ifs_rn_zeros;
	char			*ifs_rn_ones;
#ifdef KERNEL
	/* kstats for inbound and outbound */
	kstat_t			*ifs_kstatp[2];
#endif
};

#endif	/* __IPF_STACK_H__ */<|MERGE_RESOLUTION|>--- conflicted
+++ resolved
@@ -43,17 +43,10 @@
 struct ipf_stack {
 	struct ipf_stack	*ifs_next;
 	struct ipf_stack	**ifs_pnext;
-<<<<<<< HEAD
-	struct ipf_stack	*ifs_pgz;
-	netid_t			ifs_netid;
-	zoneid_t		ifs_zone;
-	boolean_t		ifs_gz;
-=======
 	struct ipf_stack	*ifs_gz_cont_ifs;
 	netid_t			ifs_netid;
 	zoneid_t		ifs_zone;
 	boolean_t		ifs_gz_controlled;
->>>>>>> b7070b7d
 
 	/* ipf module */
 	fr_info_t		ifs_frcache[2][8];
