--- conflicted
+++ resolved
@@ -21,11 +21,7 @@
 
 /*
  * Copyright (c) 1991, 2010, Oracle and/or its affiliates. All rights reserved.
-<<<<<<< HEAD
- * Copyright 2017 Joyent, Inc.
-=======
  * Copyright 2019 Joyent, Inc.
->>>>>>> a2e92fdb
  * Copyright (c) 2011 Nexenta Systems, Inc. All rights reserved.
  * Copyright (c) 2013, 2017 by Delphix. All rights reserved.
  * Copyright 2014, OmniTI Computer Consulting, Inc. All rights reserved.
