--- conflicted
+++ resolved
@@ -6994,18 +6994,7 @@
 			 */
 			if (candidate_grp == NULL &&
 			    donorgrp == MAC_DEFAULT_RX_GROUP(mip)) {
-<<<<<<< HEAD
 				if (!i_mac_clients_hw(grp, MRP_RX_RINGS) &&
-=======
-				ASSERT(!MAC_GROUP_NO_CLIENT(grp));
-				gclient = MAC_GROUP_ONLY_CLIENT(grp);
-				if (gclient == NULL)
-					gclient = mac_get_grp_primary(grp);
-				ASSERT(gclient != NULL);
-				gmrp = MCIP_RESOURCE_PROPS(gclient);
-				if (gclient->mci_share == 0 &&
-				    (gmrp->mrp_mask & MRP_RX_RINGS) == 0 &&
->>>>>>> 446c407d
 				    (unspec ||
 				    (grp->mrg_cur_count + donor_grp_rcnt >=
 				    need_rings))) {
