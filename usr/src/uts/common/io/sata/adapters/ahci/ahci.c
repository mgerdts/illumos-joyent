/*
 * CDDL HEADER START
 *
 * The contents of this file are subject to the terms of the
 * Common Development and Distribution License (the "License").
 * You may not use this file except in compliance with the License.
 *
 * You can obtain a copy of the license at usr/src/OPENSOLARIS.LICENSE
 * or http://www.opensolaris.org/os/licensing.
 * See the License for the specific language governing permissions
 * and limitations under the License.
 *
 * When distributing Covered Code, include this CDDL HEADER in each
 * file and include the License file at usr/src/OPENSOLARIS.LICENSE.
 * If applicable, add the following below this CDDL HEADER, with the
 * fields enclosed by brackets "[]" replaced with your own identifying
 * information: Portions Copyright [yyyy] [name of copyright owner]
 *
 * CDDL HEADER END
 */

/*
 * Copyright (c) 2006, 2010, Oracle and/or its affiliates. All rights reserved.
 * Copyright 2018 Nexenta Systems, Inc.  All rights reserved.
 * Copyright (c) 2018, Joyent, Inc.
 * Copyright 2018 OmniOS Community Edition (OmniOSce) Association.
 */

/*
 * AHCI (Advanced Host Controller Interface) SATA HBA Driver
 *
 * Power Management Support
 * ------------------------
 *
 * At the moment, the ahci driver only implements suspend/resume to
 * support Suspend to RAM on X86 feature. Device power management isn't
 * implemented, link power management is disabled, and hot plug isn't
 * allowed during the period from suspend to resume.
 *
 * For s/r support, the ahci driver only need to implement DDI_SUSPEND
 * and DDI_RESUME entries, and don't need to take care of new requests
 * sent down after suspend because the target driver (sd) has already
 * handled these conditions, and blocked these requests. For the detailed
 * information, please check with sdopen, sdclose and sdioctl routines.
 *
 *
 * Enclosure Management Support
 * ----------------------------
 *
 * The ahci driver has basic support for AHCI Enclosure Management (EM)
 * services. The AHCI specification provides an area in the primary ahci BAR for
 * posting data to send out to the enclosure management and provides a register
 * that provides both information and control about this. While the
 * specification allows for multiple forms of enclosure management, the only
 * supported, and commonly found form, is the AHCI specified LED format. The LED
 * format is often implemented as a one-way communication mechanism. Software
 * can write out what it cares about into the aforementioned data buffer and
 * then we wait for the transmission to be sent.
 *
 * This has some drawbacks. It means that we cannot know whether or not it has
 * succeeded. This means we cannot ask hardware what it thinks the LEDs are
 * set to. There's also the added unfortunate reality that firmware on the
 * microcontroller driving this will often not show the LEDs if no drive is
 * present and that actions taken may potentially cause this to get out of sync
 * with what we expect it to be. For example, the specification does not
 * describe what should happen if a drive is removed from the enclosure while
 * this is set and what should happen when it returns. We can only infer that it
 * should be the same.
 *
 * Because only a single command can be sent at any time and we don't want to
 * interfere with controller I/O, we create a taskq dedicated to this that has a
 * single thread. Both resets (which occur on attach and resume) and normal
 * changes to the LED state will be driven through this taskq. Because the taskq
 * has a single thread, this guarantees serial processing.
 *
 * Each userland-submitted task (basically not resets) has a reference counted
 * task structure. This allows the thread that called it to be cancelled and
 * have the system clean itself up. The user thread in ioctl blocks on a CV that
 * can receive signals as it waits for completion.  Note, there is no guarantee
 * provided by the kernel that the first thread to enter the kernel will be the
 * first one to change state.
 */

#include <sys/note.h>
#include <sys/scsi/scsi.h>
#include <sys/pci.h>
#include <sys/disp.h>
#include <sys/sata/sata_hba.h>
#include <sys/sata/adapters/ahci/ahcireg.h>
#include <sys/sata/adapters/ahci/ahcivar.h>

/*
 * FMA header files
 */
#include <sys/ddifm.h>
#include <sys/fm/protocol.h>
#include <sys/fm/util.h>
#include <sys/fm/io/ddi.h>

/*
 * EM Control header files
 */
#include <sys/types.h>
#include <sys/file.h>
#include <sys/errno.h>
#include <sys/open.h>
#include <sys/cred.h>
#include <sys/ddi.h>
#include <sys/sunddi.h>

/*
 * This is the string displayed by modinfo, etc.
 */
static char ahci_ident[] = "ahci driver";

/*
 * Function prototypes for driver entry points
 */
static	int ahci_attach(dev_info_t *, ddi_attach_cmd_t);
static	int ahci_detach(dev_info_t *, ddi_detach_cmd_t);
static	int ahci_getinfo(dev_info_t *, ddi_info_cmd_t, void *, void **);
static	int ahci_quiesce(dev_info_t *);

/*
 * Function prototypes for SATA Framework interfaces
 */
static	int ahci_register_sata_hba_tran(ahci_ctl_t *, uint32_t);
static	int ahci_unregister_sata_hba_tran(ahci_ctl_t *);

static	int ahci_tran_probe_port(dev_info_t *, sata_device_t *);
static	int ahci_tran_start(dev_info_t *, sata_pkt_t *spkt);
static	int ahci_tran_abort(dev_info_t *, sata_pkt_t *, int);
static	int ahci_tran_reset_dport(dev_info_t *, sata_device_t *);
static	int ahci_tran_hotplug_port_activate(dev_info_t *, sata_device_t *);
static	int ahci_tran_hotplug_port_deactivate(dev_info_t *, sata_device_t *);
#if defined(__lock_lint)
static	int ahci_selftest(dev_info_t *, sata_device_t *);
#endif

/*
 * FMA Prototypes
 */
static	void ahci_fm_init(ahci_ctl_t *);
static	void ahci_fm_fini(ahci_ctl_t *);
static	int ahci_fm_error_cb(dev_info_t *, ddi_fm_error_t *, const void*);
int	ahci_check_acc_handle(ddi_acc_handle_t);
int	ahci_check_dma_handle(ddi_dma_handle_t);
void	ahci_fm_ereport(ahci_ctl_t *, char *);
static	int ahci_check_all_handle(ahci_ctl_t *);
static	int ahci_check_ctl_handle(ahci_ctl_t *);
static	int ahci_check_port_handle(ahci_ctl_t *, int);
static	int ahci_check_slot_handle(ahci_port_t *, int);

/*
 * Local function prototypes
 */
static	int ahci_setup_port_base_addresses(ahci_ctl_t *, ahci_port_t *);
static	int ahci_alloc_ports_state(ahci_ctl_t *);
static	void ahci_dealloc_ports_state(ahci_ctl_t *);
static	int ahci_alloc_port_state(ahci_ctl_t *, uint8_t);
static	void ahci_dealloc_port_state(ahci_ctl_t *, uint8_t);
static	int ahci_alloc_rcvd_fis(ahci_ctl_t *, ahci_port_t *);
static	void ahci_dealloc_rcvd_fis(ahci_port_t *);
static	int ahci_alloc_cmd_list(ahci_ctl_t *, ahci_port_t *);
static	void ahci_dealloc_cmd_list(ahci_ctl_t *, ahci_port_t *);
static  int ahci_alloc_cmd_tables(ahci_ctl_t *, ahci_port_t *);
static  void ahci_dealloc_cmd_tables(ahci_ctl_t *, ahci_port_t *);
static	void ahci_alloc_pmult(ahci_ctl_t *, ahci_port_t *);
static	void ahci_dealloc_pmult(ahci_ctl_t *, ahci_port_t *);

static	int ahci_initialize_controller(ahci_ctl_t *);
static	void ahci_uninitialize_controller(ahci_ctl_t *);
static	int ahci_initialize_port(ahci_ctl_t *, ahci_port_t *, ahci_addr_t *);
static	int ahci_config_space_init(ahci_ctl_t *);
static	void ahci_staggered_spin_up(ahci_ctl_t *, uint8_t);

static	void ahci_drain_ports_taskq(ahci_ctl_t *);
static	int ahci_rdwr_pmult(ahci_ctl_t *, ahci_addr_t *, uint8_t, uint32_t *,
    uint8_t);
static	int ahci_read_pmult(ahci_ctl_t *, ahci_addr_t *, uint8_t, uint32_t *);
static	int ahci_write_pmult(ahci_ctl_t *, ahci_addr_t *, uint8_t, uint32_t);
static	int ahci_update_pmult_pscr(ahci_ctl_t *, ahci_addr_t *,
    sata_device_t *);
static	int ahci_update_pmult_gscr(ahci_ctl_t *, ahci_addr_t *,
    sata_pmult_gscr_t *);
static	int ahci_initialize_pmult(ahci_ctl_t *, ahci_port_t *, ahci_addr_t *,
    sata_device_t *);
static	int ahci_initialize_pmport(ahci_ctl_t *, ahci_port_t *, ahci_addr_t *);
static	int ahci_probe_pmult(ahci_ctl_t *, ahci_port_t *, ahci_addr_t *);
static	int ahci_probe_pmport(ahci_ctl_t *, ahci_port_t *, ahci_addr_t *,
    sata_device_t *);

static	void ahci_disable_interface_pm(ahci_ctl_t *, uint8_t);
static	int ahci_start_port(ahci_ctl_t *, ahci_port_t *, uint8_t);
static	void ahci_find_dev_signature(ahci_ctl_t *, ahci_port_t *,
    ahci_addr_t *);
static	void ahci_update_sata_registers(ahci_ctl_t *, uint8_t, sata_device_t *);
static	int ahci_deliver_satapkt(ahci_ctl_t *, ahci_port_t *,
    ahci_addr_t *, sata_pkt_t *);
static	int ahci_do_sync_start(ahci_ctl_t *, ahci_port_t *,
    ahci_addr_t *, sata_pkt_t *);
static	int ahci_claim_free_slot(ahci_ctl_t *, ahci_port_t *,
    ahci_addr_t *, int);
static  void ahci_copy_err_cnxt(sata_cmd_t *, ahci_fis_d2h_register_t *);
static	void ahci_copy_ncq_err_page(sata_cmd_t *,
    struct sata_ncq_error_recovery_page *);
static	void ahci_copy_out_regs(sata_cmd_t *, ahci_fis_d2h_register_t *);
static	void ahci_add_doneq(ahci_port_t *, sata_pkt_t *, int);
static	void ahci_flush_doneq(ahci_port_t *);

static	int ahci_software_reset(ahci_ctl_t *, ahci_port_t *, ahci_addr_t *);
static	int ahci_hba_reset(ahci_ctl_t *);
static	int ahci_port_reset(ahci_ctl_t *, ahci_port_t *, ahci_addr_t *);
static	int ahci_pmport_reset(ahci_ctl_t *, ahci_port_t *, ahci_addr_t *);
static	void ahci_reject_all_abort_pkts(ahci_ctl_t *, ahci_port_t *, uint8_t);
static	int ahci_reset_device_reject_pkts(ahci_ctl_t *, ahci_port_t *,
    ahci_addr_t *);
static	int ahci_reset_pmdevice_reject_pkts(ahci_ctl_t *, ahci_port_t *,
    ahci_addr_t *);
static	int ahci_reset_port_reject_pkts(ahci_ctl_t *, ahci_port_t *,
    ahci_addr_t *);
static	int ahci_reset_hba_reject_pkts(ahci_ctl_t *);
static	int ahci_put_port_into_notrunning_state(ahci_ctl_t *, ahci_port_t *,
    uint8_t);
static	int ahci_restart_port_wait_till_ready(ahci_ctl_t *, ahci_port_t *,
    uint8_t, int, int *);
static	void ahci_mop_commands(ahci_ctl_t *, ahci_port_t *, uint32_t,
    uint32_t, uint32_t, uint32_t, uint32_t);
static	uint32_t ahci_get_rdlogext_data(ahci_ctl_t *, ahci_port_t *, uint8_t);
static void ahci_get_rqsense_data(ahci_ctl_t *, ahci_port_t *,
    uint8_t, sata_pkt_t *);
static	void ahci_fatal_error_recovery_handler(ahci_ctl_t *, ahci_port_t *,
    ahci_addr_t *, uint32_t);
static	void ahci_pmult_error_recovery_handler(ahci_ctl_t *, ahci_port_t *,
    uint8_t, uint32_t);
static	void ahci_timeout_pkts(ahci_ctl_t *, ahci_port_t *,
    uint8_t, uint32_t);
static	void ahci_events_handler(void *);
static	void ahci_watchdog_handler(ahci_ctl_t *);

static	uint_t ahci_intr(caddr_t, caddr_t);
static	void ahci_port_intr(ahci_ctl_t *, ahci_port_t *, uint8_t);
static	int ahci_add_intrs(ahci_ctl_t *, int);
static	void ahci_rem_intrs(ahci_ctl_t *);
static	void ahci_enable_all_intrs(ahci_ctl_t *);
static	void ahci_disable_all_intrs(ahci_ctl_t *);
static	void ahci_enable_port_intrs(ahci_ctl_t *, uint8_t);
static	void ahci_disable_port_intrs(ahci_ctl_t *, uint8_t);

static  int ahci_intr_cmd_cmplt(ahci_ctl_t *, ahci_port_t *, uint8_t);
static	int ahci_intr_set_device_bits(ahci_ctl_t *, ahci_port_t *, uint8_t);
static	int ahci_intr_ncq_events(ahci_ctl_t *, ahci_port_t *, ahci_addr_t *);
static	int ahci_intr_pmult_sntf_events(ahci_ctl_t *, ahci_port_t *, uint8_t);
static	int ahci_intr_port_connect_change(ahci_ctl_t *, ahci_port_t *, uint8_t);
static	int ahci_intr_device_mechanical_presence_status(ahci_ctl_t *,
    ahci_port_t *, uint8_t);
static	int ahci_intr_phyrdy_change(ahci_ctl_t *, ahci_port_t *, uint8_t);
static	int ahci_intr_non_fatal_error(ahci_ctl_t *, ahci_port_t *,
    uint8_t, uint32_t);
static  int ahci_intr_fatal_error(ahci_ctl_t *, ahci_port_t *,
    uint8_t, uint32_t);
static	int ahci_intr_cold_port_detect(ahci_ctl_t *, ahci_port_t *, uint8_t);

static	void ahci_get_ahci_addr(ahci_ctl_t *, sata_device_t *, ahci_addr_t *);
static	int ahci_get_num_implemented_ports(uint32_t);
static  void ahci_log_fatal_error_message(ahci_ctl_t *, uint8_t, uint32_t);
static	void ahci_dump_commands(ahci_ctl_t *, uint8_t, uint32_t);
static	void ahci_log_serror_message(ahci_ctl_t *, uint8_t, uint32_t, int);
#if AHCI_DEBUG
static	void ahci_log(ahci_ctl_t *, uint_t, char *, ...);
#endif

static	boolean_t ahci_em_init(ahci_ctl_t *);
static	void ahci_em_fini(ahci_ctl_t *);
static	void ahci_em_suspend(ahci_ctl_t *);
static	void ahci_em_resume(ahci_ctl_t *);
static	int ahci_em_ioctl(dev_info_t *, int, intptr_t);


/*
 * DMA attributes for the data buffer
 *
 * dma_attr_addr_hi will be changed to 0xffffffffull if the HBA
 * does not support 64-bit addressing
 */
static ddi_dma_attr_t buffer_dma_attr = {
	DMA_ATTR_V0,		/* dma_attr_version */
	0x0ull,			/* dma_attr_addr_lo: lowest bus address */
	0xffffffffffffffffull,	/* dma_attr_addr_hi: highest bus address */
	0x3fffffull,		/* dma_attr_count_max i.e. for one cookie */
	0x2ull,			/* dma_attr_align: word aligned */
	1,			/* dma_attr_burstsizes */
	1,			/* dma_attr_minxfer */
	0xffffffffull,		/* dma_attr_maxxfer i.e. includes all cookies */
	0xffffffffull,		/* dma_attr_seg */
	AHCI_PRDT_NUMBER,	/* dma_attr_sgllen */
	512,			/* dma_attr_granular */
	0,			/* dma_attr_flags */
};

/*
 * DMA attributes for the rcvd FIS
 *
 * dma_attr_addr_hi will be changed to 0xffffffffull if the HBA
 * does not support 64-bit addressing
 */
static ddi_dma_attr_t rcvd_fis_dma_attr = {
	DMA_ATTR_V0,		/* dma_attr_version */
	0x0ull,			/* dma_attr_addr_lo: lowest bus address */
	0xffffffffffffffffull,	/* dma_attr_addr_hi: highest bus address */
	0xffffffffull,		/* dma_attr_count_max i.e. for one cookie */
	0x100ull,		/* dma_attr_align: 256-byte aligned */
	1,			/* dma_attr_burstsizes */
	1,			/* dma_attr_minxfer */
	0xffffffffull,		/* dma_attr_maxxfer i.e. includes all cookies */
	0xffffffffull,		/* dma_attr_seg */
	1,			/* dma_attr_sgllen */
	1,			/* dma_attr_granular */
	0,			/* dma_attr_flags */
};

/*
 * DMA attributes for the command list
 *
 * dma_attr_addr_hi will be changed to 0xffffffffull if the HBA
 * does not support 64-bit addressing
 */
static ddi_dma_attr_t cmd_list_dma_attr = {
	DMA_ATTR_V0,		/* dma_attr_version */
	0x0ull,			/* dma_attr_addr_lo: lowest bus address */
	0xffffffffffffffffull,	/* dma_attr_addr_hi: highest bus address */
	0xffffffffull,		/* dma_attr_count_max i.e. for one cookie */
	0x400ull,		/* dma_attr_align: 1K-byte aligned */
	1,			/* dma_attr_burstsizes */
	1,			/* dma_attr_minxfer */
	0xffffffffull,		/* dma_attr_maxxfer i.e. includes all cookies */
	0xffffffffull,		/* dma_attr_seg */
	1,			/* dma_attr_sgllen */
	1,			/* dma_attr_granular */
	0,			/* dma_attr_flags */
};

/*
 * DMA attributes for cmd tables
 *
 * dma_attr_addr_hi will be changed to 0xffffffffull if the HBA
 * does not support 64-bit addressing
 */
static ddi_dma_attr_t cmd_table_dma_attr = {
	DMA_ATTR_V0,		/* dma_attr_version */
	0x0ull,			/* dma_attr_addr_lo: lowest bus address */
	0xffffffffffffffffull,	/* dma_attr_addr_hi: highest bus address */
	0xffffffffull,		/* dma_attr_count_max i.e. for one cookie */
	0x80ull,		/* dma_attr_align: 128-byte aligned */
	1,			/* dma_attr_burstsizes */
	1,			/* dma_attr_minxfer */
	0xffffffffull,		/* dma_attr_maxxfer i.e. includes all cookies */
	0xffffffffull,		/* dma_attr_seg */
	1,			/* dma_attr_sgllen */
	1,			/* dma_attr_granular */
	0,			/* dma_attr_flags */
};


/* Device access attributes */
static ddi_device_acc_attr_t accattr = {
	DDI_DEVICE_ATTR_V1,
	DDI_STRUCTURE_LE_ACC,
	DDI_STRICTORDER_ACC,
	DDI_DEFAULT_ACC
};

static struct dev_ops ahcictl_dev_ops = {
	DEVO_REV,		/* devo_rev */
	0,			/* refcnt  */
	ahci_getinfo,		/* info */
	nulldev,		/* identify */
	nulldev,		/* probe */
	ahci_attach,		/* attach */
	ahci_detach,		/* detach */
	nodev,			/* no reset */
	NULL,			/* driver operations */
	NULL,			/* bus operations */
	NULL,			/* power */
	ahci_quiesce,		/* quiesce */
};

static sata_tran_hotplug_ops_t ahci_tran_hotplug_ops = {
	SATA_TRAN_HOTPLUG_OPS_REV_1,
	ahci_tran_hotplug_port_activate,
	ahci_tran_hotplug_port_deactivate
};

extern struct mod_ops mod_driverops;

static  struct modldrv modldrv = {
	&mod_driverops,		/* driverops */
	ahci_ident,		/* short description */
	&ahcictl_dev_ops,	/* driver ops */
};

static  struct modlinkage modlinkage = {
	MODREV_1,
	&modldrv,
	NULL
};

/* The following variables are watchdog handler related */
static clock_t ahci_watchdog_timeout = 5; /* 5 seconds */
static clock_t ahci_watchdog_tick;

/*
 * This static variable indicates the size of command table,
 * and it's changeable with prdt number, which ahci_dma_prdt_number
 * indicates.
 */
static size_t ahci_cmd_table_size;

/*
 * The below global variables are tunable via /etc/system
 *
 *	ahci_dma_prdt_number
 *	ahci_msi_enabled
 *	ahci_buf_64bit_dma
 *	ahci_commu_64bit_dma
 */

/* The number of Physical Region Descriptor Table(PRDT) in Command Table */
int ahci_dma_prdt_number = AHCI_PRDT_NUMBER;

/* AHCI MSI is tunable */
boolean_t ahci_msi_enabled = B_TRUE;

/*
 * 64-bit dma addressing for data buffer is tunable
 *
 * The variable controls only the below value:
 *	DBAU (upper 32-bits physical address of data block)
 */
boolean_t ahci_buf_64bit_dma = B_TRUE;

/*
 * 64-bit dma addressing for communication system descriptors is tunable
 *
 * The variable controls the below three values:
 *
 *	PxCLBU (upper 32-bits for the command list base physical address)
 *	PxFBU (upper 32-bits for the received FIS base physical address)
 *	CTBAU (upper 32-bits of command table base)
 */
boolean_t ahci_commu_64bit_dma = B_TRUE;

/*
 * By default, 64-bit dma for data buffer will be disabled for AMD/ATI SB600
 * chipset. If the users want to have a try with 64-bit dma, please change
 * the below variable value to enable it.
 */
boolean_t sb600_buf_64bit_dma_disable = B_TRUE;

/*
 * By default, 64-bit dma for command buffer will be disabled for AMD/ATI
 * SB600/700/710/750/800. If the users want to have a try with 64-bit dma,
 * please change the below value to enable it.
 */
boolean_t sbxxx_commu_64bit_dma_disable = B_TRUE;

/*
 * These values control the default delay and default number of times to wait
 * for an enclosure message to complete.
 */
uint_t	ahci_em_reset_delay_ms = 1;
uint_t	ahci_em_reset_delay_count = 1000;
uint_t	ahci_em_tx_delay_ms = 1;
uint_t	ahci_em_tx_delay_count = 1000;


/*
 * End of global tunable variable definition
 */

#if AHCI_DEBUG
uint32_t ahci_debug_flags = 0;
#else
uint32_t ahci_debug_flags = (AHCIDBG_ERRS|AHCIDBG_TIMEOUT);
#endif


#if AHCI_DEBUG
/* The following is needed for ahci_log() */
static kmutex_t ahci_log_mutex;
static char ahci_log_buf[512];
#endif

/* Opaque state pointer initialized by ddi_soft_state_init() */
static void *ahci_statep = NULL;

/*
 *  ahci module initialization.
 */
int
_init(void)
{
	int	ret;

	ret = ddi_soft_state_init(&ahci_statep, sizeof (ahci_ctl_t), 0);
	if (ret != 0) {
		goto err_out;
	}

#if AHCI_DEBUG
	mutex_init(&ahci_log_mutex, NULL, MUTEX_DRIVER, NULL);
#endif

	if ((ret = sata_hba_init(&modlinkage)) != 0) {
#if AHCI_DEBUG
		mutex_destroy(&ahci_log_mutex);
#endif
		ddi_soft_state_fini(&ahci_statep);
		goto err_out;
	}

	/* watchdog tick */
	ahci_watchdog_tick = drv_usectohz(
	    (clock_t)ahci_watchdog_timeout * 1000000);

	ret = mod_install(&modlinkage);
	if (ret != 0) {
		sata_hba_fini(&modlinkage);
#if AHCI_DEBUG
		mutex_destroy(&ahci_log_mutex);
#endif
		ddi_soft_state_fini(&ahci_statep);
		goto err_out;
	}

	return (ret);

err_out:
	cmn_err(CE_WARN, "!ahci: Module init failed");
	return (ret);
}

/*
 * ahci module uninitialize.
 */
int
_fini(void)
{
	int	ret;

	ret = mod_remove(&modlinkage);
	if (ret != 0) {
		return (ret);
	}

	/* Remove the resources allocated in _init(). */
	sata_hba_fini(&modlinkage);
#if AHCI_DEBUG
	mutex_destroy(&ahci_log_mutex);
#endif
	ddi_soft_state_fini(&ahci_statep);

	return (ret);
}

/*
 * _info entry point
 */
int
_info(struct modinfo *modinfop)
{
	return (mod_info(&modlinkage, modinfop));
}

/*
 * The attach entry point for dev_ops.
 */
static int
ahci_attach(dev_info_t *dip, ddi_attach_cmd_t cmd)
{
	ahci_ctl_t *ahci_ctlp = NULL;
	int instance = ddi_get_instance(dip);
	int status;
	int attach_state;
	uint32_t cap_status, ahci_version;
	uint32_t ghc_control;
	int intr_types;
	int i;
	pci_regspec_t *regs;
	int regs_length;
	int rnumber;
#if AHCI_DEBUG
	int speed;
#endif

	AHCIDBG(AHCIDBG_INIT|AHCIDBG_ENTRY, ahci_ctlp, "ahci_attach enter",
	    NULL);

	switch (cmd) {
	case DDI_ATTACH:
		break;

	case DDI_RESUME:

		/*
		 * During DDI_RESUME, the hardware state of the device
		 * (power may have been removed from the device) must be
		 * restored, allow pending requests to continue, and
		 * service new requests.
		 */
		ahci_ctlp = ddi_get_soft_state(ahci_statep, instance);
		mutex_enter(&ahci_ctlp->ahcictl_mutex);

		/*
		 * GHC.AE must be set to 1 before any other AHCI register
		 * is accessed
		 */
		ghc_control = ddi_get32(ahci_ctlp->ahcictl_ahci_acc_handle,
		    (uint32_t *)AHCI_GLOBAL_GHC(ahci_ctlp));
		ghc_control |= AHCI_HBA_GHC_AE;
		ddi_put32(ahci_ctlp->ahcictl_ahci_acc_handle,
		    (uint32_t *)AHCI_GLOBAL_GHC(ahci_ctlp), ghc_control);

		/* Restart watch thread */
		if (ahci_ctlp->ahcictl_timeout_id == 0)
			ahci_ctlp->ahcictl_timeout_id = timeout(
			    (void (*)(void *))ahci_watchdog_handler,
			    (caddr_t)ahci_ctlp, ahci_watchdog_tick);

		mutex_exit(&ahci_ctlp->ahcictl_mutex);

		/*
		 * Re-initialize the controller and enable the interrupts and
		 * restart all the ports.
		 *
		 * Note that so far we don't support hot-plug during
		 * suspend/resume.
		 */
		if (ahci_initialize_controller(ahci_ctlp) != AHCI_SUCCESS) {
			AHCIDBG(AHCIDBG_ERRS|AHCIDBG_PM, ahci_ctlp,
			    "Failed to initialize the controller "
			    "during DDI_RESUME", NULL);
			return (DDI_FAILURE);
		}

		/*
		 * Reset the enclosure services.
		 */
		ahci_em_resume(ahci_ctlp);

		mutex_enter(&ahci_ctlp->ahcictl_mutex);
		ahci_ctlp->ahcictl_flags &= ~AHCI_SUSPEND;
		mutex_exit(&ahci_ctlp->ahcictl_mutex);

		return (DDI_SUCCESS);

	default:
		return (DDI_FAILURE);
	}

	attach_state = AHCI_ATTACH_STATE_NONE;

	/* Allocate soft state */
	status = ddi_soft_state_zalloc(ahci_statep, instance);
	if (status != DDI_SUCCESS) {
		cmn_err(CE_WARN, "!ahci%d: Cannot allocate soft state",
		    instance);
		goto err_out;
	}

	ahci_ctlp = ddi_get_soft_state(ahci_statep, instance);
	ahci_ctlp->ahcictl_flags |= AHCI_ATTACH;
	ahci_ctlp->ahcictl_dip = dip;

	/* Initialize the cport/port mapping */
	for (i = 0; i < AHCI_MAX_PORTS; i++) {
		ahci_ctlp->ahcictl_port_to_cport[i] = 0xff;
		ahci_ctlp->ahcictl_cport_to_port[i] = 0xff;
	}

	attach_state |= AHCI_ATTACH_STATE_STATEP_ALLOC;

	/* Initialize FMA properties */
	ahci_fm_init(ahci_ctlp);

	attach_state |= AHCI_ATTACH_STATE_FMA;

	/*
	 * Now map the AHCI base address; which includes global
	 * registers and port control registers
	 *
	 * According to the spec, the AHCI Base Address is BAR5,
	 * but BAR0-BAR4 are optional, so we need to check which
	 * rnumber is used for BAR5.
	 */

	/*
	 * search through DDI "reg" property for the AHCI register set
	 */
	if (ddi_prop_lookup_int_array(DDI_DEV_T_ANY, dip,
	    DDI_PROP_DONTPASS, "reg", (int **)&regs,
	    (uint_t *)&regs_length) != DDI_PROP_SUCCESS) {
		cmn_err(CE_WARN, "!ahci%d: Cannot lookup reg property",
		    instance);
		goto err_out;
	}

	/* AHCI Base Address is located at 0x24 offset */
	for (rnumber = 0; rnumber < regs_length; ++rnumber) {
		if ((regs[rnumber].pci_phys_hi & PCI_REG_REG_M)
		    == AHCI_PCI_RNUM)
			break;
	}

	ddi_prop_free(regs);

	if (rnumber == regs_length) {
		cmn_err(CE_WARN, "!ahci%d: Cannot find AHCI register set",
		    instance);
		goto err_out;
	}

	AHCIDBG(AHCIDBG_INIT, ahci_ctlp, "rnumber = %d", rnumber);

	status = ddi_regs_map_setup(dip,
	    rnumber,
	    (caddr_t *)&ahci_ctlp->ahcictl_ahci_addr,
	    0,
	    0,
	    &accattr,
	    &ahci_ctlp->ahcictl_ahci_acc_handle);
	if (status != DDI_SUCCESS) {
		cmn_err(CE_WARN, "!ahci%d: Cannot map register space",
		    instance);
		goto err_out;
	}

	attach_state |= AHCI_ATTACH_STATE_REG_MAP;

	/*
	 * GHC.AE must be set to 1 before any other AHCI register
	 * is accessed
	 */
	ghc_control = ddi_get32(ahci_ctlp->ahcictl_ahci_acc_handle,
	    (uint32_t *)AHCI_GLOBAL_GHC(ahci_ctlp));
	ghc_control |= AHCI_HBA_GHC_AE;
	ddi_put32(ahci_ctlp->ahcictl_ahci_acc_handle,
	    (uint32_t *)AHCI_GLOBAL_GHC(ahci_ctlp), ghc_control);

	/* Get the AHCI version information */
	ahci_version = ddi_get32(ahci_ctlp->ahcictl_ahci_acc_handle,
	    (uint32_t *)AHCI_GLOBAL_VS(ahci_ctlp));

	cmn_err(CE_NOTE, "!ahci%d: hba AHCI version = %x.%x", instance,
	    (ahci_version & 0xffff0000) >> 16,
	    ((ahci_version & 0x0000ff00) >> 4 |
	    (ahci_version & 0x000000ff)));

	/* We don't support controllers whose versions are lower than 1.0 */
	if (!(ahci_version & 0xffff0000)) {
		cmn_err(CE_WARN, "ahci%d: Don't support AHCI HBA with lower "
		    "than version 1.0", instance);
		goto err_out;
	}

	/* Get the HBA capabilities information */
	cap_status = ddi_get32(ahci_ctlp->ahcictl_ahci_acc_handle,
	    (uint32_t *)AHCI_GLOBAL_CAP(ahci_ctlp));

	AHCIDBG(AHCIDBG_INIT, ahci_ctlp, "hba capabilities = 0x%x",
	    cap_status);

	/* CAP2 (HBA Capabilities Extended) is available since AHCI spec 1.2 */
	if (ahci_version >= 0x00010200) {
		uint32_t cap2_status;

		/* Get the HBA capabilities extended information */
		cap2_status = ddi_get32(ahci_ctlp->ahcictl_ahci_acc_handle,
		    (uint32_t *)AHCI_GLOBAL_CAP2(ahci_ctlp));

		AHCIDBG(AHCIDBG_INIT, ahci_ctlp,
		    "hba capabilities extended = 0x%x", cap2_status);
	}

	if (cap_status & AHCI_HBA_CAP_EMS) {
		ahci_ctlp->ahcictl_cap |= AHCI_CAP_EMS;
		ahci_ctlp->ahcictl_em_loc =
		    ddi_get32(ahci_ctlp->ahcictl_ahci_acc_handle,
		    (uint32_t *)AHCI_GLOBAL_EM_LOC(ahci_ctlp));
		ahci_ctlp->ahcictl_em_ctl =
		    ddi_get32(ahci_ctlp->ahcictl_ahci_acc_handle,
		    (uint32_t *)AHCI_GLOBAL_EM_CTL(ahci_ctlp));
	}

#if AHCI_DEBUG
	/* Get the interface speed supported by the HBA */
	speed = (cap_status & AHCI_HBA_CAP_ISS) >> AHCI_HBA_CAP_ISS_SHIFT;
	if (speed == 0x01) {
		AHCIDBG(AHCIDBG_INIT, ahci_ctlp,
		    "hba interface speed support: Gen 1 (1.5Gbps)", NULL);
	} else if (speed == 0x10) {
		AHCIDBG(AHCIDBG_INIT, ahci_ctlp,
		    "hba interface speed support: Gen 2 (3 Gbps)", NULL);
	} else if (speed == 0x11) {
		AHCIDBG(AHCIDBG_INIT, ahci_ctlp,
		    "hba interface speed support: Gen 3 (6 Gbps)", NULL);
	}
#endif

	/* Get the number of command slots supported by the HBA */
	ahci_ctlp->ahcictl_num_cmd_slots =
	    ((cap_status & AHCI_HBA_CAP_NCS) >>
	    AHCI_HBA_CAP_NCS_SHIFT) + 1;

	AHCIDBG(AHCIDBG_INIT, ahci_ctlp, "hba number of cmd slots: %d",
	    ahci_ctlp->ahcictl_num_cmd_slots);

	/* Get the bit map which indicates ports implemented by the HBA */
	ahci_ctlp->ahcictl_ports_implemented =
	    ddi_get32(ahci_ctlp->ahcictl_ahci_acc_handle,
	    (uint32_t *)AHCI_GLOBAL_PI(ahci_ctlp));

	AHCIDBG(AHCIDBG_INIT, ahci_ctlp, "hba implementation of ports: 0x%x",
	    ahci_ctlp->ahcictl_ports_implemented);

	/* Max port number implemented */
	ahci_ctlp->ahcictl_num_ports =
	    ddi_fls(ahci_ctlp->ahcictl_ports_implemented);

	AHCIDBG(AHCIDBG_INIT, ahci_ctlp, "hba number of ports: %d",
	    (cap_status & AHCI_HBA_CAP_NP) + 1);

	/* Get the number of implemented ports by the HBA */
	ahci_ctlp->ahcictl_num_implemented_ports =
	    ahci_get_num_implemented_ports(
	    ahci_ctlp->ahcictl_ports_implemented);

	AHCIDBG(AHCIDBG_INIT, ahci_ctlp,
	    "hba number of implemented ports: %d",
	    ahci_ctlp->ahcictl_num_implemented_ports);

	/* Check whether HBA supports 64bit DMA addressing */
	if (!(cap_status & AHCI_HBA_CAP_S64A)) {
		ahci_ctlp->ahcictl_cap |= AHCI_CAP_BUF_32BIT_DMA;
		ahci_ctlp->ahcictl_cap |= AHCI_CAP_COMMU_32BIT_DMA;
		AHCIDBG(AHCIDBG_INIT, ahci_ctlp,
		    "hba does not support 64-bit addressing", NULL);
	}

	/* Checking for the support of Port Multiplier */
	if (cap_status & AHCI_HBA_CAP_SPM) {
		ahci_ctlp->ahcictl_cap |= AHCI_CAP_PMULT_CBSS;
		AHCIDBG(AHCIDBG_INIT|AHCIDBG_PMULT, ahci_ctlp,
		    "hba supports port multiplier (CBSS)", NULL);

		/* Support FIS-based switching ? */
		if (cap_status & AHCI_HBA_CAP_FBSS) {
			ahci_ctlp->ahcictl_cap |= AHCI_CAP_PMULT_FBSS;
			AHCIDBG(AHCIDBG_INIT|AHCIDBG_PMULT, ahci_ctlp,
			    "hba supports FIS-based switching (FBSS)", NULL);
		}
	}

	/* Checking for Support Command List Override */
	if (cap_status & AHCI_HBA_CAP_SCLO) {
		ahci_ctlp->ahcictl_cap |= AHCI_CAP_SCLO;
		AHCIDBG(AHCIDBG_INIT|AHCIDBG_PMULT, ahci_ctlp,
		    "hba supports command list override.", NULL);
	}

	/* Checking for Asynchronous Notification */
	if (cap_status & AHCI_HBA_CAP_SSNTF) {
		ahci_ctlp->ahcictl_cap |= AHCI_CAP_SNTF;
		AHCIDBG(AHCIDBG_INIT|AHCIDBG_PMULT, ahci_ctlp,
		    "hba supports asynchronous notification.", NULL);
	}

	if (pci_config_setup(dip, &ahci_ctlp->ahcictl_pci_conf_handle)
	    != DDI_SUCCESS) {
		cmn_err(CE_WARN, "!ahci%d: Cannot set up pci configure space",
		    instance);
		goto err_out;
	}

	attach_state |= AHCI_ATTACH_STATE_PCICFG_SETUP;

	/*
	 * Check the pci configuration space, and set caps. We also
	 * handle the hardware defect in this function.
	 *
	 * For example, force ATI SB600 to use 32-bit dma addressing
	 * since it doesn't support 64-bit dma though its CAP register
	 * declares it support.
	 */
	if (ahci_config_space_init(ahci_ctlp) == AHCI_FAILURE) {
		cmn_err(CE_WARN, "!ahci%d: ahci_config_space_init failed",
		    instance);
		goto err_out;
	}

	/*
	 * Disable the whole controller interrupts before adding
	 * interrupt handlers(s).
	 */
	ahci_disable_all_intrs(ahci_ctlp);

	/* Get supported interrupt types */
	if (ddi_intr_get_supported_types(dip, &intr_types) != DDI_SUCCESS) {
		cmn_err(CE_WARN, "!ahci%d: ddi_intr_get_supported_types failed",
		    instance);
		goto err_out;
	}

	AHCIDBG(AHCIDBG_INIT|AHCIDBG_INTR, ahci_ctlp,
	    "ddi_intr_get_supported_types() returned: 0x%x",
	    intr_types);

	if (ahci_msi_enabled && (intr_types & DDI_INTR_TYPE_MSI)) {
		/*
		 * Try MSI first, but fall back to FIXED if failed
		 */
		if (ahci_add_intrs(ahci_ctlp, DDI_INTR_TYPE_MSI) ==
		    DDI_SUCCESS) {
			ahci_ctlp->ahcictl_intr_type = DDI_INTR_TYPE_MSI;
			AHCIDBG(AHCIDBG_INIT|AHCIDBG_INTR, ahci_ctlp,
			    "Using MSI interrupt type", NULL);
			goto intr_done;
		}

		AHCIDBG(AHCIDBG_INIT|AHCIDBG_INTR, ahci_ctlp,
		    "MSI registration failed, "
		    "trying FIXED interrupts", NULL);
	}

	if (intr_types & DDI_INTR_TYPE_FIXED) {
		if (ahci_add_intrs(ahci_ctlp, DDI_INTR_TYPE_FIXED) ==
		    DDI_SUCCESS) {
			ahci_ctlp->ahcictl_intr_type = DDI_INTR_TYPE_FIXED;
			AHCIDBG(AHCIDBG_INIT|AHCIDBG_INTR, ahci_ctlp,
			    "Using FIXED interrupt type", NULL);
			goto intr_done;
		}

		AHCIDBG(AHCIDBG_INIT|AHCIDBG_INTR, ahci_ctlp,
		    "FIXED interrupt registration failed", NULL);
	}

	cmn_err(CE_WARN, "!ahci%d: Interrupt registration failed", instance);

	goto err_out;

intr_done:

	attach_state |= AHCI_ATTACH_STATE_INTR_ADDED;

	/* Initialize the controller mutex */
	mutex_init(&ahci_ctlp->ahcictl_mutex, NULL, MUTEX_DRIVER,
	    (void *)(uintptr_t)ahci_ctlp->ahcictl_intr_pri);

	attach_state |= AHCI_ATTACH_STATE_MUTEX_INIT;

	if (ahci_dma_prdt_number < AHCI_MIN_PRDT_NUMBER) {
		ahci_dma_prdt_number = AHCI_MIN_PRDT_NUMBER;
	} else if (ahci_dma_prdt_number > AHCI_MAX_PRDT_NUMBER) {
		ahci_dma_prdt_number = AHCI_MAX_PRDT_NUMBER;
	}

	ahci_cmd_table_size = (sizeof (ahci_cmd_table_t) +
	    (ahci_dma_prdt_number - AHCI_PRDT_NUMBER) *
	    sizeof (ahci_prdt_item_t));

	AHCIDBG(AHCIDBG_INIT, ahci_ctlp,
	    "ahci_attach: ahci_dma_prdt_number set by user is 0x%x,"
	    " ahci_cmd_table_size is 0x%x",
	    ahci_dma_prdt_number, ahci_cmd_table_size);

	if (ahci_dma_prdt_number != AHCI_PRDT_NUMBER)
		ahci_ctlp->ahcictl_buffer_dma_attr.dma_attr_sgllen =
		    ahci_dma_prdt_number;

	ahci_ctlp->ahcictl_buffer_dma_attr = buffer_dma_attr;
	ahci_ctlp->ahcictl_rcvd_fis_dma_attr = rcvd_fis_dma_attr;
	ahci_ctlp->ahcictl_cmd_list_dma_attr = cmd_list_dma_attr;
	ahci_ctlp->ahcictl_cmd_table_dma_attr = cmd_table_dma_attr;

	/*
	 * enable 64bit dma for data buffer for SB600 if
	 * sb600_buf_64bit_dma_disable is B_FALSE
	 */
	if ((ahci_buf_64bit_dma == B_FALSE) ||
	    ((ahci_ctlp->ahcictl_cap & AHCI_CAP_BUF_32BIT_DMA) &&
	    !(sb600_buf_64bit_dma_disable == B_FALSE &&
	    ahci_ctlp->ahcictl_venid == 0x1002 &&
	    ahci_ctlp->ahcictl_devid == 0x4380))) {
		ahci_ctlp->ahcictl_buffer_dma_attr.dma_attr_addr_hi =
		    0xffffffffull;
	}

	/*
	 * enable 64bit dma for command buffer for SB600/700/710/800
	 * if sbxxx_commu_64bit_dma_disable is B_FALSE
	 */
	if ((ahci_commu_64bit_dma == B_FALSE) ||
	    ((ahci_ctlp->ahcictl_cap & AHCI_CAP_COMMU_32BIT_DMA) &&
	    !(sbxxx_commu_64bit_dma_disable == B_FALSE &&
	    ahci_ctlp->ahcictl_venid == 0x1002 &&
	    (ahci_ctlp->ahcictl_devid == 0x4380 ||
	    ahci_ctlp->ahcictl_devid == 0x4391)))) {
		ahci_ctlp->ahcictl_rcvd_fis_dma_attr.dma_attr_addr_hi =
		    0xffffffffull;
		ahci_ctlp->ahcictl_cmd_list_dma_attr.dma_attr_addr_hi =
		    0xffffffffull;
		ahci_ctlp->ahcictl_cmd_table_dma_attr.dma_attr_addr_hi =
		    0xffffffffull;
	}

	/* Allocate the ports structure */
	status = ahci_alloc_ports_state(ahci_ctlp);
	if (status != AHCI_SUCCESS) {
		cmn_err(CE_WARN, "!ahci%d: Cannot allocate ports structure",
		    instance);
		goto err_out;
	}

	attach_state |= AHCI_ATTACH_STATE_PORT_ALLOC;

	/*
	 * Initialize the controller and ports.
	 */
	status = ahci_initialize_controller(ahci_ctlp);
	if (status != AHCI_SUCCESS) {
		cmn_err(CE_WARN, "!ahci%d: HBA initialization failed",
		    instance);
		goto err_out;
	}

	attach_state |= AHCI_ATTACH_STATE_HW_INIT;

	/* Start one thread to check packet timeouts */
	ahci_ctlp->ahcictl_timeout_id = timeout(
	    (void (*)(void *))ahci_watchdog_handler,
	    (caddr_t)ahci_ctlp, ahci_watchdog_tick);

	attach_state |= AHCI_ATTACH_STATE_TIMEOUT_ENABLED;

	if (!ahci_em_init(ahci_ctlp)) {
		cmn_err(CE_WARN, "!ahci%d: failed to initialize enclosure "
		    "services", instance);
		goto err_out;
	}
	attach_state |= AHCI_ATTACH_STATE_ENCLOSURE;

	if (ahci_register_sata_hba_tran(ahci_ctlp, cap_status)) {
		cmn_err(CE_WARN, "!ahci%d: sata hba tran registration failed",
		    instance);
		goto err_out;
	}

	/* Check all handles at the end of the attach operation. */
	if (ahci_check_all_handle(ahci_ctlp) != DDI_SUCCESS) {
		cmn_err(CE_WARN, "!ahci%d: invalid dma/acc handles",
		    instance);
		goto err_out;
	}

	ahci_ctlp->ahcictl_flags &= ~AHCI_ATTACH;

	AHCIDBG(AHCIDBG_INIT, ahci_ctlp, "ahci_attach success!", NULL);

	return (DDI_SUCCESS);

err_out:
	/* FMA message */
	ahci_fm_ereport(ahci_ctlp, DDI_FM_DEVICE_NO_RESPONSE);
	ddi_fm_service_impact(ahci_ctlp->ahcictl_dip, DDI_SERVICE_LOST);

	if (attach_state & AHCI_ATTACH_STATE_ENCLOSURE) {
		ahci_em_fini(ahci_ctlp);
	}

	if (attach_state & AHCI_ATTACH_STATE_TIMEOUT_ENABLED) {
		mutex_enter(&ahci_ctlp->ahcictl_mutex);
		(void) untimeout(ahci_ctlp->ahcictl_timeout_id);
		ahci_ctlp->ahcictl_timeout_id = 0;
		mutex_exit(&ahci_ctlp->ahcictl_mutex);
	}

	if (attach_state & AHCI_ATTACH_STATE_HW_INIT) {
		ahci_uninitialize_controller(ahci_ctlp);
	}

	if (attach_state & AHCI_ATTACH_STATE_PORT_ALLOC) {
		ahci_dealloc_ports_state(ahci_ctlp);
	}

	if (attach_state & AHCI_ATTACH_STATE_MUTEX_INIT) {
		mutex_destroy(&ahci_ctlp->ahcictl_mutex);
	}

	if (attach_state & AHCI_ATTACH_STATE_INTR_ADDED) {
		ahci_rem_intrs(ahci_ctlp);
	}

	if (attach_state & AHCI_ATTACH_STATE_PCICFG_SETUP) {
		pci_config_teardown(&ahci_ctlp->ahcictl_pci_conf_handle);
	}

	if (attach_state & AHCI_ATTACH_STATE_REG_MAP) {
		ddi_regs_map_free(&ahci_ctlp->ahcictl_ahci_acc_handle);
	}

	if (attach_state & AHCI_ATTACH_STATE_FMA) {
		ahci_fm_fini(ahci_ctlp);
	}

	if (attach_state & AHCI_ATTACH_STATE_STATEP_ALLOC) {
		ddi_soft_state_free(ahci_statep, instance);
	}

	return (DDI_FAILURE);
}

/*
 * The detach entry point for dev_ops.
 */
static int
ahci_detach(dev_info_t *dip, ddi_detach_cmd_t cmd)
{
	ahci_ctl_t *ahci_ctlp;
	int instance;
	int ret;

	instance = ddi_get_instance(dip);
	ahci_ctlp = ddi_get_soft_state(ahci_statep, instance);

	AHCIDBG(AHCIDBG_ENTRY, ahci_ctlp, "ahci_detach enter", NULL);

	switch (cmd) {
	case DDI_DETACH:

		/* disable the interrupts for an uninterrupted detach */
		mutex_enter(&ahci_ctlp->ahcictl_mutex);
		ahci_disable_all_intrs(ahci_ctlp);
		mutex_exit(&ahci_ctlp->ahcictl_mutex);

		/* unregister from the sata framework. */
		ret = ahci_unregister_sata_hba_tran(ahci_ctlp);
		if (ret != AHCI_SUCCESS) {
			mutex_enter(&ahci_ctlp->ahcictl_mutex);
			ahci_enable_all_intrs(ahci_ctlp);
			mutex_exit(&ahci_ctlp->ahcictl_mutex);
			return (DDI_FAILURE);
		}

		ahci_em_fini(ahci_ctlp);

		mutex_enter(&ahci_ctlp->ahcictl_mutex);

		/* stop the watchdog handler */
		(void) untimeout(ahci_ctlp->ahcictl_timeout_id);
		ahci_ctlp->ahcictl_timeout_id = 0;

		mutex_exit(&ahci_ctlp->ahcictl_mutex);

		/* uninitialize the controller */
		ahci_uninitialize_controller(ahci_ctlp);

		/* remove the interrupts */
		ahci_rem_intrs(ahci_ctlp);

		/* deallocate the ports structures */
		ahci_dealloc_ports_state(ahci_ctlp);

		/* destroy mutex */
		mutex_destroy(&ahci_ctlp->ahcictl_mutex);

		/* teardown the pci config */
		pci_config_teardown(&ahci_ctlp->ahcictl_pci_conf_handle);

		/* remove the reg maps. */
		ddi_regs_map_free(&ahci_ctlp->ahcictl_ahci_acc_handle);

		/* release fma resource */
		ahci_fm_fini(ahci_ctlp);

		/* free the soft state. */
		ddi_soft_state_free(ahci_statep, instance);

		return (DDI_SUCCESS);

	case DDI_SUSPEND:

		/*
		 * The steps associated with suspension must include putting
		 * the underlying device into a quiescent state so that it
		 * will not generate interrupts or modify or access memory.
		 */
		mutex_enter(&ahci_ctlp->ahcictl_mutex);
		if (ahci_ctlp->ahcictl_flags & AHCI_SUSPEND) {
			mutex_exit(&ahci_ctlp->ahcictl_mutex);
			return (DDI_SUCCESS);
		}

		ahci_ctlp->ahcictl_flags |= AHCI_SUSPEND;

		ahci_em_suspend(ahci_ctlp);

		/* stop the watchdog handler */
		if (ahci_ctlp->ahcictl_timeout_id) {
			(void) untimeout(ahci_ctlp->ahcictl_timeout_id);
			ahci_ctlp->ahcictl_timeout_id = 0;
		}

		mutex_exit(&ahci_ctlp->ahcictl_mutex);

		/*
		 * drain the taskq
		 */
		ahci_drain_ports_taskq(ahci_ctlp);

		/*
		 * Disable the interrupts and stop all the ports.
		 */
		ahci_uninitialize_controller(ahci_ctlp);

		return (DDI_SUCCESS);

	default:
		return (DDI_FAILURE);
	}
}

/*
 * The info entry point for dev_ops.
 *
 */
static int
ahci_getinfo(dev_info_t *dip, ddi_info_cmd_t infocmd,
    void *arg, void **result)
{
#ifndef __lock_lint
	_NOTE(ARGUNUSED(dip))
#endif /* __lock_lint */

	ahci_ctl_t *ahci_ctlp;
	int instance;
	dev_t dev;

	dev = (dev_t)arg;
	instance = getminor(dev);

	switch (infocmd) {
		case DDI_INFO_DEVT2DEVINFO:
			ahci_ctlp = ddi_get_soft_state(ahci_statep,  instance);
			if (ahci_ctlp != NULL) {
				*result = ahci_ctlp->ahcictl_dip;
				return (DDI_SUCCESS);
			} else {
				*result = NULL;
				return (DDI_FAILURE);
			}
		case DDI_INFO_DEVT2INSTANCE:
			*(int *)result = instance;
			break;
		default:
			break;
	}

	return (DDI_SUCCESS);
}

/*
 * Registers the ahci with sata framework.
 */
static int
ahci_register_sata_hba_tran(ahci_ctl_t *ahci_ctlp, uint32_t cap_status)
{
	struct	sata_hba_tran	*sata_hba_tran;

	AHCIDBG(AHCIDBG_INIT|AHCIDBG_ENTRY, ahci_ctlp,
	    "ahci_register_sata_hba_tran enter", NULL);

	mutex_enter(&ahci_ctlp->ahcictl_mutex);

	/* Allocate memory for the sata_hba_tran  */
	sata_hba_tran = kmem_zalloc(sizeof (sata_hba_tran_t), KM_SLEEP);

	sata_hba_tran->sata_tran_hba_rev = SATA_TRAN_HBA_REV;
	sata_hba_tran->sata_tran_hba_dip = ahci_ctlp->ahcictl_dip;
	sata_hba_tran->sata_tran_hba_dma_attr =
	    &ahci_ctlp->ahcictl_buffer_dma_attr;

	/* Report the number of implemented ports */
	sata_hba_tran->sata_tran_hba_num_cports =
	    ahci_ctlp->ahcictl_num_implemented_ports;

	/* Support ATAPI device */
	sata_hba_tran->sata_tran_hba_features_support = SATA_CTLF_ATAPI;

	/* Get the data transfer capability for PIO command by the HBA */
	if (cap_status & AHCI_HBA_CAP_PMD) {
		ahci_ctlp->ahcictl_cap |= AHCI_CAP_PIO_MDRQ;
		AHCIDBG(AHCIDBG_INFO, ahci_ctlp, "HBA supports multiple "
		    "DRQ block data transfer for PIO command protocol", NULL);
	}

	/*
	 * According to the AHCI spec, the ATA/ATAPI-7 queued feature set
	 * is not supported by AHCI (including the READ QUEUED (EXT), WRITE
	 * QUEUED (EXT), and SERVICE commands). Queued operations are
	 * supported in AHCI using the READ FPDMA QUEUED and WRITE FPDMA
	 * QUEUED commands when the HBA and device support native command
	 * queuing(NCQ).
	 *
	 * SATA_CTLF_NCQ will be set to sata_tran_hba_features_support if the
	 * CAP register of the HBA indicates NCQ is supported.
	 *
	 * SATA_CTLF_NCQ cannot be set if AHCI_CAP_NO_MCMDLIST_NONQUEUE is
	 * set because the previous register content of PxCI can be re-written
	 * in the register write.
	 */
	if ((cap_status & AHCI_HBA_CAP_SNCQ) &&
	    !(ahci_ctlp->ahcictl_cap & AHCI_CAP_NO_MCMDLIST_NONQUEUE)) {
		sata_hba_tran->sata_tran_hba_features_support |= SATA_CTLF_NCQ;
		ahci_ctlp->ahcictl_cap |= AHCI_CAP_NCQ;
		AHCIDBG(AHCIDBG_INFO, ahci_ctlp, "HBA supports Native "
		    "Command Queuing", NULL);
	}

	/* Support port multiplier? */
	if (cap_status & AHCI_HBA_CAP_SPM) {
		sata_hba_tran->sata_tran_hba_features_support |=
		    SATA_CTLF_PORT_MULTIPLIER;

		/* Support FIS-based switching for port multiplier? */
		if (cap_status & AHCI_HBA_CAP_FBSS) {
			sata_hba_tran->sata_tran_hba_features_support |=
			    SATA_CTLF_PMULT_FBS;
		}
	}

	/* Report the number of command slots */
	sata_hba_tran->sata_tran_hba_qdepth = ahci_ctlp->ahcictl_num_cmd_slots;

	sata_hba_tran->sata_tran_probe_port = ahci_tran_probe_port;
	sata_hba_tran->sata_tran_start = ahci_tran_start;
	sata_hba_tran->sata_tran_abort = ahci_tran_abort;
	sata_hba_tran->sata_tran_reset_dport = ahci_tran_reset_dport;
	sata_hba_tran->sata_tran_hotplug_ops = &ahci_tran_hotplug_ops;
#ifdef __lock_lint
	sata_hba_tran->sata_tran_selftest = ahci_selftest;
#endif
	/*
	 * When SATA framework adds support for pwrmgt the
	 * pwrmgt_ops needs to be updated
	 */
	sata_hba_tran->sata_tran_pwrmgt_ops = NULL;
	sata_hba_tran->sata_tran_ioctl = ahci_em_ioctl;

	ahci_ctlp->ahcictl_sata_hba_tran = sata_hba_tran;

	mutex_exit(&ahci_ctlp->ahcictl_mutex);

	/* Attach it to SATA framework */
	if (sata_hba_attach(ahci_ctlp->ahcictl_dip, sata_hba_tran, DDI_ATTACH)
	    != DDI_SUCCESS) {
		kmem_free((void *)sata_hba_tran, sizeof (sata_hba_tran_t));
		mutex_enter(&ahci_ctlp->ahcictl_mutex);
		ahci_ctlp->ahcictl_sata_hba_tran = NULL;
		mutex_exit(&ahci_ctlp->ahcictl_mutex);
		return (AHCI_FAILURE);
	}

	return (AHCI_SUCCESS);
}

/*
 * Unregisters the ahci with sata framework.
 */
static int
ahci_unregister_sata_hba_tran(ahci_ctl_t *ahci_ctlp)
{
	AHCIDBG(AHCIDBG_ENTRY, ahci_ctlp,
	    "ahci_unregister_sata_hba_tran enter", NULL);

	/* Detach from the SATA framework. */
	if (sata_hba_detach(ahci_ctlp->ahcictl_dip, DDI_DETACH) !=
	    DDI_SUCCESS) {
		return (AHCI_FAILURE);
	}

	/* Deallocate sata_hba_tran. */
	kmem_free((void *)ahci_ctlp->ahcictl_sata_hba_tran,
	    sizeof (sata_hba_tran_t));

	mutex_enter(&ahci_ctlp->ahcictl_mutex);
	ahci_ctlp->ahcictl_sata_hba_tran = NULL;
	mutex_exit(&ahci_ctlp->ahcictl_mutex);

	return (AHCI_SUCCESS);
}

#define	SET_PORTSTR(str, addrp)						\
	if (AHCI_ADDR_IS_PORT(addrp))					\
		(void) sprintf((str), "%d", (addrp)->aa_port);		\
	else if (AHCI_ADDR_IS_PMULT(addrp))				\
		(void) sprintf((str), "%d (pmult)", (addrp)->aa_port);	\
	else								\
		(void) sprintf((str), "%d:%d", (addrp)->aa_port,	\
		    (addrp)->aa_pmport);

/*
 * ahci_tran_probe_port is called by SATA framework. It returns port state,
 * port status registers and an attached device type via sata_device
 * structure.
 *
 * We return the cached information from a previous hardware probe. The
 * actual hardware probing itself was done either from within
 * ahci_initialize_controller() during the driver attach or from a phy
 * ready change interrupt handler.
 */
static int
ahci_tran_probe_port(dev_info_t *dip, sata_device_t *sd)
{
	ahci_ctl_t *ahci_ctlp;
	ahci_port_t *ahci_portp;
	ahci_addr_t addr, pmult_addr;
	uint8_t cport = sd->satadev_addr.cport;
	char portstr[10];
	uint8_t device_type;
	uint32_t port_state;
	uint8_t port;
	int rval = SATA_SUCCESS, rval_init;

	ahci_ctlp = ddi_get_soft_state(ahci_statep, ddi_get_instance(dip));
	port = ahci_ctlp->ahcictl_cport_to_port[cport];

	ahci_portp = ahci_ctlp->ahcictl_ports[port];

	mutex_enter(&ahci_portp->ahciport_mutex);

	ahci_get_ahci_addr(ahci_ctlp, sd, &addr);
	ASSERT(AHCI_ADDR_IS_VALID(&addr));
	SET_PORTSTR(portstr, &addr);

	AHCIDBG(AHCIDBG_ENTRY, ahci_ctlp,
	    "ahci_tran_probe_port enter: port %s", portstr);

	if ((AHCI_ADDR_IS_PMULT(&addr) || AHCI_ADDR_IS_PMPORT(&addr)) &&
	    (ahci_portp->ahciport_device_type != SATA_DTYPE_PMULT ||
	    ahci_portp->ahciport_pmult_info == NULL)) {
		/* port mutliplier is removed. */
		AHCIDBG(AHCIDBG_PMULT, ahci_ctlp,
		    "ahci_tran_probe_port: "
		    "pmult is removed from port %s", portstr);
		mutex_exit(&ahci_portp->ahciport_mutex);
		return (SATA_FAILURE);
	}

	/*
	 * The sata_device may refer to
	 * 1. A controller port.
	 *    A controller port should be ready here.
	 * 2. A port multiplier.
	 *    SATA_ADDR_PMULT_SPEC - if it is not initialized yet, initialize
	 *    it and register the port multiplier to the framework.
	 *    SATA_ADDR_PMULT - check the status of all its device ports.
	 * 3. A port multiplier port.
	 *    If it has not been initialized, initialized it.
	 *
	 * A port multiplier or a port multiplier port may require some
	 * initialization because we cannot do these time-consuming jobs in an
	 * interrupt context.
	 */
	if (sd->satadev_addr.qual & SATA_ADDR_PMULT_SPEC) {
		AHCI_ADDR_SET_PMULT(&pmult_addr, port);
		/* Initialize registers on a port multiplier */
		rval_init = ahci_initialize_pmult(ahci_ctlp,
		    ahci_portp, &pmult_addr, sd);
		if (rval_init != AHCI_SUCCESS) {
			AHCIDBG(AHCIDBG_PMULT, ahci_ctlp,
			    "ahci_tran_probe_port: "
			    "pmult initialization failed.", NULL);
			mutex_exit(&ahci_portp->ahciport_mutex);
			return (SATA_FAILURE);
		}
	} else if (sd->satadev_addr.qual & SATA_ADDR_PMULT) {
		/* Check pmports hotplug events */
		(void) ahci_probe_pmult(ahci_ctlp, ahci_portp, &addr);
	} else if (sd->satadev_addr.qual & (SATA_ADDR_PMPORT |
	    SATA_ADDR_DPMPORT)) {
		if (ahci_probe_pmport(ahci_ctlp, ahci_portp,
		    &addr, sd) != AHCI_SUCCESS) {
			rval = SATA_FAILURE;
			goto out;
		}
	}

	/* Update port state and device type */
	port_state = AHCIPORT_GET_STATE(ahci_portp, &addr);

	switch (port_state) {

	case SATA_PSTATE_FAILED:
		sd->satadev_state = SATA_PSTATE_FAILED;
		AHCIDBG(AHCIDBG_ERRS, ahci_ctlp,
		    "ahci_tran_probe_port: port %s PORT FAILED", portstr);
		goto out;

	case SATA_PSTATE_SHUTDOWN:
		sd->satadev_state = SATA_PSTATE_SHUTDOWN;
		AHCIDBG(AHCIDBG_ERRS, ahci_ctlp,
		    "ahci_tran_probe_port: port %s PORT SHUTDOWN", portstr);
		goto out;

	case SATA_PSTATE_PWROFF:
		sd->satadev_state = SATA_PSTATE_PWROFF;
		AHCIDBG(AHCIDBG_ERRS, ahci_ctlp,
		    "ahci_tran_probe_port: port %s PORT PWROFF", portstr);
		goto out;

	case SATA_PSTATE_PWRON:
		sd->satadev_state = SATA_PSTATE_PWRON;
		AHCIDBG(AHCIDBG_INFO, ahci_ctlp,
		    "ahci_tran_probe_port: port %s PORT PWRON", portstr);
		break;

	default:
		sd->satadev_state = port_state;
		AHCIDBG(AHCIDBG_INFO, ahci_ctlp,
		    "ahci_tran_probe_port: port %s PORT NORMAL %x",
		    portstr, port_state);
		break;
	}

	device_type = AHCIPORT_GET_DEV_TYPE(ahci_portp, &addr);

	switch (device_type) {

	case SATA_DTYPE_ATADISK:
		sd->satadev_type = SATA_DTYPE_ATADISK;
		AHCIDBG(AHCIDBG_INFO, ahci_ctlp,
		    "ahci_tran_probe_port: port %s DISK found", portstr);
		break;

	case SATA_DTYPE_ATAPI:
		/*
		 * HBA driver only knows it's an ATAPI device, and don't know
		 * it's CD/DVD, tape or ATAPI disk because the ATAPI device
		 * type need to be determined by checking IDENTIFY PACKET
		 * DEVICE data
		 */
		sd->satadev_type = SATA_DTYPE_ATAPI;
		AHCIDBG(AHCIDBG_INFO, ahci_ctlp,
		    "ahci_tran_probe_port: port %s ATAPI found", portstr);
		break;

	case SATA_DTYPE_PMULT:
		ASSERT(AHCI_ADDR_IS_PORT(&addr) || AHCI_ADDR_IS_PMULT(&addr));
		sd->satadev_type = SATA_DTYPE_PMULT;

		/* Update the number of pmports. */
		ASSERT(ahci_portp->ahciport_pmult_info != NULL);
		sd->satadev_add_info = ahci_portp->
		    ahciport_pmult_info->ahcipmi_num_dev_ports;

		AHCIDBG(AHCIDBG_INFO, ahci_ctlp,
		    "ahci_tran_probe_port: port %s Port Multiplier found",
		    portstr);
		break;

	case SATA_DTYPE_UNKNOWN:
		sd->satadev_type = SATA_DTYPE_UNKNOWN;
		AHCIDBG(AHCIDBG_INFO, ahci_ctlp,
		    "ahci_tran_probe_port: port %s Unknown device found",
		    portstr);
		break;

	default:
		/* we don't support any other device types */
		sd->satadev_type = SATA_DTYPE_NONE;
		AHCIDBG(AHCIDBG_INFO, ahci_ctlp,
		    "ahci_tran_probe_port: port %s No device found", portstr);
		break;
	}

out:
	/* Register update only fails while probing a pmult/pmport */
	if (AHCI_ADDR_IS_PORT(&addr) || AHCI_ADDR_IS_PMULT(&addr)) {
		ahci_update_sata_registers(ahci_ctlp, port, sd);
	} else if (AHCI_ADDR_IS_PMPORT(&addr)) {
		if (port_state & SATA_STATE_READY)
			if (ahci_update_pmult_pscr(ahci_ctlp,
			    &addr, sd) != AHCI_SUCCESS)
				rval = SATA_FAILURE;
	}

	/* Check handles for the sata registers access */
	if ((ahci_check_ctl_handle(ahci_ctlp) != DDI_SUCCESS) ||
	    (ahci_check_port_handle(ahci_ctlp, port) != DDI_SUCCESS)) {
		ddi_fm_service_impact(ahci_ctlp->ahcictl_dip,
		    DDI_SERVICE_UNAFFECTED);
		rval = SATA_FAILURE;
	}

	mutex_exit(&ahci_portp->ahciport_mutex);
	return (rval);
}

/*
 * There are four operation modes in sata framework:
 * SATA_OPMODE_INTERRUPTS
 * SATA_OPMODE_POLLING
 * SATA_OPMODE_ASYNCH
 * SATA_OPMODE_SYNCH
 *
 * Their combined meanings as following:
 *
 * SATA_OPMODE_SYNCH
 * The command has to be completed before sata_tran_start functions returns.
 * Either interrupts or polling could be used - it's up to the driver.
 * Mode used currently for internal, sata-module initiated operations.
 *
 * SATA_OPMODE_SYNCH | SATA_OPMODE_INTERRUPTS
 * It is the same as the one above.
 *
 * SATA_OPMODE_SYNCH | SATA_OPMODE_POLLING
 * The command has to be completed before sata_tran_start function returns.
 * No interrupt used, polling only. This should be the mode used for scsi
 * packets with FLAG_NOINTR.
 *
 * SATA_OPMODE_ASYNCH | SATA_OPMODE_INTERRUPTS
 * The command may be queued (callback function specified). Interrupts could
 * be used. It's normal operation mode.
 */
/*
 * Called by sata framework to transport a sata packet down stream.
 */
static int
ahci_tran_start(dev_info_t *dip, sata_pkt_t *spkt)
{
	ahci_ctl_t *ahci_ctlp;
	ahci_port_t *ahci_portp;
	ahci_addr_t addr;
	uint8_t	cport = spkt->satapkt_device.satadev_addr.cport;
	uint8_t port;
	char portstr[10];

	ahci_ctlp = ddi_get_soft_state(ahci_statep, ddi_get_instance(dip));
	port = ahci_ctlp->ahcictl_cport_to_port[cport];

	AHCIDBG(AHCIDBG_ENTRY, ahci_ctlp,
	    "ahci_tran_start enter: cport %d satapkt 0x%p",
	    cport, (void *)spkt);

	ahci_portp = ahci_ctlp->ahcictl_ports[port];

	mutex_enter(&ahci_portp->ahciport_mutex);
	ahci_get_ahci_addr(ahci_ctlp, &spkt->satapkt_device, &addr);
	SET_PORTSTR(portstr, &addr);

	/* Sanity check */
	if (AHCI_ADDR_IS_PMPORT(&addr)) {
		if (ahci_portp->ahciport_device_type != SATA_DTYPE_PMULT ||
		    ahci_portp->ahciport_pmult_info == NULL) {

			spkt->satapkt_reason = SATA_PKT_PORT_ERROR;
			spkt->satapkt_device.satadev_type = SATA_DTYPE_NONE;
			spkt->satapkt_device.satadev_state = SATA_STATE_UNKNOWN;
			ahci_update_sata_registers(ahci_ctlp, port,
			    &spkt->satapkt_device);
			AHCIDBG(AHCIDBG_ERRS, ahci_ctlp,
			    "ahci_tran_start returning PORT_ERROR while "
			    "pmult removed: port: %s", portstr);
			mutex_exit(&ahci_portp->ahciport_mutex);
			return (SATA_TRAN_PORT_ERROR);
		}

		if (!(AHCIPORT_GET_STATE(ahci_portp, &addr) &
		    SATA_STATE_READY)) {
			if (!ddi_in_panic() ||
			    ahci_initialize_pmport(ahci_ctlp,
			    ahci_portp, &addr) != AHCI_SUCCESS) {
				spkt->satapkt_reason = SATA_PKT_PORT_ERROR;
				spkt->satapkt_device.satadev_type =
				    AHCIPORT_GET_DEV_TYPE(ahci_portp, &addr);
				spkt->satapkt_device.satadev_state =
				    AHCIPORT_GET_STATE(ahci_portp, &addr);
				ahci_update_sata_registers(ahci_ctlp, port,
				    &spkt->satapkt_device);
				AHCIDBG(AHCIDBG_ERRS, ahci_ctlp,
				    "ahci_tran_start returning PORT_ERROR "
				    "while sub-link is not initialized "
				    "at port: %s", portstr);
				mutex_exit(&ahci_portp->ahciport_mutex);
				return (SATA_TRAN_PORT_ERROR);
			}
		}
	}

	if (AHCIPORT_GET_STATE(ahci_portp, &addr) & SATA_PSTATE_FAILED ||
	    AHCIPORT_GET_STATE(ahci_portp, &addr) & SATA_PSTATE_SHUTDOWN||
	    AHCIPORT_GET_STATE(ahci_portp, &addr) & SATA_PSTATE_PWROFF) {
		/*
		 * In case the target driver would send the packet before
		 * sata framework can have the opportunity to process those
		 * event reports.
		 */
		spkt->satapkt_reason = SATA_PKT_PORT_ERROR;
		spkt->satapkt_device.satadev_state =
		    ahci_portp->ahciport_port_state;
		ahci_update_sata_registers(ahci_ctlp, port,
		    &spkt->satapkt_device);
		AHCIDBG(AHCIDBG_ERRS, ahci_ctlp,
		    "ahci_tran_start returning PORT_ERROR while "
		    "port in FAILED/SHUTDOWN/PWROFF state: "
		    "port: %s", portstr);
		mutex_exit(&ahci_portp->ahciport_mutex);
		return (SATA_TRAN_PORT_ERROR);
	}

	if (AHCIPORT_GET_DEV_TYPE(ahci_portp, &addr) == SATA_DTYPE_NONE) {
		/*
		 * ahci_intr_phyrdy_change() may have rendered it to
		 * SATA_DTYPE_NONE.
		 */
		spkt->satapkt_reason = SATA_PKT_PORT_ERROR;
		spkt->satapkt_device.satadev_type = SATA_DTYPE_NONE;
		spkt->satapkt_device.satadev_state =
		    ahci_portp->ahciport_port_state;
		ahci_update_sata_registers(ahci_ctlp, port,
		    &spkt->satapkt_device);
		AHCIDBG(AHCIDBG_ERRS, ahci_ctlp,
		    "ahci_tran_start returning PORT_ERROR while "
		    "no device attached: port: %s", portstr);
		mutex_exit(&ahci_portp->ahciport_mutex);
		return (SATA_TRAN_PORT_ERROR);
	}

	/* R/W PMULT command will occupy the whole HBA port */
	if (RDWR_PMULT_CMD_IN_PROGRESS(ahci_portp)) {
		AHCIDBG(AHCIDBG_ERRS, ahci_ctlp,
		    "ahci_tran_start returning BUSY while "
		    "executing READ/WRITE PORT-MULT command: "
		    "port: %s", portstr);
		spkt->satapkt_reason = SATA_PKT_BUSY;
		mutex_exit(&ahci_portp->ahciport_mutex);
		return (SATA_TRAN_BUSY);
	}

	if (ahci_portp->ahciport_flags & AHCI_PORT_FLAG_HOTPLUG) {
		AHCIDBG(AHCIDBG_ERRS, ahci_ctlp,
		    "ahci_tran_start returning BUSY while "
		    "hot-plug in progress: port: %s", portstr);
		spkt->satapkt_reason = SATA_PKT_BUSY;
		mutex_exit(&ahci_portp->ahciport_mutex);
		return (SATA_TRAN_BUSY);
	}

	/*
	 * SATA HBA driver should remember that a device was reset and it
	 * is supposed to reject any packets which do not specify either
	 * SATA_IGNORE_DEV_RESET_STATE or SATA_CLEAR_DEV_RESET_STATE.
	 *
	 * This is to prevent a race condition when a device was arbitrarily
	 * reset by the HBA driver (and lost it's setting) and a target
	 * driver sending some commands to a device before the sata framework
	 * has a chance to restore the device setting (such as cache enable/
	 * disable or other resettable stuff).
	 */
	/*
	 * It is unnecessary to use specific flags to indicate
	 * reset_in_progress for a pmport. While mopping, all command will be
	 * mopped so that the entire HBA port is being dealt as a single
	 * object.
	 */
	if (spkt->satapkt_cmd.satacmd_flags.sata_clear_dev_reset) {
		ahci_portp->ahciport_reset_in_progress = 0;
		AHCIDBG(AHCIDBG_ERRS, ahci_ctlp,
		    "ahci_tran_start [CLEAR] the "
		    "reset_in_progress for port: %d", port);
	}

	if (ahci_portp->ahciport_reset_in_progress &&
	    ! spkt->satapkt_cmd.satacmd_flags.sata_ignore_dev_reset &&
	    ! ddi_in_panic()) {
		spkt->satapkt_reason = SATA_PKT_BUSY;
		AHCIDBG(AHCIDBG_ERRS, ahci_ctlp,
		    "ahci_tran_start returning BUSY while "
		    "reset in progress: port: %d", port);
		mutex_exit(&ahci_portp->ahciport_mutex);
		return (SATA_TRAN_BUSY);
	}

#ifdef AHCI_DEBUG
	if (spkt->satapkt_cmd.satacmd_flags.sata_ignore_dev_reset) {
		AHCIDBG(AHCIDBG_ERRS, ahci_ctlp,
		    "ahci_tran_start: packet 0x%p [PASSTHRU] at port %d",
		    spkt, port);
	}
#endif

	if (ahci_portp->ahciport_flags & AHCI_PORT_FLAG_MOPPING) {
		spkt->satapkt_reason = SATA_PKT_BUSY;
		AHCIDBG(AHCIDBG_ERRS, ahci_ctlp,
		    "ahci_tran_start returning BUSY while "
		    "mopping in progress: port: %d", port);
		mutex_exit(&ahci_portp->ahciport_mutex);
		return (SATA_TRAN_BUSY);
	}

	if (ahci_check_ctl_handle(ahci_ctlp) != DDI_SUCCESS) {
		ddi_fm_service_impact(ahci_ctlp->ahcictl_dip,
		    DDI_SERVICE_UNAFFECTED);
		mutex_exit(&ahci_portp->ahciport_mutex);
		return (SATA_TRAN_BUSY);
	}

	if (spkt->satapkt_op_mode &
	    (SATA_OPMODE_SYNCH | SATA_OPMODE_POLLING)) {
		/*
		 * If a SYNC command to be executed in interrupt context,
		 * bounce it back to sata module.
		 */
		if (!(spkt->satapkt_op_mode & SATA_OPMODE_POLLING) &&
		    servicing_interrupt()) {
			spkt->satapkt_reason = SATA_PKT_BUSY;
			AHCIDBG(AHCIDBG_ERRS, ahci_ctlp,
			    "ahci_tran_start returning BUSY while "
			    "sending SYNC mode under interrupt context: "
			    "port : %d", port);
			mutex_exit(&ahci_portp->ahciport_mutex);
			return (SATA_TRAN_BUSY);
		}

		/* We need to do the sync start now */
		if (ahci_do_sync_start(ahci_ctlp, ahci_portp, &addr,
		    spkt) == AHCI_FAILURE) {
			goto fail_out;
		}
	} else {
		/* Async start, using interrupt */
		if (ahci_deliver_satapkt(ahci_ctlp, ahci_portp, &addr, spkt)
		    == AHCI_FAILURE) {
			spkt->satapkt_reason = SATA_PKT_QUEUE_FULL;
			goto fail_out;
		}
	}

	AHCIDBG(AHCIDBG_INFO, ahci_ctlp, "ahci_tran_start "
	    "sata tran accepted: port %s", portstr);

	mutex_exit(&ahci_portp->ahciport_mutex);
	return (SATA_TRAN_ACCEPTED);

fail_out:
	/*
	 * Failed to deliver packet to the controller.
	 * Check if it's caused by invalid handles.
	 */
	if (ahci_check_ctl_handle(ahci_ctlp) != DDI_SUCCESS ||
	    ahci_check_port_handle(ahci_ctlp, port) != DDI_SUCCESS) {
		spkt->satapkt_device.satadev_type =
		    AHCIPORT_GET_DEV_TYPE(ahci_portp, &addr);
		spkt->satapkt_device.satadev_state =
		    AHCIPORT_GET_STATE(ahci_portp, &addr);
		spkt->satapkt_reason = SATA_PKT_DEV_ERROR;
		mutex_exit(&ahci_portp->ahciport_mutex);
		return (SATA_TRAN_PORT_ERROR);
	}

	AHCIDBG(AHCIDBG_ERRS, ahci_ctlp, "ahci_tran_start "
	    "return QUEUE_FULL: port %d", port);
	mutex_exit(&ahci_portp->ahciport_mutex);
	return (SATA_TRAN_QUEUE_FULL);
}

/*
 * SATA_OPMODE_SYNCH flag is set
 *
 * If SATA_OPMODE_POLLING flag is set, then we must poll the command
 * without interrupt, otherwise we can still use the interrupt.
 */
static int
ahci_do_sync_start(ahci_ctl_t *ahci_ctlp, ahci_port_t *ahci_portp,
    ahci_addr_t *addrp, sata_pkt_t *spkt)
{
	int pkt_timeout_ticks;
	uint32_t timeout_tags;
	int rval;
	int instance = ddi_get_instance(ahci_ctlp->ahcictl_dip);
	uint8_t port = addrp->aa_port;

	ASSERT(MUTEX_HELD(&ahci_portp->ahciport_mutex));

	AHCIDBG(AHCIDBG_ENTRY, ahci_ctlp, "ahci_do_sync_start enter: "
	    "port %d:%d spkt 0x%p", port, addrp->aa_pmport, spkt);

	if (spkt->satapkt_op_mode & SATA_OPMODE_POLLING) {
		ahci_portp->ahciport_flags |= AHCI_PORT_FLAG_POLLING;
		if ((rval = ahci_deliver_satapkt(ahci_ctlp, ahci_portp,
		    addrp, spkt)) == AHCI_FAILURE) {
			ahci_portp->ahciport_flags &= ~AHCI_PORT_FLAG_POLLING;
			return (rval);
		}

		pkt_timeout_ticks =
		    drv_usectohz((clock_t)spkt->satapkt_time * 1000000);

		while (spkt->satapkt_reason == SATA_PKT_BUSY) {
			/* Simulate the interrupt */
			mutex_exit(&ahci_portp->ahciport_mutex);
			ahci_port_intr(ahci_ctlp, ahci_portp, port);
			mutex_enter(&ahci_portp->ahciport_mutex);

			if (spkt->satapkt_reason != SATA_PKT_BUSY)
				break;

			mutex_exit(&ahci_portp->ahciport_mutex);
			drv_usecwait(AHCI_1MS_USECS);
			mutex_enter(&ahci_portp->ahciport_mutex);

			pkt_timeout_ticks -= AHCI_1MS_TICKS;
			if (pkt_timeout_ticks < 0) {
				cmn_err(CE_WARN, "!ahci%d: ahci_do_sync_start "
				    "port %d satapkt 0x%p timed out\n",
				    instance, port, (void *)spkt);
				timeout_tags = (0x1 << rval);
				mutex_exit(&ahci_portp->ahciport_mutex);
				ahci_timeout_pkts(ahci_ctlp, ahci_portp,
				    port, timeout_tags);
				mutex_enter(&ahci_portp->ahciport_mutex);
			}
		}

		ahci_portp->ahciport_flags &= ~AHCI_PORT_FLAG_POLLING;
		return (AHCI_SUCCESS);

	} else {
		if ((rval = ahci_deliver_satapkt(ahci_ctlp, ahci_portp,
		    addrp, spkt)) == AHCI_FAILURE)
			return (rval);

#if AHCI_DEBUG
		/*
		 * Note that the driver always uses the slot 0 to deliver
		 * REQUEST SENSE or READ LOG EXT command
		 */
		if (ERR_RETRI_CMD_IN_PROGRESS(ahci_portp))
			ASSERT(rval == 0);
#endif

		while (spkt->satapkt_reason == SATA_PKT_BUSY)
			cv_wait(&ahci_portp->ahciport_cv,
			    &ahci_portp->ahciport_mutex);

		return (AHCI_SUCCESS);
	}
}

/*
 * Searches for and claims a free command slot.
 *
 * Returns value:
 *
 * AHCI_FAILURE returned only if
 *	1. No empty slot left
 *	2. Non-queued command requested while queued command(s) is outstanding
 *	3. Queued command requested while non-queued command(s) is outstanding
 *	4. HBA doesn't support multiple-use of command list while already a
 *	   non-queued command is oustanding
 *	5. Queued command requested while some queued command(s) has been
 *	   outstanding on a different port multiplier port. (AHCI spec 1.2,
 *	   9.1.2)
 *
 * claimed slot number returned if succeeded
 *
 * NOTE: it will always return slot 0 for following commands to simplify the
 * algorithm.
 *	1. REQUEST SENSE or READ LOG EXT command during error recovery process
 *	2. READ/WRITE PORTMULT command
 */
static int
ahci_claim_free_slot(ahci_ctl_t *ahci_ctlp, ahci_port_t *ahci_portp,
    ahci_addr_t *addrp, int command_type)
{
	uint32_t port_cmd_issue;
	uint32_t free_slots;
	int slot;

	ASSERT(MUTEX_HELD(&ahci_portp->ahciport_mutex));

	AHCIDBG(AHCIDBG_ENTRY, ahci_ctlp, "ahci_claim_free_slot enter "
	    "ahciport_pending_tags = 0x%x "
	    "ahciport_pending_ncq_tags = 0x%x",
	    ahci_portp->ahciport_pending_tags,
	    ahci_portp->ahciport_pending_ncq_tags);

	/*
	 * According to the AHCI spec, system software is responsible to
	 * ensure that queued and non-queued commands are not mixed in
	 * the command list.
	 */
	if (command_type == AHCI_NON_NCQ_CMD) {
		/* Non-NCQ command request */
		if (NCQ_CMD_IN_PROGRESS(ahci_portp)) {
			AHCIDBG(AHCIDBG_INFO|AHCIDBG_NCQ, ahci_ctlp,
			    "ahci_claim_free_slot: there is still pending "
			    "queued command(s) in the command list, "
			    "so no available slot for the non-queued "
			    "command", NULL);
			return (AHCI_FAILURE);
		}
		if (RDWR_PMULT_CMD_IN_PROGRESS(ahci_portp)) {
			AHCIDBG(AHCIDBG_INFO|AHCIDBG_PMULT, ahci_ctlp,
			    "ahci_claim_free_slot: there is still pending "
			    "read/write port-mult command(s) in command list, "
			    "so no available slot for the non-queued command",
			    NULL);
			return (AHCI_FAILURE);
		}
		if ((ahci_ctlp->ahcictl_cap & AHCI_CAP_NO_MCMDLIST_NONQUEUE) &&
		    NON_NCQ_CMD_IN_PROGRESS(ahci_portp)) {
			AHCIDBG(AHCIDBG_INFO, ahci_ctlp,
			    "ahci_claim_free_slot: HBA cannot support multiple-"
			    "use of the command list for non-queued commands",
			    NULL);
			return (AHCI_FAILURE);
		}
		free_slots = (~ahci_portp->ahciport_pending_tags) &
		    AHCI_SLOT_MASK(ahci_ctlp);
	} else if (command_type == AHCI_NCQ_CMD) {
		/* NCQ command request */
		if (NON_NCQ_CMD_IN_PROGRESS(ahci_portp)) {
			AHCIDBG(AHCIDBG_INFO|AHCIDBG_NCQ, ahci_ctlp,
			    "ahci_claim_free_slot: there is still pending "
			    "non-queued command(s) in the command list, "
			    "so no available slot for the queued command",
			    NULL);
			return (AHCI_FAILURE);
		}

		/*
		 * NCQ commands cannot be sent to different port multiplier
		 * ports in Command-Based Switching mode
		 */
		/*
		 * NOTE: In Command-Based Switching mode, AHCI controller
		 * usually reports a 'Handshake Error' when multiple NCQ
		 * commands are outstanding simultaneously.
		 */
		if (AHCIPORT_DEV_TYPE(ahci_portp, addrp) == SATA_DTYPE_PMULT) {
			ASSERT(ahci_portp->ahciport_pmult_info != NULL);
			if (!(ahci_ctlp->ahcictl_cap & AHCI_CAP_PMULT_FBSS) &&
			    NCQ_CMD_IN_PROGRESS(ahci_portp) &&
			    AHCIPORT_NCQ_PMPORT(ahci_portp) !=
			    addrp->aa_pmport) {
				AHCIDBG(AHCIDBG_INFO, ahci_ctlp,
				    "ahci_claim_free_slot: there is still "
				    "pending queued command(s) in the "
				    "command list for another Port Multiplier "
				    "port, so no available slot.", NULL);
				return (AHCI_FAILURE);
			}
		}

		free_slots = (~ahci_portp->ahciport_pending_ncq_tags) &
		    AHCI_NCQ_SLOT_MASK(ahci_portp);
	} else if (command_type == AHCI_ERR_RETRI_CMD) {
		/* Error retrieval command request */
		AHCIDBG(AHCIDBG_ERRS, ahci_ctlp,
		    "ahci_claim_free_slot: slot 0 is allocated for REQUEST "
		    "SENSE or READ LOG EXT command", NULL);
		slot = 0;
		goto out;
	} else if (command_type == AHCI_RDWR_PMULT_CMD) {
		/*
		 * An extra check on PxCI. Sometimes PxCI bits may not be
		 * cleared during hot-plug or error recovery process.
		 */
		port_cmd_issue = ddi_get32(ahci_ctlp->ahcictl_ahci_acc_handle,
		    (uint32_t *)AHCI_PORT_PxCI(ahci_ctlp, addrp->aa_port));

		if (port_cmd_issue != 0) {
			AHCIDBG(AHCIDBG_INFO|AHCIDBG_PMULT, ahci_ctlp,
			    "ahci_claim_free_slot: there is still pending "
			    "command(s) in command list (0x%x/0x%x, PxCI %x),"
			    "so no available slot for R/W PMULT command.",
			    NON_NCQ_CMD_IN_PROGRESS(ahci_portp),
			    NCQ_CMD_IN_PROGRESS(ahci_portp),
			    port_cmd_issue);
			return (AHCI_FAILURE);
		}

		AHCIDBG(AHCIDBG_INFO, ahci_ctlp,
		    "ahci_claim_free_slot: slot 0 is allocated for "
		    "READ/WRITE PORTMULT command", NULL);
		slot = 0;
		goto out;
	}

	slot = ddi_ffs(free_slots) - 1;
	if (slot == -1) {
		AHCIDBG(AHCIDBG_VERBOSE, ahci_ctlp,
		    "ahci_claim_free_slot: no empty slots", NULL);
		return (AHCI_FAILURE);
	}

	/*
	 * According to the AHCI spec, to allow a simple mechanism for the
	 * HBA to map command list slots to queue entries, software must
	 * match the tag number it uses to the slot it is placing the command
	 * in. For example, if a queued command is placed in slot 5, the tag
	 * for that command must be 5.
	 */
	if (command_type == AHCI_NCQ_CMD) {
		ahci_portp->ahciport_pending_ncq_tags |= (0x1 << slot);
		if (AHCI_ADDR_IS_PMPORT(addrp)) {
			ASSERT(ahci_portp->ahciport_pmult_info != NULL);
			AHCIPORT_NCQ_PMPORT(ahci_portp) = addrp->aa_pmport;
		}
	}

	ahci_portp->ahciport_pending_tags |= (0x1 << slot);

out:
	AHCIDBG(AHCIDBG_VERBOSE, ahci_ctlp,
	    "ahci_claim_free_slot: found slot: 0x%x", slot);

	return (slot);
}

/*
 * Builds the Command Table for the sata packet and delivers it to controller.
 *
 * Returns:
 *	slot number if we can obtain a slot successfully
 *	otherwise, return AHCI_FAILURE
 */
static int
ahci_deliver_satapkt(ahci_ctl_t *ahci_ctlp, ahci_port_t *ahci_portp,
    ahci_addr_t *addrp, sata_pkt_t *spkt)
{
	int cmd_slot;
	sata_cmd_t *scmd;
	ahci_fis_h2d_register_t *h2d_register_fisp;
	ahci_cmd_table_t *cmd_table;
	ahci_cmd_header_t *cmd_header;
	int ncookies;
	int i;
	int command_type = AHCI_NON_NCQ_CMD;
	int ncq_qdepth;
	int instance = ddi_get_instance(ahci_ctlp->ahcictl_dip);
	uint8_t port, pmport;
#if AHCI_DEBUG
	uint32_t *ptr;
	uint8_t *ptr2;
#endif

	ASSERT(MUTEX_HELD(&ahci_portp->ahciport_mutex));

	port = addrp->aa_port;
	pmport = addrp->aa_pmport;

	spkt->satapkt_reason = SATA_PKT_BUSY;

	scmd = &spkt->satapkt_cmd;

	/* Check if the command is a NCQ command */
	if (scmd->satacmd_cmd_reg == SATAC_READ_FPDMA_QUEUED ||
	    scmd->satacmd_cmd_reg == SATAC_WRITE_FPDMA_QUEUED) {
		command_type = AHCI_NCQ_CMD;

		/*
		 * When NCQ is support, system software must determine the
		 * maximum tag allowed by the device and the HBA, and it
		 * must use a value not beyond of the lower bound of the two.
		 *
		 * Sata module is going to calculate the qdepth and send
		 * down to HBA driver via sata_cmd.
		 */
		ncq_qdepth = scmd->satacmd_flags.sata_max_queue_depth + 1;

		/*
		 * At the moment, the driver doesn't support the dynamic
		 * setting of the maximum ncq depth, and the value can be
		 * set either during the attach or after hot-plug insertion.
		 */
		if (ahci_portp->ahciport_max_ncq_tags == 0) {
			ahci_portp->ahciport_max_ncq_tags = ncq_qdepth;
			AHCIDBG(AHCIDBG_NCQ, ahci_ctlp,
			    "ahci_deliver_satapkt: port %d the max tags for "
			    "NCQ command is %d", port, ncq_qdepth);
		} else {
			if (ncq_qdepth != ahci_portp->ahciport_max_ncq_tags) {
				cmn_err(CE_WARN, "!ahci%d: ahci_deliver_satapkt"
				    " port %d the max tag for NCQ command is "
				    "requested to change from %d to %d, at the"
				    " moment the driver doesn't support the "
				    "dynamic change so it's going to "
				    "still use the previous tag value",
				    instance, port,
				    ahci_portp->ahciport_max_ncq_tags,
				    ncq_qdepth);
			}
		}
	}

	/* Check if the command is an error retrieval command */
	if (ERR_RETRI_CMD_IN_PROGRESS(ahci_portp))
		command_type = AHCI_ERR_RETRI_CMD;

	/* Check if the command is an read/write pmult command */
	if (RDWR_PMULT_CMD_IN_PROGRESS(ahci_portp))
		command_type = AHCI_RDWR_PMULT_CMD;

	/* Check if there is an empty command slot */
	cmd_slot = ahci_claim_free_slot(ahci_ctlp, ahci_portp,
	    addrp, command_type);
	if (cmd_slot == AHCI_FAILURE) {
		AHCIDBG(AHCIDBG_INFO, ahci_ctlp, "no free command slot", NULL);
		return (AHCI_FAILURE);
	}

	AHCIDBG(AHCIDBG_ENTRY|AHCIDBG_INFO, ahci_ctlp,
	    "ahci_deliver_satapkt enter: cmd_reg: 0x%x, cmd_slot: 0x%x, "
	    "port: %d, satapkt: 0x%p", scmd->satacmd_cmd_reg,
	    cmd_slot, port, (void *)spkt);

	cmd_table = ahci_portp->ahciport_cmd_tables[cmd_slot];
	bzero((void *)cmd_table, ahci_cmd_table_size);

	/* For data transfer operations, it is the H2D Register FIS */
	h2d_register_fisp =
	    &(cmd_table->ahcict_command_fis.ahcifc_fis.ahcifc_h2d_register);

	SET_FIS_TYPE(h2d_register_fisp, AHCI_H2D_REGISTER_FIS_TYPE);

	/*
	 * PMP field only make sense when target is a port multiplier or a
	 * device behind a port multiplier. Otherwise should set it to 0.
	 */
	if (AHCI_ADDR_IS_PMULT(addrp) || AHCI_ADDR_IS_PMPORT(addrp))
		SET_FIS_PMP(h2d_register_fisp, pmport);

	SET_FIS_CDMDEVCTL(h2d_register_fisp, 1);
	SET_FIS_COMMAND(h2d_register_fisp, scmd->satacmd_cmd_reg);
	SET_FIS_FEATURES(h2d_register_fisp, scmd->satacmd_features_reg);
	SET_FIS_SECTOR_COUNT(h2d_register_fisp, scmd->satacmd_sec_count_lsb);

	switch (scmd->satacmd_addr_type) {

	case 0:
		/*
		 * satacmd_addr_type will be 0 for the commands below:
		 *	ATAPI command
		 *	SATAC_IDLE_IM
		 *	SATAC_STANDBY_IM
		 *	SATAC_DOWNLOAD_MICROCODE
		 *	SATAC_FLUSH_CACHE
		 *	SATAC_SET_FEATURES
		 *	SATAC_SMART
		 *	SATAC_ID_PACKET_DEVICE
		 *	SATAC_ID_DEVICE
		 *	SATAC_READ_PORTMULT
		 *	SATAC_WRITE_PORTMULT
		 */
		/* FALLTHRU */

	case ATA_ADDR_LBA:
		/* FALLTHRU */

	case ATA_ADDR_LBA28:
		/* LBA[7:0] */
		SET_FIS_SECTOR(h2d_register_fisp, scmd->satacmd_lba_low_lsb);

		/* LBA[15:8] */
		SET_FIS_CYL_LOW(h2d_register_fisp, scmd->satacmd_lba_mid_lsb);

		/* LBA[23:16] */
		SET_FIS_CYL_HI(h2d_register_fisp, scmd->satacmd_lba_high_lsb);

		/* LBA [27:24] (also called dev_head) */
		SET_FIS_DEV_HEAD(h2d_register_fisp, scmd->satacmd_device_reg);

		break;

	case ATA_ADDR_LBA48:
		/* LBA[7:0] */
		SET_FIS_SECTOR(h2d_register_fisp, scmd->satacmd_lba_low_lsb);

		/* LBA[15:8] */
		SET_FIS_CYL_LOW(h2d_register_fisp, scmd->satacmd_lba_mid_lsb);

		/* LBA[23:16] */
		SET_FIS_CYL_HI(h2d_register_fisp, scmd->satacmd_lba_high_lsb);

		/* LBA [31:24] */
		SET_FIS_SECTOR_EXP(h2d_register_fisp,
		    scmd->satacmd_lba_low_msb);

		/* LBA [39:32] */
		SET_FIS_CYL_LOW_EXP(h2d_register_fisp,
		    scmd->satacmd_lba_mid_msb);

		/* LBA [47:40] */
		SET_FIS_CYL_HI_EXP(h2d_register_fisp,
		    scmd->satacmd_lba_high_msb);

		/* Set dev_head */
		SET_FIS_DEV_HEAD(h2d_register_fisp,
		    scmd->satacmd_device_reg);

		/* Set the extended sector count and features */
		SET_FIS_SECTOR_COUNT_EXP(h2d_register_fisp,
		    scmd->satacmd_sec_count_msb);
		SET_FIS_FEATURES_EXP(h2d_register_fisp,
		    scmd->satacmd_features_reg_ext);
		break;
	}

	/*
	 * For NCQ command (READ/WRITE FPDMA QUEUED), sector count 7:0 is
	 * filled into features field, and sector count 8:15 is filled into
	 * features (exp) field. The hba driver doesn't need to anything
	 * special with regard to this, since sata framework has already
	 * done so.
	 *
	 * However the driver needs to make sure TAG is filled into sector
	 * field.
	 */
	if (command_type == AHCI_NCQ_CMD) {
		SET_FIS_SECTOR_COUNT(h2d_register_fisp,
		    (cmd_slot << SATA_TAG_QUEUING_SHIFT));
	}

	ncookies = scmd->satacmd_num_dma_cookies;
	AHCIDBG(AHCIDBG_PRDT, ahci_ctlp,
	    "ncookies = 0x%x, ahci_dma_prdt_number = 0x%x",
	    ncookies, ahci_dma_prdt_number);

	ASSERT(ncookies <= ahci_dma_prdt_number);
	ahci_portp->ahciport_prd_bytecounts[cmd_slot] = 0;

	/* *** now fill the scatter gather list ******* */
	for (i = 0; i < ncookies; i++) {
		cmd_table->ahcict_prdt[i].ahcipi_data_base_addr =
		    scmd->satacmd_dma_cookie_list[i]._dmu._dmac_la[0];
		cmd_table->ahcict_prdt[i].ahcipi_data_base_addr_upper =
		    scmd->satacmd_dma_cookie_list[i]._dmu._dmac_la[1];
		cmd_table->ahcict_prdt[i].ahcipi_descr_info =
		    scmd->satacmd_dma_cookie_list[i].dmac_size - 1;
		ahci_portp->ahciport_prd_bytecounts[cmd_slot] +=
		    scmd->satacmd_dma_cookie_list[i].dmac_size;
	}

	AHCIDBG(AHCIDBG_PRDT, ahci_ctlp,
	    "ahciport_prd_bytecounts 0x%x for cmd_slot 0x%x",
	    ahci_portp->ahciport_prd_bytecounts[cmd_slot], cmd_slot);

	/* The ACMD field is filled in for ATAPI command */
	if (scmd->satacmd_cmd_reg == SATAC_PACKET) {
		bcopy(scmd->satacmd_acdb, cmd_table->ahcict_atapi_cmd,
		    SATA_ATAPI_MAX_CDB_LEN);
	}

	/* Set Command Header in Command List */
	cmd_header = &ahci_portp->ahciport_cmd_list[cmd_slot];
	BZERO_DESCR_INFO(cmd_header);
	BZERO_PRD_BYTE_COUNT(cmd_header);

	/* Set the number of entries in the PRD table */
	SET_PRD_TABLE_LENGTH(cmd_header, ncookies);

	/* Set the length of the command in the CFIS area */
	SET_COMMAND_FIS_LENGTH(cmd_header, AHCI_H2D_REGISTER_FIS_LENGTH);

	/*
	 * PMP field only make sense when target is a port multiplier or a
	 * device behind a port multiplier. Otherwise should set it to 0.
	 */
	if (AHCI_ADDR_IS_PMULT(addrp) || AHCI_ADDR_IS_PMPORT(addrp))
		SET_PORT_MULTI_PORT(cmd_header, pmport);

	AHCIDBG(AHCIDBG_INFO, ahci_ctlp, "command data direction is "
	    "sata_data_direction = 0x%x",
	    scmd->satacmd_flags.sata_data_direction);

	/* Set A bit if it is an ATAPI command */
	if (scmd->satacmd_cmd_reg == SATAC_PACKET)
		SET_ATAPI(cmd_header, AHCI_CMDHEAD_ATAPI);

	/* Set W bit if data is going to the device */
	if (scmd->satacmd_flags.sata_data_direction == SATA_DIR_WRITE)
		SET_WRITE(cmd_header, AHCI_CMDHEAD_DATA_WRITE);

	/*
	 * Set the prefetchable bit - this bit is only valid if the PRDTL
	 * field is non-zero or the ATAPI 'A' bit is set in the command
	 * header. This bit cannot be set when using native command
	 * queuing commands or when using FIS-based switching with a Port
	 * multiplier.
	 */
	if (command_type != AHCI_NCQ_CMD)
		SET_PREFETCHABLE(cmd_header, AHCI_CMDHEAD_PREFETCHABLE);

	/*
	 * Now remember the sata packet in ahciport_slot_pkts[].
	 * Error retrieval command and r/w port multiplier command will
	 * be stored specifically for each port.
	 */
	if (!ERR_RETRI_CMD_IN_PROGRESS(ahci_portp) &&
	    !RDWR_PMULT_CMD_IN_PROGRESS(ahci_portp))
		ahci_portp->ahciport_slot_pkts[cmd_slot] = spkt;

	/*
	 * Keep the timeout value
	 */
	ahci_portp->ahciport_slot_timeout[cmd_slot] = spkt->satapkt_time;

	/*
	 * If the intial timout is less than 1 tick, then make it longer by
	 * 1 tick to avoid immediate timeout
	 */
	if (ahci_portp->ahciport_slot_timeout[cmd_slot] <=
	    ahci_watchdog_timeout)
		ahci_portp->ahciport_slot_timeout[cmd_slot] +=
		    ahci_watchdog_timeout;

#if AHCI_DEBUG
	if (ahci_debug_flags & AHCIDBG_ATACMD &&
	    scmd->satacmd_cmd_reg != SATAC_PACKET ||
	    ahci_debug_flags & AHCIDBG_ATAPICMD &&
	    scmd->satacmd_cmd_reg == SATAC_PACKET) {

		/* Dump the command header and table */
		ahci_log(ahci_ctlp, CE_WARN, "\n");
		ahci_log(ahci_ctlp, CE_WARN, "Command header&table for spkt "
		    "0x%p cmd_reg 0x%x port %d", spkt,
		    scmd->satacmd_cmd_reg, port);
		ptr = (uint32_t *)cmd_header;
		ahci_log(ahci_ctlp, CE_WARN,
		    "  Command Header:%8x %8x %8x %8x",
		    ptr[0], ptr[1], ptr[2], ptr[3]);

		/* Dump the H2D register FIS */
		ptr = (uint32_t *)h2d_register_fisp;
		ahci_log(ahci_ctlp, CE_WARN,
		    "  Command FIS:   %8x %8x %8x %8x",
		    ptr[0], ptr[1], ptr[2], ptr[3]);

		/* Dump the ACMD register FIS */
		ptr2 = (uint8_t *)&(cmd_table->ahcict_atapi_cmd);
		for (i = 0; i < SATA_ATAPI_MAX_CDB_LEN/8; i++)
			if (ahci_debug_flags & AHCIDBG_ATAPICMD)
				ahci_log(ahci_ctlp, CE_WARN,
				    "  ATAPI command: %2x %2x %2x %2x "
				    "%2x %2x %2x %2x",
				    ptr2[8 * i], ptr2[8 * i + 1],
				    ptr2[8 * i + 2], ptr2[8 * i + 3],
				    ptr2[8 * i + 4], ptr2[8 * i + 5],
				    ptr2[8 * i + 6], ptr2[8 * i + 7]);

		/* Dump the PRDT */
		for (i = 0; i < ncookies; i++) {
			ptr = (uint32_t *)&(cmd_table->ahcict_prdt[i]);
			ahci_log(ahci_ctlp, CE_WARN,
			    "  Cookie %d:      %8x %8x %8x %8x",
			    i, ptr[0], ptr[1], ptr[2], ptr[3]);
		}
	}
#endif

	(void) ddi_dma_sync(
	    ahci_portp->ahciport_cmd_tables_dma_handle[cmd_slot],
	    0,
	    ahci_cmd_table_size,
	    DDI_DMA_SYNC_FORDEV);

	(void) ddi_dma_sync(ahci_portp->ahciport_cmd_list_dma_handle,
	    cmd_slot * sizeof (ahci_cmd_header_t),
	    sizeof (ahci_cmd_header_t),
	    DDI_DMA_SYNC_FORDEV);

	if ((ahci_check_dma_handle(ahci_portp->
	    ahciport_cmd_tables_dma_handle[cmd_slot]) != DDI_FM_OK) ||
	    ahci_check_dma_handle(ahci_portp->
	    ahciport_cmd_list_dma_handle) != DDI_FM_OK) {
		ddi_fm_service_impact(ahci_ctlp->ahcictl_dip,
		    DDI_SERVICE_UNAFFECTED);
		return (AHCI_FAILURE);
	}

	/* Set the corresponding bit in the PxSACT.DS for queued command */
	if (command_type == AHCI_NCQ_CMD) {
		ddi_put32(ahci_ctlp->ahcictl_ahci_acc_handle,
		    (uint32_t *)AHCI_PORT_PxSACT(ahci_ctlp, port),
		    (0x1 << cmd_slot));
	}

	/* Indicate to the HBA that a command is active. */
	ddi_put32(ahci_ctlp->ahcictl_ahci_acc_handle,
	    (uint32_t *)AHCI_PORT_PxCI(ahci_ctlp, port),
	    (0x1 << cmd_slot));

	AHCIDBG(AHCIDBG_INFO, ahci_ctlp, "ahci_deliver_satapkt "
	    "exit: port %d", port);

	/* Make sure the command is started by the PxSACT/PxCI */
	if (ahci_check_acc_handle(ahci_ctlp->
	    ahcictl_ahci_acc_handle) != DDI_FM_OK) {
		ddi_fm_service_impact(ahci_ctlp->ahcictl_dip,
		    DDI_SERVICE_UNAFFECTED);
		return (AHCI_FAILURE);
	}

	return (cmd_slot);
}

/*
 * Called by the sata framework to abort the previously sent packet(s).
 *
 * Reset device to abort commands.
 */
static int
ahci_tran_abort(dev_info_t *dip, sata_pkt_t *spkt, int flag)
{
	ahci_ctl_t *ahci_ctlp;
	ahci_port_t *ahci_portp;
	uint32_t slot_status = 0;
	uint32_t aborted_tags = 0;
	uint32_t finished_tags = 0;
	uint8_t cport = spkt->satapkt_device.satadev_addr.cport;
	uint8_t port;
	int tmp_slot;
	int instance = ddi_get_instance(dip);

	ahci_ctlp = ddi_get_soft_state(ahci_statep, instance);
	port = ahci_ctlp->ahcictl_cport_to_port[cport];

	AHCIDBG(AHCIDBG_ENTRY, ahci_ctlp,
	    "ahci_tran_abort enter: port %d", port);

	ahci_portp = ahci_ctlp->ahcictl_ports[port];
	mutex_enter(&ahci_portp->ahciport_mutex);

	/*
	 * If AHCI_PORT_FLAG_MOPPING flag is set, it means all the pending
	 * commands are being mopped, therefore there is nothing else to do
	 */
	if (ahci_portp->ahciport_flags & AHCI_PORT_FLAG_MOPPING) {
		AHCIDBG(AHCIDBG_INFO, ahci_ctlp,
		    "ahci_tran_abort: port %d is in "
		    "mopping process, so just return directly ", port);
		mutex_exit(&ahci_portp->ahciport_mutex);
		return (SATA_SUCCESS);
	}

	/*
	 * If AHCI_PORT_FLAG_RDWR_PMULT flag is set, it means a R/W PMULT
	 * command is being executed so no other commands is outstanding,
	 * nothing to do.
	 */
	if (ahci_portp->ahciport_flags & AHCI_PORT_FLAG_RDWR_PMULT) {
		AHCIDBG(AHCIDBG_INFO, ahci_ctlp,
		    "ahci_tran_abort: port %d is reading/writing "
		    "port multiplier, so just return directly ", port);
		mutex_exit(&ahci_portp->ahciport_mutex);
		return (SATA_SUCCESS);
	}

	if (ahci_portp->ahciport_port_state & SATA_PSTATE_FAILED |
	    ahci_portp->ahciport_port_state & SATA_PSTATE_SHUTDOWN |
	    ahci_portp->ahciport_port_state & SATA_PSTATE_PWROFF) {
		/*
		 * In case the targer driver would send the request before
		 * sata framework can have the opportunity to process those
		 * event reports.
		 */
		spkt->satapkt_reason = SATA_PKT_PORT_ERROR;
		spkt->satapkt_device.satadev_state =
		    ahci_portp->ahciport_port_state;
		ahci_update_sata_registers(ahci_ctlp, port,
		    &spkt->satapkt_device);
		AHCIDBG(AHCIDBG_ERRS, ahci_ctlp,
		    "ahci_tran_abort returning SATA_FAILURE while "
		    "port in FAILED/SHUTDOWN/PWROFF state: "
		    "port: %d", port);
		mutex_exit(&ahci_portp->ahciport_mutex);
		return (SATA_FAILURE);
	}

	if (ahci_portp->ahciport_device_type == SATA_DTYPE_NONE) {
		/*
		 * ahci_intr_phyrdy_change() may have rendered it to
		 * AHCI_PORT_TYPE_NODEV.
		 */
		spkt->satapkt_reason = SATA_PKT_PORT_ERROR;
		spkt->satapkt_device.satadev_type = SATA_DTYPE_NONE;
		spkt->satapkt_device.satadev_state =
		    ahci_portp->ahciport_port_state;
		ahci_update_sata_registers(ahci_ctlp, port,
		    &spkt->satapkt_device);
		AHCIDBG(AHCIDBG_ERRS, ahci_ctlp,
		    "ahci_tran_abort returning SATA_FAILURE while "
		    "no device attached: port: %d", port);
		mutex_exit(&ahci_portp->ahciport_mutex);
		return (SATA_FAILURE);
	}

	if (flag == SATA_ABORT_ALL_PACKETS) {
		if (NON_NCQ_CMD_IN_PROGRESS(ahci_portp))
			aborted_tags = ahci_portp->ahciport_pending_tags;
		else if (NCQ_CMD_IN_PROGRESS(ahci_portp))
			aborted_tags = ahci_portp->ahciport_pending_ncq_tags;

		cmn_err(CE_NOTE, "!ahci%d: ahci port %d abort all packets",
		    instance, port);
	} else {
		aborted_tags = 0xffffffff;
		/*
		 * Aborting one specific packet, first search the
		 * ahciport_slot_pkts[] list for matching spkt.
		 */
		for (tmp_slot = 0;
		    tmp_slot < ahci_ctlp->ahcictl_num_cmd_slots; tmp_slot++) {
			if (ahci_portp->ahciport_slot_pkts[tmp_slot] == spkt) {
				aborted_tags = (0x1 << tmp_slot);
				break;
			}
		}

		if (aborted_tags == 0xffffffff) {
			/* request packet is not on the pending list */
			AHCIDBG(AHCIDBG_INFO, ahci_ctlp,
			    "Cannot find the aborting pkt 0x%p on the "
			    "pending list", (void *)spkt);
			ahci_update_sata_registers(ahci_ctlp, port,
			    &spkt->satapkt_device);
			mutex_exit(&ahci_portp->ahciport_mutex);
			return (SATA_FAILURE);
		}
		cmn_err(CE_NOTE, "!ahci%d: ahci port %d abort satapkt 0x%p",
		    instance, port, (void *)spkt);
	}

	if (NON_NCQ_CMD_IN_PROGRESS(ahci_portp))
		slot_status = ddi_get32(ahci_ctlp->ahcictl_ahci_acc_handle,
		    (uint32_t *)AHCI_PORT_PxCI(ahci_ctlp, port));
	else if (NCQ_CMD_IN_PROGRESS(ahci_portp))
		slot_status = ddi_get32(ahci_ctlp->ahcictl_ahci_acc_handle,
		    (uint32_t *)AHCI_PORT_PxSACT(ahci_ctlp, port));

	ahci_portp->ahciport_flags |= AHCI_PORT_FLAG_MOPPING;
	ahci_portp->ahciport_mop_in_progress++;

	/*
	 * To abort the packet(s), first we are trying to clear PxCMD.ST
	 * to stop the port, and if the port can be stopped
	 * successfully with PxTFD.STS.BSY and PxTFD.STS.DRQ cleared to '0',
	 * then we just send back the aborted packet(s) with ABORTED flag
	 * and then restart the port by setting PxCMD.ST and PxCMD.FRE.
	 * If PxTFD.STS.BSY or PxTFD.STS.DRQ is set to '1', then we
	 * perform a COMRESET.
	 */
	(void) ahci_restart_port_wait_till_ready(ahci_ctlp,
	    ahci_portp, port, NULL, NULL);

	/*
	 * Compute which have finished and which need to be retried.
	 *
	 * The finished tags are ahciport_pending_tags/ahciport_pending_ncq_tags
	 * minus the slot_status. The aborted_tags has to be deducted by
	 * finished_tags since we can't possibly abort a tag which had finished
	 * already.
	 */
	if (NON_NCQ_CMD_IN_PROGRESS(ahci_portp))
		finished_tags = ahci_portp->ahciport_pending_tags &
		    ~slot_status & AHCI_SLOT_MASK(ahci_ctlp);
	else if (NCQ_CMD_IN_PROGRESS(ahci_portp))
		finished_tags = ahci_portp->ahciport_pending_ncq_tags &
		    ~slot_status & AHCI_NCQ_SLOT_MASK(ahci_portp);

	aborted_tags &= ~finished_tags;

	ahci_mop_commands(ahci_ctlp,
	    ahci_portp,
	    slot_status,
	    0, /* failed tags */
	    0, /* timeout tags */
	    aborted_tags,
	    0); /* reset tags */

	ahci_update_sata_registers(ahci_ctlp, port, &spkt->satapkt_device);
	mutex_exit(&ahci_portp->ahciport_mutex);

	return (SATA_SUCCESS);
}

/*
 * Used to do device reset and reject all the pending packets on a device
 * during the reset operation.
 *
 * NOTE: ONLY called by ahci_tran_reset_dport
 */
static int
ahci_reset_device_reject_pkts(ahci_ctl_t *ahci_ctlp,
    ahci_port_t *ahci_portp, ahci_addr_t *addrp)
{
	uint32_t slot_status = 0;
	uint32_t reset_tags = 0;
	uint32_t finished_tags = 0;
	uint8_t port = addrp->aa_port;
	sata_device_t sdevice;
	int ret;

	ASSERT(MUTEX_HELD(&ahci_portp->ahciport_mutex));

	AHCIDBG(AHCIDBG_ENTRY, ahci_ctlp,
	    "ahci_reset_device_reject_pkts on port: %d", port);

	/*
	 * If AHCI_PORT_FLAG_MOPPING flag is set, it means all the pending
	 * commands are being mopped, therefore there is nothing else to do
	 */
	if (ahci_portp->ahciport_flags & AHCI_PORT_FLAG_MOPPING) {
		AHCIDBG(AHCIDBG_ERRS, ahci_ctlp,
		    "ahci_reset_device_reject_pkts: port %d is in "
		    "mopping process, so return directly ", port);
		return (SATA_SUCCESS);
	}

	if (NON_NCQ_CMD_IN_PROGRESS(ahci_portp)) {
		slot_status = ddi_get32(ahci_ctlp->ahcictl_ahci_acc_handle,
		    (uint32_t *)AHCI_PORT_PxCI(ahci_ctlp, port));
		reset_tags = slot_status & AHCI_SLOT_MASK(ahci_ctlp);
	} else if (NCQ_CMD_IN_PROGRESS(ahci_portp)) {
		slot_status = ddi_get32(ahci_ctlp->ahcictl_ahci_acc_handle,
		    (uint32_t *)AHCI_PORT_PxSACT(ahci_ctlp, port));
		reset_tags = slot_status & AHCI_NCQ_SLOT_MASK(ahci_portp);
	}

	if (ahci_software_reset(ahci_ctlp, ahci_portp, addrp)
	    != AHCI_SUCCESS) {
		AHCIDBG(AHCIDBG_ERRS, ahci_ctlp,
		    "Try to do a port reset after software "
		    "reset failed", port);
		ret = ahci_port_reset(ahci_ctlp, ahci_portp, addrp);
		if (ret != AHCI_SUCCESS) {
			AHCIDBG(AHCIDBG_ERRS, ahci_ctlp,
			    "ahci_reset_device_reject_pkts: port %d "
			    "failed", port);
			return (SATA_FAILURE);
		}
	}
	/* Set the reset in progress flag */
	ahci_portp->ahciport_reset_in_progress = 1;

	ahci_portp->ahciport_flags |= AHCI_PORT_FLAG_MOPPING;
	ahci_portp->ahciport_mop_in_progress++;

	/* Indicate to the framework that a reset has happened */
	bzero((void *)&sdevice, sizeof (sata_device_t));
	sdevice.satadev_addr.cport = ahci_ctlp->ahcictl_port_to_cport[port];
	sdevice.satadev_addr.pmport = 0;
	sdevice.satadev_addr.qual = SATA_ADDR_DCPORT;
	sdevice.satadev_state = SATA_DSTATE_RESET |
	    SATA_DSTATE_PWR_ACTIVE;
	mutex_exit(&ahci_portp->ahciport_mutex);
	sata_hba_event_notify(
	    ahci_ctlp->ahcictl_sata_hba_tran->sata_tran_hba_dip,
	    &sdevice,
	    SATA_EVNT_DEVICE_RESET);
	mutex_enter(&ahci_portp->ahciport_mutex);

	AHCIDBG(AHCIDBG_EVENT, ahci_ctlp,
	    "port %d sending event up: SATA_EVNT_DEVICE_RESET", port);

	/* Next try to mop the pending commands */
	if (NON_NCQ_CMD_IN_PROGRESS(ahci_portp))
		finished_tags = ahci_portp->ahciport_pending_tags &
		    ~slot_status & AHCI_SLOT_MASK(ahci_ctlp);
	else if (NCQ_CMD_IN_PROGRESS(ahci_portp))
		finished_tags = ahci_portp->ahciport_pending_ncq_tags &
		    ~slot_status & AHCI_NCQ_SLOT_MASK(ahci_portp);

	reset_tags &= ~finished_tags;

	ahci_mop_commands(ahci_ctlp,
	    ahci_portp,
	    slot_status,
	    0, /* failed tags */
	    0, /* timeout tags */
	    0, /* aborted tags */
	    reset_tags); /* reset tags */

	return (SATA_SUCCESS);
}

/*
 * Used to do device reset and reject all the pending packets on a device
 * during the reset operation.
 *
 * NOTE: ONLY called by ahci_tran_reset_dport
 */
static int
ahci_reset_pmdevice_reject_pkts(ahci_ctl_t *ahci_ctlp,
    ahci_port_t *ahci_portp, ahci_addr_t *addrp)
{
	uint32_t finished_tags = 0, reset_tags = 0, slot_status = 0;
	uint8_t port = addrp->aa_port;
	uint8_t pmport = addrp->aa_pmport;
	sata_device_t sdevice;

	ASSERT(MUTEX_HELD(&ahci_portp->ahciport_mutex));

	AHCIDBG(AHCIDBG_ENTRY|AHCIDBG_PMULT, ahci_ctlp,
	    "ahci_reset_pmdevice_reject_pkts at port %d:%d", port, pmport);

	if (ahci_portp->ahciport_flags & AHCI_PORT_FLAG_MOPPING) {
		AHCIDBG(AHCIDBG_ERRS, ahci_ctlp,
		    "ahci_reset_pmdevice_reject_pkts: port %d is in "
		    "mopping process, so return directly ", port);
		return (SATA_SUCCESS);
	}

	/* Checking for outstanding commands */
	if (NON_NCQ_CMD_IN_PROGRESS(ahci_portp)) {
		slot_status = ddi_get32(ahci_ctlp->ahcictl_ahci_acc_handle,
		    (uint32_t *)AHCI_PORT_PxCI(ahci_ctlp, port));
		reset_tags = slot_status & AHCI_SLOT_MASK(ahci_ctlp);
	} else if (NCQ_CMD_IN_PROGRESS(ahci_portp)) {
		slot_status = ddi_get32(ahci_ctlp->ahcictl_ahci_acc_handle,
		    (uint32_t *)AHCI_PORT_PxSACT(ahci_ctlp, port));
		reset_tags = slot_status & AHCI_NCQ_SLOT_MASK(ahci_portp);
	}

	/* Issue SOFTWARE reset command. */
	if (ahci_software_reset(ahci_ctlp, ahci_portp, addrp)
	    != AHCI_SUCCESS) {
		AHCIDBG(AHCIDBG_ERRS, ahci_ctlp,
		    "Try to do a port reset after software "
		    "reset failed", port);
		return (SATA_FAILURE);
	}

	/* Set the reset in progress flag */
	ahci_portp->ahciport_reset_in_progress = 1;

	ahci_portp->ahciport_flags |= AHCI_PORT_FLAG_MOPPING;
	ahci_portp->ahciport_mop_in_progress++;

	/* Indicate to the framework that a reset has happened */
	bzero((void *)&sdevice, sizeof (sata_device_t));
	sdevice.satadev_addr.cport = ahci_ctlp->ahcictl_port_to_cport[port];
	sdevice.satadev_addr.pmport = pmport;
	if (AHCI_ADDR_IS_PMULT(addrp))
		sdevice.satadev_addr.qual = SATA_ADDR_PMULT;
	else
		sdevice.satadev_addr.qual = SATA_ADDR_DPMPORT;
	sdevice.satadev_state = SATA_DSTATE_RESET |
	    SATA_DSTATE_PWR_ACTIVE;
	mutex_exit(&ahci_portp->ahciport_mutex);
	sata_hba_event_notify(
	    ahci_ctlp->ahcictl_sata_hba_tran->sata_tran_hba_dip,
	    &sdevice,
	    SATA_EVNT_DEVICE_RESET);
	mutex_enter(&ahci_portp->ahciport_mutex);

	AHCIDBG(AHCIDBG_EVENT, ahci_ctlp,
	    "port %d:%d sending event up: SATA_EVNT_DEVICE_RESET",
	    port, pmport);

	/* Next try to mop the pending commands */
	if (NON_NCQ_CMD_IN_PROGRESS(ahci_portp))
		finished_tags = ahci_portp->ahciport_pending_tags &
		    ~slot_status & AHCI_SLOT_MASK(ahci_ctlp);
	else if (NCQ_CMD_IN_PROGRESS(ahci_portp))
		finished_tags = ahci_portp->ahciport_pending_ncq_tags &
		    ~slot_status & AHCI_NCQ_SLOT_MASK(ahci_portp);
	reset_tags &= ~finished_tags;

	AHCIDBG(AHCIDBG_EVENT|AHCIDBG_PMULT, ahci_ctlp,
	    "reset_tags = %x, finished_tags = %x, slot_status = %x",
	    reset_tags, finished_tags, slot_status);

	/*
	 * NOTE: Because PxCI be only erased by unset PxCMD.ST bit, so even we
	 * try to reset a single device behind a port multiplier will
	 * terminate all the commands on that HBA port. We need mop these
	 * commands as well.
	 */
	ahci_mop_commands(ahci_ctlp,
	    ahci_portp,
	    slot_status,
	    0, /* failed tags */
	    0, /* timeout tags */
	    0, /* aborted tags */
	    reset_tags); /* reset tags */

	return (SATA_SUCCESS);
}

/*
 * Used to do port reset and reject all the pending packets on a port during
 * the reset operation.
 */
static int
ahci_reset_port_reject_pkts(ahci_ctl_t *ahci_ctlp,
    ahci_port_t *ahci_portp, ahci_addr_t *addrp)
{
	uint32_t slot_status = 0;
	uint32_t reset_tags = 0;
	uint32_t finished_tags = 0;
	uint8_t port = addrp->aa_port;

	ASSERT(MUTEX_HELD(&ahci_portp->ahciport_mutex));

	AHCIDBG(AHCIDBG_ENTRY, ahci_ctlp,
	    "ahci_reset_port_reject_pkts at port: %d", port);

	/*
	 * If AHCI_PORT_FLAG_MOPPING flag is set, it means all the pending
	 * commands are being mopped, therefore there is nothing else to do
	 */
	if (ahci_portp->ahciport_flags & AHCI_PORT_FLAG_MOPPING) {
		AHCIDBG(AHCIDBG_ERRS, ahci_ctlp,
		    "ahci_reset_port_reject_pkts: port %d is in "
		    "mopping process, so return directly ", port);
		return (SATA_SUCCESS);
	}

	ahci_portp->ahciport_flags |= AHCI_PORT_FLAG_MOPPING;
	ahci_portp->ahciport_mop_in_progress++;

	if (NON_NCQ_CMD_IN_PROGRESS(ahci_portp)) {
		slot_status = ddi_get32(ahci_ctlp->ahcictl_ahci_acc_handle,
		    (uint32_t *)AHCI_PORT_PxCI(ahci_ctlp, port));
		reset_tags = slot_status & AHCI_SLOT_MASK(ahci_ctlp);
	} else if (NCQ_CMD_IN_PROGRESS(ahci_portp)) {
		slot_status = ddi_get32(ahci_ctlp->ahcictl_ahci_acc_handle,
		    (uint32_t *)AHCI_PORT_PxSACT(ahci_ctlp, port));
		reset_tags = slot_status & AHCI_NCQ_SLOT_MASK(ahci_portp);
	}

	if (ahci_restart_port_wait_till_ready(ahci_ctlp,
	    ahci_portp, port, AHCI_PORT_RESET|AHCI_RESET_NO_EVENTS_UP,
	    NULL) != AHCI_SUCCESS) {

		/* Clear mop flag */
		ahci_portp->ahciport_mop_in_progress--;
		if (ahci_portp->ahciport_mop_in_progress == 0)
			ahci_portp->ahciport_flags &=
			    ~AHCI_PORT_FLAG_MOPPING;
		return (SATA_FAILURE);
	}

	if (NON_NCQ_CMD_IN_PROGRESS(ahci_portp))
		finished_tags = ahci_portp->ahciport_pending_tags &
		    ~slot_status & AHCI_SLOT_MASK(ahci_ctlp);
	else if (NCQ_CMD_IN_PROGRESS(ahci_portp))
		finished_tags = ahci_portp->ahciport_pending_ncq_tags &
		    ~slot_status & AHCI_NCQ_SLOT_MASK(ahci_portp);

	reset_tags &= ~finished_tags;

	ahci_mop_commands(ahci_ctlp,
	    ahci_portp,
	    slot_status,
	    0, /* failed tags */
	    0, /* timeout tags */
	    0, /* aborted tags */
	    reset_tags); /* reset tags */

	return (SATA_SUCCESS);
}

/*
 * Used to do hba reset and reject all the pending packets on all ports
 * during the reset operation.
 */
static int
ahci_reset_hba_reject_pkts(ahci_ctl_t *ahci_ctlp)
{
	ahci_port_t *ahci_portp;
	uint32_t slot_status[AHCI_MAX_PORTS];
	uint32_t reset_tags[AHCI_MAX_PORTS];
	uint32_t finished_tags[AHCI_MAX_PORTS];
	int port;
	int ret = SATA_SUCCESS;

	AHCIDBG(AHCIDBG_ENTRY, ahci_ctlp,
	    "ahci_reset_hba_reject_pkts enter", NULL);

	bzero(slot_status, sizeof (slot_status));
	bzero(reset_tags, sizeof (reset_tags));
	bzero(finished_tags, sizeof (finished_tags));

	for (port = 0; port < ahci_ctlp->ahcictl_num_ports; port++) {
		if (!AHCI_PORT_IMPLEMENTED(ahci_ctlp, port)) {
			continue;
		}

		ahci_portp = ahci_ctlp->ahcictl_ports[port];

		mutex_enter(&ahci_portp->ahciport_mutex);
		ahci_portp->ahciport_reset_in_progress = 1;
		if (NON_NCQ_CMD_IN_PROGRESS(ahci_portp)) {
			slot_status[port] = ddi_get32(
			    ahci_ctlp->ahcictl_ahci_acc_handle,
			    (uint32_t *)AHCI_PORT_PxCI(ahci_ctlp, port));
			reset_tags[port] = slot_status[port] &
			    AHCI_SLOT_MASK(ahci_ctlp);
			AHCIDBG(AHCIDBG_INIT, ahci_ctlp,
			    "port %d: reset_tags = 0x%x pending_tags = 0x%x",
			    port, reset_tags[port],
			    ahci_portp->ahciport_pending_tags);
		} else if (NCQ_CMD_IN_PROGRESS(ahci_portp)) {
			slot_status[port] = ddi_get32(
			    ahci_ctlp->ahcictl_ahci_acc_handle,
			    (uint32_t *)AHCI_PORT_PxSACT(ahci_ctlp, port));
			reset_tags[port] = slot_status[port] &
			    AHCI_NCQ_SLOT_MASK(ahci_portp);
			AHCIDBG(AHCIDBG_INIT, ahci_ctlp,
			    "port %d: reset_tags = 0x%x pending_tags = 0x%x",
			    port, reset_tags[port],
			    ahci_portp->ahciport_pending_tags);
		}
		mutex_exit(&ahci_portp->ahciport_mutex);
	}

	if (ahci_hba_reset(ahci_ctlp) != AHCI_SUCCESS) {
		ret = SATA_FAILURE;
	}

	for (port = 0; port < ahci_ctlp->ahcictl_num_ports; port++) {
		if (!AHCI_PORT_IMPLEMENTED(ahci_ctlp, port)) {
			continue;
		}

		ahci_portp = ahci_ctlp->ahcictl_ports[port];

		mutex_enter(&ahci_portp->ahciport_mutex);
		/*
		 * To prevent recursive enter to ahci_mop_commands, we need
		 * check AHCI_PORT_FLAG_MOPPING flag.
		 */
		if (ahci_portp->ahciport_flags & AHCI_PORT_FLAG_MOPPING) {
			AHCIDBG(AHCIDBG_ERRS, ahci_ctlp,
			    "ahci_reset_hba_reject_pkts: port %d is in "
			    "mopping process, so return directly ", port);
			mutex_exit(&ahci_portp->ahciport_mutex);
			continue;
		}

		ahci_portp->ahciport_flags |= AHCI_PORT_FLAG_MOPPING;
		ahci_portp->ahciport_mop_in_progress++;

		if (NON_NCQ_CMD_IN_PROGRESS(ahci_portp))
			finished_tags[port]  =
			    ahci_portp->ahciport_pending_tags &
			    ~slot_status[port] & AHCI_SLOT_MASK(ahci_ctlp);
		else if (NCQ_CMD_IN_PROGRESS(ahci_portp))
			finished_tags[port] =
			    ahci_portp->ahciport_pending_ncq_tags &
			    ~slot_status[port] & AHCI_NCQ_SLOT_MASK(ahci_portp);

		reset_tags[port] &= ~finished_tags[port];

		ahci_mop_commands(ahci_ctlp,
		    ahci_portp,
		    slot_status[port],
		    0, /* failed tags */
		    0, /* timeout tags */
		    0, /* aborted tags */
		    reset_tags[port]); /* reset tags */
		mutex_exit(&ahci_portp->ahciport_mutex);
	}
out:
	return (ret);
}

/*
 * Called by sata framework to reset a port(s) or device.
 */
static int
ahci_tran_reset_dport(dev_info_t *dip, sata_device_t *sd)
{
	ahci_ctl_t *ahci_ctlp;
	ahci_port_t *ahci_portp;
	ahci_addr_t addr;
	uint8_t cport = sd->satadev_addr.cport;
	uint8_t pmport = sd->satadev_addr.pmport;
	uint8_t port;
	int ret = SATA_SUCCESS;
	int instance = ddi_get_instance(dip);

	ahci_ctlp = ddi_get_soft_state(ahci_statep, instance);
	port = ahci_ctlp->ahcictl_cport_to_port[cport];
	ahci_portp = ahci_ctlp->ahcictl_ports[port];

	ahci_get_ahci_addr(ahci_ctlp, sd, &addr);

	AHCIDBG(AHCIDBG_ENTRY, ahci_ctlp,
	    "ahci_tran_reset_dport enter: cport %d", cport);

	switch (sd->satadev_addr.qual) {
	case SATA_ADDR_PMPORT:
		/*
		 * If we want to issue a COMRESET on a pmport, we need to
		 * reject the outstanding commands on that pmport. According
		 * to AHCI spec, PxCI register could only be cleared by
		 * clearing PxCMD.ST, which will halt the controller port - as
		 * well as other pmports.
		 *
		 * Therefore we directly reset the controller port for
		 * simplicity. ahci_tran_probe_port() will handle reset stuff
		 * like initializing the given pmport.
		 */
		/* FALLTHRU */
	case SATA_ADDR_CPORT:
		/* Port reset */
		ahci_portp = ahci_ctlp->ahcictl_ports[port];
		cmn_err(CE_NOTE, "!ahci%d: ahci_tran_reset_dport "
		    "port %d reset port", instance, port);

		mutex_enter(&ahci_portp->ahciport_mutex);
		ret = ahci_reset_port_reject_pkts(ahci_ctlp, ahci_portp, &addr);
		mutex_exit(&ahci_portp->ahciport_mutex);

		break;

	case SATA_ADDR_DPMPORT:
		cmn_err(CE_NOTE, "!ahci%d: ahci_tran_reset_dport "
		    "port %d:%d reset device", instance, port, pmport);
		/* FALLTHRU */
	case SATA_ADDR_DCPORT:
		/* Device reset */
		if (sd->satadev_addr.qual == SATA_ADDR_DCPORT)
			cmn_err(CE_NOTE, "!ahci%d: ahci_tran_reset_dport "
			    "port %d reset device", instance, port);

		mutex_enter(&ahci_portp->ahciport_mutex);
		/*
		 * software reset request must be sent to SATA_PMULT_HOSTPORT
		 * if target is a port multiplier:
		 */
		if (sd->satadev_addr.qual == SATA_ADDR_DCPORT &&
		    ahci_portp->ahciport_device_type == SATA_DTYPE_PMULT)
			AHCI_ADDR_SET_PMULT(&addr, port);

		if (ahci_portp->ahciport_port_state & SATA_PSTATE_FAILED |
		    ahci_portp->ahciport_port_state & SATA_PSTATE_SHUTDOWN |
		    ahci_portp->ahciport_port_state & SATA_PSTATE_PWROFF) {
			/*
			 * In case the targer driver would send the request
			 * before sata framework can have the opportunity to
			 * process those event reports.
			 */
			sd->satadev_state = ahci_portp->ahciport_port_state;
			ahci_update_sata_registers(ahci_ctlp, port, sd);
			AHCIDBG(AHCIDBG_ERRS, ahci_ctlp,
			    "ahci_tran_reset_dport returning SATA_FAILURE "
			    "while port in FAILED/SHUTDOWN/PWROFF state: "
			    "port: %d", port);
			mutex_exit(&ahci_portp->ahciport_mutex);
			ret = SATA_FAILURE;
			break;
		}

		if (AHCIPORT_GET_DEV_TYPE(ahci_portp, &addr) ==
		    SATA_DTYPE_NONE) {
			/*
			 * ahci_intr_phyrdy_change() may have rendered it to
			 * AHCI_PORT_TYPE_NODEV.
			 */
			sd->satadev_type = SATA_DTYPE_NONE;
			sd->satadev_state = AHCIPORT_GET_STATE(ahci_portp,
			    &addr);
			ahci_update_sata_registers(ahci_ctlp, port, sd);
			AHCIDBG(AHCIDBG_ERRS, ahci_ctlp,
			    "ahci_tran_reset_dport returning SATA_FAILURE "
			    "while no device attached: port: %d", port);
			mutex_exit(&ahci_portp->ahciport_mutex);
			ret = SATA_FAILURE;
			break;
		}

		if (AHCI_ADDR_IS_PORT(&addr)) {
			ret = ahci_reset_device_reject_pkts(ahci_ctlp,
			    ahci_portp, &addr);
		} else {
			ret = ahci_reset_pmdevice_reject_pkts(ahci_ctlp,
			    ahci_portp, &addr);
		}

		mutex_exit(&ahci_portp->ahciport_mutex);
		break;

	case SATA_ADDR_CNTRL:
		/* Reset the whole controller */
		cmn_err(CE_NOTE, "!ahci%d: ahci_tran_reset_dport "
		    "reset the whole hba", instance);
		ret = ahci_reset_hba_reject_pkts(ahci_ctlp);
		break;

	default:
		ret = SATA_FAILURE;
	}

	return (ret);
}

/*
 * Called by sata framework to activate a port as part of hotplug.
 * (cfgadm -c connect satax/y)
 * Support port multiplier.
 */
static int
ahci_tran_hotplug_port_activate(dev_info_t *dip, sata_device_t *satadev)
{
	ahci_ctl_t *ahci_ctlp;
	ahci_port_t *ahci_portp;
	ahci_addr_t addr;
	uint8_t	cport = satadev->satadev_addr.cport;
	uint8_t	pmport = satadev->satadev_addr.pmport;
	uint8_t port;
	int instance = ddi_get_instance(dip);

	ahci_ctlp = ddi_get_soft_state(ahci_statep, instance);
	port = ahci_ctlp->ahcictl_cport_to_port[cport];

	AHCIDBG(AHCIDBG_ENTRY, ahci_ctlp,
	    "ahci_tran_hotplug_port_activate enter: cport %d", cport);

	ahci_portp = ahci_ctlp->ahcictl_ports[port];

	mutex_enter(&ahci_portp->ahciport_mutex);
	ahci_get_ahci_addr(ahci_ctlp, satadev, &addr);
	ASSERT(AHCI_ADDR_IS_PORT(&addr) || AHCI_ADDR_IS_PMPORT(&addr));

	if (AHCI_ADDR_IS_PORT(&addr)) {
		cmn_err(CE_NOTE, "!ahci%d: ahci port %d is activated",
		    instance, port);

		/* Enable the interrupts on the port */
		ahci_enable_port_intrs(ahci_ctlp, port);

		/*
		 * Reset the port so that the PHY communication would be
		 * re-established.  But this reset is an internal operation
		 * and the sata module doesn't need to know about it.
		 * Moreover, the port with a device attached will be started
		 * too.
		 */
		(void) ahci_restart_port_wait_till_ready(ahci_ctlp,
		    ahci_portp, port,
		    AHCI_PORT_RESET|AHCI_RESET_NO_EVENTS_UP,
		    NULL);

		/*
		 * Need to check the link status and device status of the port
		 * and consider raising power if the port was in D3 state
		 */
		ahci_portp->ahciport_port_state |= SATA_PSTATE_PWRON;
		ahci_portp->ahciport_port_state &= ~SATA_PSTATE_PWROFF;
		ahci_portp->ahciport_port_state &= ~SATA_PSTATE_SHUTDOWN;
	} else if (AHCI_ADDR_IS_PMPORT(&addr)) {
		cmn_err(CE_NOTE, "!ahci%d: ahci port %d:%d is activated",
		    instance, port, pmport);
		/* AHCI_ADDR_PMPORT */
		AHCIPORT_PMSTATE(ahci_portp, &addr) |= SATA_PSTATE_PWRON;
		AHCIPORT_PMSTATE(ahci_portp, &addr) &=
		    ~(SATA_PSTATE_PWROFF|SATA_PSTATE_SHUTDOWN);
	}

	satadev->satadev_state = ahci_portp->ahciport_port_state;

	ahci_update_sata_registers(ahci_ctlp, port, satadev);

	mutex_exit(&ahci_portp->ahciport_mutex);
	return (SATA_SUCCESS);
}

/*
 * Called by sata framework to deactivate a port as part of hotplug.
 * (cfgadm -c disconnect satax/y)
 * Support port multiplier.
 */
static int
ahci_tran_hotplug_port_deactivate(dev_info_t *dip, sata_device_t *satadev)
{
	ahci_ctl_t *ahci_ctlp;
	ahci_port_t *ahci_portp;
	ahci_addr_t addr;
	uint8_t	cport = satadev->satadev_addr.cport;
	uint8_t	pmport = satadev->satadev_addr.pmport;
	uint8_t port;
	uint32_t port_scontrol;
	int instance = ddi_get_instance(dip);

	ahci_ctlp = ddi_get_soft_state(ahci_statep, instance);
	port = ahci_ctlp->ahcictl_cport_to_port[cport];

	AHCIDBG(AHCIDBG_ENTRY, ahci_ctlp,
	    "ahci_tran_hotplug_port_deactivate enter: cport %d", cport);

	ahci_portp = ahci_ctlp->ahcictl_ports[port];
	mutex_enter(&ahci_portp->ahciport_mutex);
	ahci_get_ahci_addr(ahci_ctlp, satadev, &addr);
	ASSERT(AHCI_ADDR_IS_PORT(&addr) || AHCI_ADDR_IS_PMPORT(&addr));

	if (AHCI_ADDR_IS_PORT(&addr)) {
		cmn_err(CE_NOTE, "!ahci%d: ahci port %d is deactivated",
		    instance, port);

		/* Disable the interrupts on the port */
		ahci_disable_port_intrs(ahci_ctlp, port);

		if (ahci_portp->ahciport_device_type != SATA_DTYPE_NONE) {

			/* First to abort all the pending commands */
			ahci_reject_all_abort_pkts(ahci_ctlp, ahci_portp, port);

			/* Then stop the port */
			(void) ahci_put_port_into_notrunning_state(ahci_ctlp,
			    ahci_portp, port);
		}

		/* Next put the PHY offline */
		port_scontrol = ddi_get32(ahci_ctlp->ahcictl_ahci_acc_handle,
		    (uint32_t *)AHCI_PORT_PxSCTL(ahci_ctlp, port));
		SCONTROL_SET_DET(port_scontrol, SCONTROL_DET_DISABLE);
		ddi_put32(ahci_ctlp->ahcictl_ahci_acc_handle, (uint32_t *)
		    AHCI_PORT_PxSCTL(ahci_ctlp, port), port_scontrol);
	} else if (AHCI_ADDR_IS_PMPORT(&addr)) {
		cmn_err(CE_NOTE, "!ahci%d: ahci port %d:%d is deactivated",
		    instance, port, pmport);

		ahci_disable_port_intrs(ahci_ctlp, port);
		if (AHCIPORT_GET_DEV_TYPE(ahci_portp, &addr)
		    != SATA_DTYPE_NONE)
			ahci_reject_all_abort_pkts(ahci_ctlp, ahci_portp, port);

		/* Re-enable the interrupts for the other pmports */
		ahci_enable_port_intrs(ahci_ctlp, port);
	}

	/* Update port state */
	AHCIPORT_SET_STATE(ahci_portp, &addr, SATA_PSTATE_SHUTDOWN);
	satadev->satadev_state = SATA_PSTATE_SHUTDOWN;

	ahci_update_sata_registers(ahci_ctlp, port, satadev);

	mutex_exit(&ahci_portp->ahciport_mutex);
	return (SATA_SUCCESS);
}

/*
 * To be used to mark all the outstanding pkts with SATA_PKT_ABORTED
 * when a device is unplugged or a port is deactivated.
 */
static void
ahci_reject_all_abort_pkts(ahci_ctl_t *ahci_ctlp,
    ahci_port_t *ahci_portp, uint8_t port)
{
	uint32_t slot_status = 0;
	uint32_t abort_tags = 0;

	ASSERT(MUTEX_HELD(&ahci_portp->ahciport_mutex));

	AHCIDBG(AHCIDBG_ENTRY|AHCIDBG_INTR, ahci_ctlp,
	    "ahci_reject_all_abort_pkts at port: %d", port);

	/* Read/write port multiplier command takes highest priority */
	if (RDWR_PMULT_CMD_IN_PROGRESS(ahci_portp)) {
		slot_status = 0x1;
		abort_tags = 0x1;
		goto out;
	}

	/*
	 * When AHCI_PORT_FLAG_MOPPING is set, we need to check whether a
	 * REQUEST SENSE command or READ LOG EXT command is delivered to HBA
	 * to get the error data, if yes when the device is removed, the
	 * command needs to be aborted too.
	 */
	if (ahci_portp->ahciport_flags & AHCI_PORT_FLAG_MOPPING) {
		if (ERR_RETRI_CMD_IN_PROGRESS(ahci_portp)) {
			slot_status = 0x1;
			abort_tags = 0x1;
			goto out;
		} else {
			AHCIDBG(AHCIDBG_ERRS, ahci_ctlp,
			    "ahci_reject_all_abort_pkts return directly "
			    "port %d no needs to reject any outstanding "
			    "commands", port);
			return;
		}
	}

	if (NON_NCQ_CMD_IN_PROGRESS(ahci_portp)) {
		slot_status = ddi_get32(ahci_ctlp->ahcictl_ahci_acc_handle,
		    (uint32_t *)AHCI_PORT_PxCI(ahci_ctlp, port));
		abort_tags = slot_status & AHCI_SLOT_MASK(ahci_ctlp);
	} else if (NCQ_CMD_IN_PROGRESS(ahci_portp)) {
		slot_status = ddi_get32(ahci_ctlp->ahcictl_ahci_acc_handle,
		    (uint32_t *)AHCI_PORT_PxSACT(ahci_ctlp, port));
		abort_tags = slot_status & AHCI_NCQ_SLOT_MASK(ahci_portp);
	}

out:
	/* No need to do mop when there is no outstanding commands */
	if (slot_status != 0) {
		ahci_portp->ahciport_flags |= AHCI_PORT_FLAG_MOPPING;
		ahci_portp->ahciport_mop_in_progress++;

		ahci_mop_commands(ahci_ctlp,
		    ahci_portp,
		    slot_status,
		    0, /* failed tags */
		    0, /* timeout tags */
		    abort_tags, /* aborting tags */
		    0); /* reset tags */
	}
}

#if defined(__lock_lint)
static int
ahci_selftest(dev_info_t *dip, sata_device_t *device)
{
	return (SATA_SUCCESS);
}
#endif

/*
 * Initialize fma capabilities and register with IO fault services.
 */
static void
ahci_fm_init(ahci_ctl_t *ahci_ctlp)
{
	/*
	 * Need to change iblock to priority for new MSI intr
	 */
	ddi_iblock_cookie_t fm_ibc;

	ahci_ctlp->ahcictl_fm_cap = ddi_getprop(DDI_DEV_T_ANY,
	    ahci_ctlp->ahcictl_dip,
	    DDI_PROP_CANSLEEP | DDI_PROP_DONTPASS, "fm-capable",
	    DDI_FM_EREPORT_CAPABLE | DDI_FM_ACCCHK_CAPABLE |
	    DDI_FM_DMACHK_CAPABLE | DDI_FM_ERRCB_CAPABLE);

	/* Only register with IO Fault Services if we have some capability */
	if (ahci_ctlp->ahcictl_fm_cap) {
		/* Adjust access and dma attributes for FMA */
		accattr.devacc_attr_access = DDI_FLAGERR_ACC;
		buffer_dma_attr.dma_attr_flags |= DDI_DMA_FLAGERR;
		rcvd_fis_dma_attr.dma_attr_flags |= DDI_DMA_FLAGERR;
		cmd_list_dma_attr.dma_attr_flags |= DDI_DMA_FLAGERR;
		cmd_table_dma_attr.dma_attr_flags |= DDI_DMA_FLAGERR;

		/*
		 * Register capabilities with IO Fault Services.
		 * ahcictl_fm_cap will be updated to indicate
		 * capabilities actually supported (not requested.)
		 */
		ddi_fm_init(ahci_ctlp->ahcictl_dip,
		    &ahci_ctlp->ahcictl_fm_cap, &fm_ibc);

		if (ahci_ctlp->ahcictl_fm_cap == DDI_FM_NOT_CAPABLE) {
			cmn_err(CE_WARN, "!ahci%d: fma init failed.",
			    ddi_get_instance(ahci_ctlp->ahcictl_dip));
			return;
		}
		/*
		 * Initialize pci ereport capabilities if ereport
		 * capable (should always be.)
		 */
		if (DDI_FM_EREPORT_CAP(ahci_ctlp->ahcictl_fm_cap) ||
		    DDI_FM_ERRCB_CAP(ahci_ctlp->ahcictl_fm_cap)) {
			pci_ereport_setup(ahci_ctlp->ahcictl_dip);
		}

		/*
		 * Register error callback if error callback capable.
		 */
		if (DDI_FM_ERRCB_CAP(ahci_ctlp->ahcictl_fm_cap)) {
			ddi_fm_handler_register(ahci_ctlp->ahcictl_dip,
			    ahci_fm_error_cb, (void *) ahci_ctlp);
		}

		AHCIDBG(AHCIDBG_INIT, ahci_ctlp,
		    "ahci_fm_fini: fma enabled.", NULL);
	}
}

/*
 * Releases fma capabilities and un-registers with IO fault services.
 */
static void
ahci_fm_fini(ahci_ctl_t *ahci_ctlp)
{
	/* Only unregister FMA capabilities if registered */
	if (ahci_ctlp->ahcictl_fm_cap) {
		/*
		 * Un-register error callback if error callback capable.
		 */
		if (DDI_FM_ERRCB_CAP(ahci_ctlp->ahcictl_fm_cap)) {
			ddi_fm_handler_unregister(ahci_ctlp->ahcictl_dip);
		}

		/*
		 * Release any resources allocated by pci_ereport_setup()
		 */
		if (DDI_FM_EREPORT_CAP(ahci_ctlp->ahcictl_fm_cap) ||
		    DDI_FM_ERRCB_CAP(ahci_ctlp->ahcictl_fm_cap)) {
			pci_ereport_teardown(ahci_ctlp->ahcictl_dip);
		}

		/* Unregister from IO Fault Services */
		ddi_fm_fini(ahci_ctlp->ahcictl_dip);

		/* Adjust access and dma attributes for FMA */
		accattr.devacc_attr_access = DDI_DEFAULT_ACC;
		buffer_dma_attr.dma_attr_flags &= ~DDI_DMA_FLAGERR;
		rcvd_fis_dma_attr.dma_attr_flags &= ~DDI_DMA_FLAGERR;
		cmd_list_dma_attr.dma_attr_flags &= ~DDI_DMA_FLAGERR;
		cmd_table_dma_attr.dma_attr_flags &= ~DDI_DMA_FLAGERR;

		AHCIDBG(AHCIDBG_INIT, ahci_ctlp,
		    "ahci_fm_fini: fma disabled.", NULL);
	}
}

/*ARGSUSED*/
static int
ahci_fm_error_cb(dev_info_t *dip, ddi_fm_error_t *err, const void *impl_data)
{
	/*
	 * as the driver can always deal with an error in any dma or
	 * access handle, we can just return the fme_status value.
	 */
	pci_ereport_post(dip, err, NULL);
	return (err->fme_status);
}

int
ahci_check_acc_handle(ddi_acc_handle_t handle)
{
	ddi_fm_error_t de;

	ddi_fm_acc_err_get(handle, &de, DDI_FME_VERSION);
	return (de.fme_status);
}

int
ahci_check_dma_handle(ddi_dma_handle_t handle)
{
	ddi_fm_error_t de;

	ddi_fm_dma_err_get(handle, &de, DDI_FME_VERSION);
	return (de.fme_status);
}

/*
 * Generate an ereport
 */
void
ahci_fm_ereport(ahci_ctl_t *ahci_ctlp, char *detail)
{
	uint64_t ena;
	char buf[FM_MAX_CLASS];

	(void) snprintf(buf, FM_MAX_CLASS, "%s.%s", DDI_FM_DEVICE, detail);
	ena = fm_ena_generate(0, FM_ENA_FMT1);
	if (DDI_FM_EREPORT_CAP(ahci_ctlp->ahcictl_fm_cap)) {
		ddi_fm_ereport_post(ahci_ctlp->ahcictl_dip, buf, ena,
		    DDI_NOSLEEP, FM_VERSION, DATA_TYPE_UINT8,
		    FM_EREPORT_VERSION, NULL);
	}
}

/*
 * Check if all handles are correctly allocated.
 */
static int
ahci_check_all_handle(ahci_ctl_t *ahci_ctlp)
{
	int port;

	if (ahci_check_ctl_handle(ahci_ctlp) != DDI_SUCCESS) {
		return (DDI_FAILURE);
	}

	for (port = 0; port < ahci_ctlp->ahcictl_num_ports; port++) {
		ahci_port_t *ahci_portp;

		if (!AHCI_PORT_IMPLEMENTED(ahci_ctlp, port))
			continue;

		ahci_portp = ahci_ctlp->ahcictl_ports[port];

		mutex_enter(&ahci_portp->ahciport_mutex);
		if (ahci_check_port_handle(ahci_ctlp, port) != DDI_SUCCESS) {
			mutex_exit(&ahci_portp->ahciport_mutex);
			return (DDI_FAILURE);
		}
		mutex_exit(&ahci_portp->ahciport_mutex);
	}

	return (DDI_SUCCESS);
}

/*
 * Check the access handles for the controller. Note that
 * ahcictl_pci_conf_handle is only used in attach process.
 */
static int
ahci_check_ctl_handle(ahci_ctl_t *ahci_ctlp)
{
	if ((ahci_check_acc_handle(ahci_ctlp->
	    ahcictl_pci_conf_handle) != DDI_FM_OK) ||
	    (ahci_check_acc_handle(ahci_ctlp->
	    ahcictl_ahci_acc_handle) != DDI_FM_OK)) {
		return (DDI_FAILURE);
	}
	return (DDI_SUCCESS);
}

/*
 * Check the DMA handles and the access handles of a controller port.
 */
static int
ahci_check_port_handle(ahci_ctl_t *ahci_ctlp, int port)
{
	ahci_port_t *ahci_portp = ahci_ctlp->ahcictl_ports[port];
	int slot;

	ASSERT(MUTEX_HELD(&ahci_portp->ahciport_mutex));

	if ((ahci_check_dma_handle(ahci_portp->
	    ahciport_rcvd_fis_dma_handle) != DDI_FM_OK) ||
	    (ahci_check_dma_handle(ahci_portp->
	    ahciport_cmd_list_dma_handle) != DDI_FM_OK) ||
	    (ahci_check_acc_handle(ahci_portp->
	    ahciport_rcvd_fis_acc_handle) != DDI_FM_OK) ||
	    (ahci_check_acc_handle(ahci_portp->
	    ahciport_cmd_list_acc_handle) != DDI_FM_OK)) {
		return (DDI_FAILURE);
	}
	for (slot = 0; slot < ahci_ctlp->ahcictl_num_cmd_slots; slot++) {
		if (ahci_check_slot_handle(ahci_portp, slot)
		    != DDI_SUCCESS) {
			return (DDI_FAILURE);
		}
	}
	return (DDI_SUCCESS);
}

/*
 * Check the DMA handles and the access handles of a cmd table slot.
 */
static int
ahci_check_slot_handle(ahci_port_t *ahci_portp, int slot)
{
	ASSERT(MUTEX_HELD(&ahci_portp->ahciport_mutex));

	if ((ahci_check_acc_handle(ahci_portp->
	    ahciport_cmd_tables_acc_handle[slot]) != DDI_FM_OK) ||
	    (ahci_check_dma_handle(ahci_portp->
	    ahciport_cmd_tables_dma_handle[slot]) != DDI_FM_OK)) {
		return (DDI_FAILURE);
	}
	return (DDI_SUCCESS);
}

/*
 * Allocate the ports structure, only called by ahci_attach
 */
static int
ahci_alloc_ports_state(ahci_ctl_t *ahci_ctlp)
{
	int port, cport = 0;

	AHCIDBG(AHCIDBG_INIT|AHCIDBG_ENTRY, ahci_ctlp,
	    "ahci_alloc_ports_state enter", NULL);

	mutex_enter(&ahci_ctlp->ahcictl_mutex);

	/* Allocate structures only for the implemented ports */
	for (port = 0; port < ahci_ctlp->ahcictl_num_ports; port++) {
		if (!AHCI_PORT_IMPLEMENTED(ahci_ctlp, port)) {
			AHCIDBG(AHCIDBG_INIT, ahci_ctlp,
			    "hba port %d not implemented", port);
			continue;
		}

		ahci_ctlp->ahcictl_cport_to_port[cport] = (uint8_t)port;
		ahci_ctlp->ahcictl_port_to_cport[port] =
		    (uint8_t)cport++;

		if (ahci_alloc_port_state(ahci_ctlp, port) != AHCI_SUCCESS) {
			goto err_out;
		}
	}

	mutex_exit(&ahci_ctlp->ahcictl_mutex);
	return (AHCI_SUCCESS);

err_out:
	for (port--; port >= 0; port--) {
		if (AHCI_PORT_IMPLEMENTED(ahci_ctlp, port)) {
			ahci_dealloc_port_state(ahci_ctlp, port);
		}
	}

	mutex_exit(&ahci_ctlp->ahcictl_mutex);
	return (AHCI_FAILURE);
}

/*
 * Reverse of ahci_alloc_ports_state(), only called by ahci_detach
 */
static void
ahci_dealloc_ports_state(ahci_ctl_t *ahci_ctlp)
{
	int port;

	mutex_enter(&ahci_ctlp->ahcictl_mutex);
	for (port = 0; port < ahci_ctlp->ahcictl_num_ports; port++) {
		/* if this port is implemented by the HBA */
		if (AHCI_PORT_IMPLEMENTED(ahci_ctlp, port))
			ahci_dealloc_port_state(ahci_ctlp, port);
	}
	mutex_exit(&ahci_ctlp->ahcictl_mutex);
}

/*
 * Drain the taskq.
 */
static void
ahci_drain_ports_taskq(ahci_ctl_t *ahci_ctlp)
{
	ahci_port_t *ahci_portp;
	int port;

	for (port = 0; port < ahci_ctlp->ahcictl_num_ports; port++) {
		if (!AHCI_PORT_IMPLEMENTED(ahci_ctlp, port)) {
			continue;
		}

		ahci_portp = ahci_ctlp->ahcictl_ports[port];

		mutex_enter(&ahci_portp->ahciport_mutex);
		ddi_taskq_wait(ahci_portp->ahciport_event_taskq);
		mutex_exit(&ahci_portp->ahciport_mutex);
	}
}

/*
 * Initialize the controller and all ports. And then try to start the ports
 * if there are devices attached.
 *
 * This routine can be called from three seperate cases: DDI_ATTACH,
 * PM_LEVEL_D0 and DDI_RESUME. The DDI_ATTACH case is different from
 * other two cases; device signature probing are attempted only during
 * DDI_ATTACH case.
 */
static int
ahci_initialize_controller(ahci_ctl_t *ahci_ctlp)
{
	ahci_port_t *ahci_portp;
	ahci_addr_t addr;
	int port;

	AHCIDBG(AHCIDBG_INIT|AHCIDBG_ENTRY, ahci_ctlp,
	    "ahci_initialize_controller enter", NULL);

	/* Disable the whole controller interrupts */
	mutex_enter(&ahci_ctlp->ahcictl_mutex);
	ahci_disable_all_intrs(ahci_ctlp);
	mutex_exit(&ahci_ctlp->ahcictl_mutex);

	/* Initialize the implemented ports and structures */
	for (port = 0; port < ahci_ctlp->ahcictl_num_ports; port++) {
		if (!AHCI_PORT_IMPLEMENTED(ahci_ctlp, port)) {
			continue;
		}

		ahci_portp = ahci_ctlp->ahcictl_ports[port];
		mutex_enter(&ahci_portp->ahciport_mutex);

		/*
		 * Ensure that the controller is not in the running state
		 * by checking every implemented port's PxCMD register
		 */
		AHCI_ADDR_SET_PORT(&addr, (uint8_t)port);

		if (ahci_initialize_port(ahci_ctlp, ahci_portp, &addr)
		    != AHCI_SUCCESS) {
			AHCIDBG(AHCIDBG_ERRS, ahci_ctlp,
			    "ahci_initialize_controller: failed to "
			    "initialize port %d", port);
			/*
			 * Set the port state to SATA_PSTATE_FAILED if
			 * failed to initialize it.
			 */
			ahci_portp->ahciport_port_state = SATA_PSTATE_FAILED;
		}

		mutex_exit(&ahci_portp->ahciport_mutex);
	}

	/* Enable the whole controller interrupts */
	mutex_enter(&ahci_ctlp->ahcictl_mutex);
	ahci_enable_all_intrs(ahci_ctlp);
	mutex_exit(&ahci_ctlp->ahcictl_mutex);

	return (AHCI_SUCCESS);
}

/*
 * Reverse of ahci_initialize_controller()
 *
 * We only need to stop the ports and disable the interrupt.
 */
static void
ahci_uninitialize_controller(ahci_ctl_t *ahci_ctlp)
{
	ahci_port_t *ahci_portp;
	int port;

	AHCIDBG(AHCIDBG_INIT, ahci_ctlp,
	    "ahci_uninitialize_controller enter", NULL);

	/* disable all the interrupts. */
	mutex_enter(&ahci_ctlp->ahcictl_mutex);
	ahci_disable_all_intrs(ahci_ctlp);
	mutex_exit(&ahci_ctlp->ahcictl_mutex);

	for (port = 0; port < ahci_ctlp->ahcictl_num_ports; port++) {
		if (!AHCI_PORT_IMPLEMENTED(ahci_ctlp, port)) {
			continue;
		}

		ahci_portp = ahci_ctlp->ahcictl_ports[port];

		/* Stop the port by clearing PxCMD.ST */
		mutex_enter(&ahci_portp->ahciport_mutex);

		/*
		 * Here we must disable the port interrupt because
		 * ahci_disable_all_intrs only clear GHC.IE, and IS
		 * register will be still set if PxIE is enabled.
		 * When ahci shares one IRQ with other drivers, the
		 * intr handler may claim the intr mistakenly.
		 */
		ahci_disable_port_intrs(ahci_ctlp, port);
		(void) ahci_put_port_into_notrunning_state(ahci_ctlp,
		    ahci_portp, port);
		mutex_exit(&ahci_portp->ahciport_mutex);
	}
}

/*
 * ahci_alloc_pmult()
 * 1. Setting HBA port registers which are necessary for a port multiplier.
 *    (Set PxCMD.PMA while PxCMD.ST is '0')
 * 2. Allocate ahci_pmult_info structure.
 *
 * NOTE: Must stop port before the function is called.
 */
static void
ahci_alloc_pmult(ahci_ctl_t *ahci_ctlp, ahci_port_t *ahci_portp)
{
	uint32_t port_cmd_status;
	uint8_t port = ahci_portp->ahciport_port_num;

	ASSERT(MUTEX_HELD(&ahci_portp->ahciport_mutex));

	port_cmd_status = ddi_get32(ahci_ctlp->ahcictl_ahci_acc_handle,
	    (uint32_t *)AHCI_PORT_PxCMD(ahci_ctlp, port));

	/* The port must have been stopped before. */
	ASSERT(!(port_cmd_status & AHCI_CMD_STATUS_ST));

	if (!(port_cmd_status & AHCI_CMD_STATUS_PMA)) {
		/* set PMA bit */
		ddi_put32(ahci_ctlp->ahcictl_ahci_acc_handle,
		    (uint32_t *)AHCI_PORT_PxCMD(ahci_ctlp, port),
		    port_cmd_status|AHCI_CMD_STATUS_PMA);

		AHCIDBG(AHCIDBG_INIT|AHCIDBG_PMULT, ahci_ctlp,
		    "ahci_alloc_pmult: "
		    "PxCMD.PMA bit set at port %d.", port);
	}

	/* Allocate port multiplier information structure */
	if (ahci_portp->ahciport_pmult_info == NULL) {
		ahci_portp->ahciport_pmult_info = (ahci_pmult_info_t *)
		    kmem_zalloc(sizeof (ahci_pmult_info_t), KM_SLEEP);
	}

	ASSERT(ahci_portp->ahciport_pmult_info != NULL);
}

/*
 * ahci_dealloc_pmult()
 * 1. Clearing related registers when a port multiplier is detached.
 *    (Clear PxCMD.PMA while PxCMD.ST is '0')
 * 2. Deallocate ahci_pmult_info structure.
 *
 * NOTE: Must stop port before the function is called.
 */
static void
ahci_dealloc_pmult(ahci_ctl_t *ahci_ctlp, ahci_port_t *ahci_portp)
{
	uint32_t port_cmd_status;
	uint8_t port = ahci_portp->ahciport_port_num;

	ASSERT(MUTEX_HELD(&ahci_portp->ahciport_mutex));

	port_cmd_status = ddi_get32(ahci_ctlp->ahcictl_ahci_acc_handle,
	    (uint32_t *)AHCI_PORT_PxCMD(ahci_ctlp, port));

	if (port_cmd_status & AHCI_CMD_STATUS_PMA) {
		/* Clear PMA bit */
		ddi_put32(ahci_ctlp->ahcictl_ahci_acc_handle,
		    (uint32_t *)AHCI_PORT_PxCMD(ahci_ctlp, port),
		    (port_cmd_status & (~AHCI_CMD_STATUS_PMA)));

		AHCIDBG(AHCIDBG_INIT|AHCIDBG_PMULT, ahci_ctlp,
		    "ahci_dealloc_pmult: "
		    "PxCMD.PMA bit cleared at port %d.", port);
	}

	/* Release port multiplier information structure */
	if (ahci_portp->ahciport_pmult_info != NULL) {
		kmem_free(ahci_portp->ahciport_pmult_info,
		    sizeof (ahci_pmult_info_t));
		ahci_portp->ahciport_pmult_info = NULL;
	}
}

/*
 * Staggered Spin-up.
 */
static void
ahci_staggered_spin_up(ahci_ctl_t *ahci_ctlp, uint8_t port)
{
	uint32_t cap_status;
	uint32_t port_cmd_status;

	ASSERT(MUTEX_HELD(&ahci_ctlp->ahcictl_ports[port]->ahciport_mutex));

	cap_status = ddi_get32(ahci_ctlp->ahcictl_ahci_acc_handle,
	    (uint32_t *)AHCI_GLOBAL_CAP(ahci_ctlp));

	/* Check for staggered spin-up support */
	if (!(cap_status & AHCI_HBA_CAP_SSS))
		return;

	port_cmd_status = ddi_get32(ahci_ctlp->ahcictl_ahci_acc_handle,
	    (uint32_t *)AHCI_PORT_PxCMD(ahci_ctlp, port));

	/* If PxCMD.SUD == 1, no staggered spin-up is needed */
	if (port_cmd_status & AHCI_CMD_STATUS_SUD)
		return;

	AHCIDBG(AHCIDBG_INIT, ahci_ctlp, "Spin-up at port %d", port);

	/* Set PxCMD.SUD */
	port_cmd_status |= AHCI_CMD_STATUS_SUD;
	ddi_put32(ahci_ctlp->ahcictl_ahci_acc_handle,
	    (uint32_t *)AHCI_PORT_PxCMD(ahci_ctlp, port),
	    port_cmd_status);
}

/*
 * The routine is to initialize a port. First put the port in NotRunning
 * state, then enable port interrupt and clear Serror register. And under
 * AHCI_ATTACH case, find device signature and then try to start the port.
 *
 * Called by
 *    1. ahci_initialize_controller
 *    2. ahci_intr_phyrdy_change (hotplug)
 */
static int
ahci_initialize_port(ahci_ctl_t *ahci_ctlp, ahci_port_t *ahci_portp,
    ahci_addr_t *addrp)
{
	uint32_t port_sstatus, port_task_file, port_cmd_status;
	uint8_t port = addrp->aa_port;
	boolean_t resuming = B_TRUE;	/*  processing DDI_RESUME */
	int ret;

	ASSERT(MUTEX_HELD(&ahci_portp->ahciport_mutex));

	/* AHCI_ADDR_PORT: We've no idea of the attached device here.  */
	ASSERT(AHCI_ADDR_IS_PORT(addrp));

	/*
	 * At the time being, only probe ports/devices and get the types of
	 * attached devices during DDI_ATTACH. In fact, the device can be
	 * changed during power state changes, but at the time being, we
	 * don't support the situation.
	 */
	if (ahci_portp->ahciport_flags & AHCI_PORT_FLAG_HOTPLUG) {
		resuming = B_FALSE;
	} else {
		/* check for DDI_RESUME case */
		mutex_exit(&ahci_portp->ahciport_mutex);
		mutex_enter(&ahci_ctlp->ahcictl_mutex);
		if (ahci_ctlp->ahcictl_flags & AHCI_ATTACH)
			resuming = B_FALSE;
		mutex_exit(&ahci_ctlp->ahcictl_mutex);
		mutex_enter(&ahci_portp->ahciport_mutex);
	}

	if (resuming) {
		/*
		 * During the resume, we need to set the PxCLB, PxCLBU, PxFB
		 * and PxFBU registers in case these registers were cleared
		 * during the suspend.
		 */
		AHCIDBG(AHCIDBG_PM, ahci_ctlp,
		    "ahci_initialize_port: port %d "
		    "set PxCLB, PxCLBU, PxFB and PxFBU "
		    "during resume", port);

		if (ahci_setup_port_base_addresses(ahci_ctlp, ahci_portp) !=
		    AHCI_SUCCESS)
			return (AHCI_FAILURE);
	}

	port_cmd_status = ddi_get32(ahci_ctlp->ahcictl_ahci_acc_handle,
	    (uint32_t *)AHCI_PORT_PxCMD(ahci_ctlp, port));

	AHCIDBG(AHCIDBG_INIT|AHCIDBG_ENTRY, ahci_ctlp,
	    "ahci_initialize_port: port %d ", port);

	/*
	 * Check whether the port is in NotRunning state, if not,
	 * put the port in NotRunning state
	 */
	if (port_cmd_status &
	    (AHCI_CMD_STATUS_ST |
	    AHCI_CMD_STATUS_CR |
	    AHCI_CMD_STATUS_FRE |
	    AHCI_CMD_STATUS_FR)) {
		(void) ahci_put_port_into_notrunning_state(ahci_ctlp,
		    ahci_portp, port);
	}

	/* Make sure the drive is spun-up */
	ahci_staggered_spin_up(ahci_ctlp, port);

	/* Disable interrupt */
	ahci_disable_port_intrs(ahci_ctlp, port);

	/* Device is unknown at first */
	AHCIPORT_SET_DEV_TYPE(ahci_portp, addrp, SATA_DTYPE_UNKNOWN);

	/* Disable the interface power management */
	ahci_disable_interface_pm(ahci_ctlp, port);

	port_sstatus = ddi_get32(ahci_ctlp->ahcictl_ahci_acc_handle,
	    (uint32_t *)AHCI_PORT_PxSSTS(ahci_ctlp, port));
	port_task_file = ddi_get32(ahci_ctlp->ahcictl_ahci_acc_handle,
	    (uint32_t *)AHCI_PORT_PxTFD(ahci_ctlp, port));

	/* Check physcial link status */
	if (SSTATUS_GET_IPM(port_sstatus) == SSTATUS_IPM_NODEV_NOPHYCOM ||
	    SSTATUS_GET_DET(port_sstatus) == SSTATUS_DET_DEVPRE_NOPHYCOM ||

	    /* Check interface status */
	    port_task_file & AHCI_TFD_STS_BSY ||
	    port_task_file & AHCI_TFD_STS_DRQ ||

	    /* Check whether port reset must be executed */
	    ahci_ctlp->ahcictl_cap & AHCI_CAP_INIT_PORT_RESET ||

	    /* Always reset port on RESUME */
	    resuming != B_FALSE) {

		/* Something went wrong, we need do some reset things */
		ret = ahci_port_reset(ahci_ctlp, ahci_portp, addrp);

		/* Does port reset succeed on HBA port? */
		if (ret != AHCI_SUCCESS) {
			AHCIDBG(AHCIDBG_INIT|AHCIDBG_ERRS, ahci_ctlp,
			    "ahci_initialize_port:"
			    "port reset failed at port %d", port);
			return (AHCI_FAILURE);
		}

		/* Is port failed? */
		if (AHCIPORT_GET_STATE(ahci_portp, addrp) &
		    SATA_PSTATE_FAILED) {
			AHCIDBG(AHCIDBG_INIT|AHCIDBG_ERRS, ahci_ctlp,
			    "ahci_initialize_port: port %d state 0x%x",
			    port, ahci_portp->ahciport_port_state);
			return (AHCI_FAILURE);
		}
	}

	AHCIPORT_SET_STATE(ahci_portp, addrp, SATA_STATE_READY);
	AHCIDBG(AHCIDBG_INIT, ahci_ctlp, "port %d is ready now.", port);

	/*
	 * Try to get the device signature if the port is not empty.
	 */
	if (!resuming && AHCIPORT_DEV_TYPE(ahci_portp, addrp) !=
	    SATA_DTYPE_NONE)
		ahci_find_dev_signature(ahci_ctlp, ahci_portp, addrp);

	/* Return directly if no device connected */
	if (AHCIPORT_DEV_TYPE(ahci_portp, addrp) == SATA_DTYPE_NONE) {
		AHCIDBG(AHCIDBG_INIT, ahci_ctlp,
		    "No device connected to port %d", port);
		goto out;
	}

	/* If this is a port multiplier, we need do some initialization */
	if (AHCIPORT_DEV_TYPE(ahci_portp, addrp) == SATA_DTYPE_PMULT) {
		AHCIDBG(AHCIDBG_INFO|AHCIDBG_PMULT, ahci_ctlp,
		    "Port multiplier found at port %d", port);
		ahci_alloc_pmult(ahci_ctlp, ahci_portp);
	}

	/* Try to start the port */
	if (ahci_start_port(ahci_ctlp, ahci_portp, port)
	    != AHCI_SUCCESS) {
		AHCIDBG(AHCIDBG_INIT, ahci_ctlp,
		    "failed to start port %d", port);
		return (AHCI_FAILURE);
	}
out:
	/* Enable port interrupts */
	ahci_enable_port_intrs(ahci_ctlp, port);

	return (AHCI_SUCCESS);
}

/*
 *  Handle hardware defect, and check the capabilities. For example,
 *  power management capabilty and MSI capability.
 */
static int
ahci_config_space_init(ahci_ctl_t *ahci_ctlp)
{
	ushort_t caps_ptr, cap_count, cap;
#if AHCI_DEBUG
	ushort_t pmcap, pmcsr;
	ushort_t msimc;
#endif
	uint8_t revision;

	ahci_ctlp->ahcictl_venid =
	    pci_config_get16(ahci_ctlp->ahcictl_pci_conf_handle,
	    PCI_CONF_VENID);

	ahci_ctlp->ahcictl_devid =
	    pci_config_get16(ahci_ctlp->ahcictl_pci_conf_handle,
	    PCI_CONF_DEVID);

	/*
	 * Modify dma_attr_align of ahcictl_buffer_dma_attr. For VT8251, those
	 * controllers with 0x00 revision id work on 4-byte aligned buffer,
	 * which is a bug and was fixed after 0x00 revision id controllers.
	 *
	 * Moreover, VT8251 cannot use multiple command slots in the command
	 * list for non-queued commands because the previous register content
	 * of PxCI can be re-written in the register write, so a flag will be
	 * set to record this defect - AHCI_CAP_NO_MCMDLIST_NONQUEUE.
	 *
	 * For VT8251, software reset also has the same defect as the below
	 * AMD/ATI chipset. That is, software reset will get failed if 0xf
	 * is filled in pmport field. Therefore, another software reset need
	 * to be done with 0 filled in pmport field.
	 */
	if (ahci_ctlp->ahcictl_venid == VIA_VENID) {
		revision = pci_config_get8(ahci_ctlp->ahcictl_pci_conf_handle,
		    PCI_CONF_REVID);
		AHCIDBG(AHCIDBG_INIT, ahci_ctlp,
		    "revision id = 0x%x", revision);
		if (revision == 0x00) {
			ahci_ctlp->ahcictl_buffer_dma_attr.dma_attr_align = 0x4;
			AHCIDBG(AHCIDBG_INIT, ahci_ctlp,
			    "change ddi_attr_align to 0x4", NULL);
		}

		ahci_ctlp->ahcictl_cap |= AHCI_CAP_NO_MCMDLIST_NONQUEUE;
		AHCIDBG(AHCIDBG_INIT, ahci_ctlp,
		    "VT8251 cannot use multiple command lists for "
		    "non-queued commands", NULL);

		ahci_ctlp->ahcictl_cap |= AHCI_CAP_SRST_NO_HOSTPORT;
	}

	/*
	 * AMD/ATI SB600 (0x1002,0x4380) AHCI chipset doesn't support 64-bit
	 * DMA addressing for communication memory descriptors though S64A bit
	 * of CAP register declares it supports. Even though 64-bit DMA for
	 * data buffer works on ASUS M2A-VM with newer BIOS, three other
	 * motherboards are known not, so both AHCI_CAP_BUF_32BIT_DMA and
	 * AHCI_CAP_COMMU_32BIT_DMA are set for this controller.
	 *
	 * Due to certain hardware issue, the chipset must do port reset during
	 * initialization, otherwise, when retrieving device signature,
	 * software reset will get time out. So AHCI_CAP_INIT_PORT_RESET flag
	 * need to set.
	 *
	 * For this chipset software reset will get failure if the pmport of
	 * Register FIS was set with SATA_PMULT_HOSTPORT (0xf) and no port
	 * multiplier is connected to the port. In order to fix the issue,
	 * AHCI_CAP_SRST_NO_HOSTPORT flag need to be set, and once software
	 * reset got failure, the driver will try to do another software reset
	 * with pmport 0.
	 */
	if (ahci_ctlp->ahcictl_venid == 0x1002 &&
	    ahci_ctlp->ahcictl_devid == 0x4380) {
		ahci_ctlp->ahcictl_cap |= AHCI_CAP_BUF_32BIT_DMA;
		ahci_ctlp->ahcictl_cap |= AHCI_CAP_COMMU_32BIT_DMA;
		ahci_ctlp->ahcictl_cap |= AHCI_CAP_INIT_PORT_RESET;
		ahci_ctlp->ahcictl_cap |= AHCI_CAP_SRST_NO_HOSTPORT;

		AHCIDBG(AHCIDBG_INIT, ahci_ctlp,
		    "ATI SB600 cannot do 64-bit DMA for both data buffer and "
		    "communication memory descriptors though CAP indicates "
		    "support, so force it to use 32-bit DMA", NULL);
		AHCIDBG(AHCIDBG_INIT, ahci_ctlp,
		    "ATI SB600 need to do a port reset during initialization",
		    NULL);
		AHCIDBG(AHCIDBG_INIT, ahci_ctlp,
		    "ATI SB600 will get software reset failure if pmport "
		    "is set 0xf and no port multiplier is attached", NULL);
	}

	/*
	 * AMD/ATI SB700/710/750/800 and SP5100 AHCI chipset share the same
	 * vendor ID and device ID (0x1002,0x4391).
	 *
	 * SB700/750 AHCI chipset on some boards doesn't support 64-bit
	 * DMA addressing for communication memory descriptors though S64A bit
	 * of CAP register declares the support. However, it does support
	 * 64-bit DMA for data buffer. So only AHCI_CAP_COMMU_32BIT_DMA is
	 * set for this controller.
	 *
	 * SB710 has the same initialization issue as SB600, so it also need
	 * a port reset. That is AHCI_CAP_INIT_PORT_RESET need to set for it.
	 *
	 * SB700 also has the same issue about software reset, and thus
	 * AHCI_CAP_SRST_NO_HOSTPORT flag also is needed.
	 */
	if (ahci_ctlp->ahcictl_venid == 0x1002 &&
	    ahci_ctlp->ahcictl_devid == 0x4391) {
		ahci_ctlp->ahcictl_cap |= AHCI_CAP_COMMU_32BIT_DMA;
		ahci_ctlp->ahcictl_cap |= AHCI_CAP_INIT_PORT_RESET;
		ahci_ctlp->ahcictl_cap |= AHCI_CAP_SRST_NO_HOSTPORT;

		AHCIDBG(AHCIDBG_INIT, ahci_ctlp,
		    "ATI SB700/750 cannot do 64-bit DMA for communication "
		    "memory descriptors though CAP indicates support, "
		    "so force it to use 32-bit DMA", NULL);
		AHCIDBG(AHCIDBG_INIT, ahci_ctlp,
		    "ATI SB710 need to do a port reset during initialization",
		    NULL);
		AHCIDBG(AHCIDBG_INIT, ahci_ctlp,
		    "ATI SB700 will get software reset failure if pmport "
		    "is set 0xf and no port multiplier is attached", NULL);
	}

	/*
	 * Check if capabilities list is supported and if so,
	 * get initial capabilities pointer and clear bits 0,1.
	 */
	if (pci_config_get16(ahci_ctlp->ahcictl_pci_conf_handle,
	    PCI_CONF_STAT) & PCI_STAT_CAP) {
		caps_ptr = P2ALIGN(pci_config_get8(
		    ahci_ctlp->ahcictl_pci_conf_handle,
		    PCI_CONF_CAP_PTR), 4);
	} else {
		caps_ptr = PCI_CAP_NEXT_PTR_NULL;
	}

	/*
	 * Walk capabilities if supported.
	 */
	for (cap_count = 0; caps_ptr != PCI_CAP_NEXT_PTR_NULL; ) {

		/*
		 * Check that we haven't exceeded the maximum number of
		 * capabilities and that the pointer is in a valid range.
		 */
		if (++cap_count > PCI_CAP_MAX_PTR) {
			AHCIDBG(AHCIDBG_ERRS, ahci_ctlp,
			    "too many device capabilities", NULL);
			return (AHCI_FAILURE);
		}
		if (caps_ptr < PCI_CAP_PTR_OFF) {
			AHCIDBG(AHCIDBG_ERRS, ahci_ctlp,
			    "capabilities pointer 0x%x out of range",
			    caps_ptr);
			return (AHCI_FAILURE);
		}

		/*
		 * Get next capability and check that it is valid.
		 * For now, we only support power management.
		 */
		cap = pci_config_get8(ahci_ctlp->ahcictl_pci_conf_handle,
		    caps_ptr);
		switch (cap) {
		case PCI_CAP_ID_PM:

			/* power management supported */
			ahci_ctlp->ahcictl_cap |= AHCI_CAP_PM;

			/* Save PMCSR offset */
			ahci_ctlp->ahcictl_pmcsr_offset = caps_ptr + PCI_PMCSR;

#if AHCI_DEBUG
			pmcap = pci_config_get16(
			    ahci_ctlp->ahcictl_pci_conf_handle,
			    caps_ptr + PCI_PMCAP);
			pmcsr = pci_config_get16(
			    ahci_ctlp->ahcictl_pci_conf_handle,
			    ahci_ctlp->ahcictl_pmcsr_offset);
			AHCIDBG(AHCIDBG_PM, ahci_ctlp,
			    "Power Management capability found PCI_PMCAP "
			    "= 0x%x PCI_PMCSR = 0x%x", pmcap, pmcsr);
			if ((pmcap & 0x3) == 0x3)
				AHCIDBG(AHCIDBG_PM, ahci_ctlp,
				    "PCI Power Management Interface "
				    "spec 1.2 compliant", NULL);
#endif
			break;

		case PCI_CAP_ID_MSI:
#if AHCI_DEBUG
			msimc = pci_config_get16(
			    ahci_ctlp->ahcictl_pci_conf_handle,
			    caps_ptr + PCI_MSI_CTRL);
			AHCIDBG(AHCIDBG_MSI, ahci_ctlp,
			    "Message Signaled Interrupt capability found "
			    "MSICAP_MC.MMC = 0x%x", (msimc & 0xe) >> 1);
#endif
			AHCIDBG(AHCIDBG_MSI, ahci_ctlp,
			    "MSI capability found", NULL);
			break;

		case PCI_CAP_ID_PCIX:
			AHCIDBG(AHCIDBG_PM, ahci_ctlp,
			    "PCI-X capability found", NULL);
			break;

		case PCI_CAP_ID_PCI_E:
			AHCIDBG(AHCIDBG_PM, ahci_ctlp,
			    "PCI Express capability found", NULL);
			break;

		case PCI_CAP_ID_MSI_X:
			AHCIDBG(AHCIDBG_PM, ahci_ctlp,
			    "MSI-X capability found", NULL);
			break;

		case PCI_CAP_ID_SATA:
			AHCIDBG(AHCIDBG_PM, ahci_ctlp,
			    "SATA capability found", NULL);
			break;

		case PCI_CAP_ID_VS:
			AHCIDBG(AHCIDBG_PM, ahci_ctlp,
			    "Vendor Specific capability found", NULL);
			break;

		default:
			AHCIDBG(AHCIDBG_PM, ahci_ctlp,
			    "unrecognized capability 0x%x", cap);
			break;
		}

		/*
		 * Get next capabilities pointer and clear bits 0,1.
		 */
		caps_ptr = P2ALIGN(pci_config_get8(
		    ahci_ctlp->ahcictl_pci_conf_handle,
		    (caps_ptr + PCI_CAP_NEXT_PTR)), 4);
	}

	return (AHCI_SUCCESS);
}

/*
 * Read/Write a register at port multiplier by SATA READ PORTMULT / SATA WRITE
 * PORTMULT command. SYNC & POLLING mode is used.
 */
static int
ahci_rdwr_pmult(ahci_ctl_t *ahci_ctlp, ahci_addr_t *addrp,
    uint8_t regn, uint32_t *pregv, uint8_t type)
{
	ahci_port_t *ahci_portp;
	ahci_addr_t pmult_addr;
	sata_pkt_t *spkt;
	sata_cmd_t *scmd;
	sata_device_t sata_device;
	uint8_t port = addrp->aa_port;
	uint8_t pmport = addrp->aa_pmport;
	uint8_t cport;
	uint32_t intr_mask;
	int rval;
	char portstr[10];

	SET_PORTSTR(portstr, addrp);
	cport = ahci_ctlp->ahcictl_port_to_cport[port];
	ahci_portp = ahci_ctlp->ahcictl_ports[port];

	ASSERT(AHCI_ADDR_IS_PMPORT(addrp) || AHCI_ADDR_IS_PMULT(addrp));
	ASSERT(MUTEX_HELD(&ahci_portp->ahciport_mutex));

	/* Check the existence of the port multiplier */
	if (ahci_portp->ahciport_device_type != SATA_DTYPE_PMULT)
		return (AHCI_FAILURE);

	/* Request a READ/WRITE PORTMULT sata packet. */
	bzero(&sata_device, sizeof (sata_device_t));
	sata_device.satadev_addr.cport = cport;
	sata_device.satadev_addr.pmport = pmport;
	sata_device.satadev_addr.qual = SATA_ADDR_PMULT;
	sata_device.satadev_rev = SATA_DEVICE_REV;

	/*
	 * Make sure no command is outstanding here. All R/W PMULT requests
	 * come from
	 *
	 * 1. ahci_attach()
	 *    The port should be empty.
	 *
	 * 2. ahci_tran_probe_port()
	 *    Any request from SATA framework (via ahci_tran_start) should be
	 *    rejected if R/W PMULT command is outstanding.
	 *
	 *    If we are doing mopping, do not check those flags because no
	 *    command will be actually outstanding.
	 *
	 *    If the port has been occupied by any other commands, the probe
	 *    function will return a SATA_RETRY. SATA framework will retry
	 *    later.
	 */
	if (RDWR_PMULT_CMD_IN_PROGRESS(ahci_portp)) {
		AHCIDBG(AHCIDBG_ERRS|AHCIDBG_PMULT, ahci_ctlp,
		    "R/W PMULT failed: R/W PMULT in progress at port %d.",
		    port, ahci_portp->ahciport_flags);
		return (AHCI_FAILURE);
	}

	if (!(ahci_portp->ahciport_flags & AHCI_PORT_FLAG_MOPPING) && (
	    ERR_RETRI_CMD_IN_PROGRESS(ahci_portp) ||
	    NCQ_CMD_IN_PROGRESS(ahci_portp) ||
	    NON_NCQ_CMD_IN_PROGRESS(ahci_portp))) {
		AHCIDBG(AHCIDBG_ERRS|AHCIDBG_PMULT, ahci_ctlp,
		    "R/W PMULT failed: port %d is occupied (flags 0x%x).",
		    port, ahci_portp->ahciport_flags);
		return (AHCI_FAILURE);
	}

	/*
	 * The port multiplier is gone. This may happen when
	 * 1. Cutting off the power of an enclosure. The device lose the power
	 *    before port multiplier.
	 * 2. Disconnecting the port multiplier during hot-plugging a sub-drive.
	 *
	 * The issued command should be aborted and the following command
	 * should not be continued.
	 */
	if (!(ahci_portp->ahciport_port_state & SATA_STATE_READY)) {
		AHCIDBG(AHCIDBG_ERRS|AHCIDBG_PMULT, ahci_ctlp,
		    "READ/WRITE PMULT failed: "
		    "port-mult is removed from port %d", port);
		return (AHCI_FAILURE);
	}

	ahci_portp->ahciport_flags |= AHCI_PORT_FLAG_RDWR_PMULT;

	spkt = sata_get_rdwr_pmult_pkt(ahci_ctlp->ahcictl_dip,
	    &sata_device, regn, *pregv, type);

	/*
	 * READ/WRITE PORTMULT command is intended to sent to the control port
	 * of the port multiplier.
	 */
	AHCI_ADDR_SET_PMULT(&pmult_addr, addrp->aa_port);

	ahci_portp->ahciport_rdwr_pmult_pkt = spkt;

	/* No interrupt here. Store the interrupt enable mask. */
	intr_mask = ddi_get32(ahci_ctlp->ahcictl_ahci_acc_handle,
	    (uint32_t *)AHCI_PORT_PxIE(ahci_ctlp, port));
	ddi_put32(ahci_ctlp->ahcictl_ahci_acc_handle,
	    (uint32_t *)AHCI_PORT_PxIE(ahci_ctlp, port), 0);

	rval = ahci_do_sync_start(ahci_ctlp, ahci_portp, &pmult_addr, spkt);

	if (rval == AHCI_SUCCESS &&
	    spkt->satapkt_reason == SATA_PKT_COMPLETED) {
		if (type == SATA_RDWR_PMULT_PKT_TYPE_READ) {
			scmd = &spkt->satapkt_cmd;
			*pregv = scmd->satacmd_lba_high_lsb << 24 |
			    scmd->satacmd_lba_mid_lsb << 16 |
			    scmd->satacmd_lba_low_lsb << 8 |
			    scmd->satacmd_sec_count_lsb;
		}
	} else {
		/* Failed or not completed. */
		AHCIDBG(AHCIDBG_ERRS|AHCIDBG_PMULT, ahci_ctlp,
		    "ahci_rdwr_pmult: cannot [%s] %s[%d] at port %s",
		    type == SATA_RDWR_PMULT_PKT_TYPE_READ?"Read":"Write",
		    AHCI_ADDR_IS_PMULT(addrp)?"gscr":"pscr", regn, portstr);
		rval = AHCI_FAILURE;
	}
out:
	/* Restore the interrupt mask */
	ddi_put32(ahci_ctlp->ahcictl_ahci_acc_handle,
	    (uint32_t *)AHCI_PORT_PxIE(ahci_ctlp, port), intr_mask);

	ahci_portp->ahciport_flags &= ~AHCI_PORT_FLAG_RDWR_PMULT;
	ahci_portp->ahciport_rdwr_pmult_pkt = NULL;
	sata_free_rdwr_pmult_pkt(spkt);
	return (rval);
}

static int
ahci_read_pmult(ahci_ctl_t *ahci_ctlp, ahci_addr_t *addrp,
    uint8_t regn, uint32_t *pregv)
{
	return ahci_rdwr_pmult(ahci_ctlp, addrp, regn, pregv,
	    SATA_RDWR_PMULT_PKT_TYPE_READ);
}

static int
ahci_write_pmult(ahci_ctl_t *ahci_ctlp, ahci_addr_t *addrp,
    uint8_t regn, uint32_t regv)
{
	return ahci_rdwr_pmult(ahci_ctlp, addrp, regn, &regv,
	    SATA_RDWR_PMULT_PKT_TYPE_WRITE);
}

#define	READ_PMULT(addrp, r, pv, out)					\
	if (ahci_read_pmult(ahci_ctlp, addrp, r, pv) != AHCI_SUCCESS)	\
		goto out;

#define	WRITE_PMULT(addrp, r, v, out)					\
	if (ahci_write_pmult(ahci_ctlp, addrp, r, v) != AHCI_SUCCESS)	\
		goto out;

/*
 * Update sata registers on port multiplier, including GSCR/PSCR registers.
 * ahci_update_pmult_gscr()
 * ahci_update_pmult_pscr()
 */
static int
ahci_update_pmult_gscr(ahci_ctl_t *ahci_ctlp, ahci_addr_t *addrp,
    sata_pmult_gscr_t *sg)
{
	ASSERT(MUTEX_HELD(
	    &ahci_ctlp->ahcictl_ports[addrp->aa_port]->ahciport_mutex));

	READ_PMULT(addrp, SATA_PMULT_GSCR0, &sg->gscr0, err);
	READ_PMULT(addrp, SATA_PMULT_GSCR1, &sg->gscr1, err);
	READ_PMULT(addrp, SATA_PMULT_GSCR2, &sg->gscr2, err);
	READ_PMULT(addrp, SATA_PMULT_GSCR64, &sg->gscr64, err);

	return (AHCI_SUCCESS);

err:	/* R/W PMULT error */
	return (AHCI_FAILURE);
}

static int
ahci_update_pmult_pscr(ahci_ctl_t *ahci_ctlp, ahci_addr_t *addrp,
    sata_device_t *sd)
{
	ASSERT(AHCI_ADDR_IS_PMPORT(addrp));
	ASSERT(MUTEX_HELD(
	    &ahci_ctlp->ahcictl_ports[addrp->aa_port]->ahciport_mutex));

	READ_PMULT(addrp, SATA_PMULT_REG_SSTS, &sd->satadev_scr.sstatus, err);
	READ_PMULT(addrp, SATA_PMULT_REG_SERR, &sd->satadev_scr.serror, err);
	READ_PMULT(addrp, SATA_PMULT_REG_SCTL, &sd->satadev_scr.scontrol, err);
	READ_PMULT(addrp, SATA_PMULT_REG_SACT, &sd->satadev_scr.sactive, err);

	return (AHCI_SUCCESS);

err:	/* R/W PMULT error */
	return (AHCI_FAILURE);
}

/*
 * ahci_initialize_pmult()
 *
 * Initialize a port multiplier, including
 * 1. Enable FEATURES register at port multiplier. (SATA Chp.16)
 * 2. Redefine MASK register. (SATA Chap 16.?)
 */
static int
ahci_initialize_pmult(ahci_ctl_t *ahci_ctlp, ahci_port_t *ahci_portp,
    ahci_addr_t *addrp, sata_device_t *sd)
{
	sata_pmult_gscr_t sg;
	uint32_t gscr64;
	uint8_t port = addrp->aa_port;

	ASSERT(MUTEX_HELD(&ahci_portp->ahciport_mutex));

	AHCIDBG(AHCIDBG_INFO|AHCIDBG_PMULT, ahci_ctlp,
	    "[Initialize] Port-multiplier at port %d.", port);

	/*
	 * Enable features of port multiplier. Currently only
	 * Asynchronous Notification is enabled.
	 */
	/* Check gscr64 for supported features. */
	READ_PMULT(addrp, SATA_PMULT_GSCR64, &gscr64, err);

	if (gscr64 & SATA_PMULT_CAP_SNOTIF) {
		AHCIDBG(AHCIDBG_INFO|AHCIDBG_PMULT, ahci_ctlp,
		    "port %d: Port Multiplier supports "
		    "Asynchronous Notification.", port);

		/* Write to gscr96 to enabled features */
		WRITE_PMULT(addrp, SATA_PMULT_GSCR96,
		    SATA_PMULT_CAP_SNOTIF, err);

		ddi_put32(ahci_ctlp->ahcictl_ahci_acc_handle,
		    (uint32_t *)AHCI_PORT_PxSNTF(ahci_ctlp, port),
		    AHCI_SNOTIF_CLEAR_ALL);
		AHCIDBG(AHCIDBG_INFO|AHCIDBG_PMULT, ahci_ctlp,
		    "port %d: PMult PxSNTF cleared.", port);

	}

	/*
	 * Now we need to update gscr33 register to enable hot-plug interrupt
	 * for sub devices behind port multiplier.
	 */
	WRITE_PMULT(addrp, SATA_PMULT_GSCR33, (0x1ffff), err);
	AHCIDBG(AHCIDBG_INFO|AHCIDBG_PMULT, ahci_ctlp,
	    "port %d: gscr33 mask set to %x.", port, (0x1ffff));

	/*
	 * Fetch the number of device ports of the port multiplier
	 */
	if (ahci_update_pmult_gscr(ahci_ctlp, addrp, &sg) != AHCI_SUCCESS)
		return (AHCI_FAILURE);

	/* Register the port multiplier to SATA Framework. */
	mutex_exit(&ahci_portp->ahciport_mutex);
	sata_register_pmult(ahci_ctlp->ahcictl_dip, sd, &sg);
	mutex_enter(&ahci_portp->ahciport_mutex);

	ahci_portp->ahciport_pmult_info->ahcipmi_num_dev_ports =
	    sd->satadev_add_info & SATA_PMULT_PORTNUM_MASK;

	AHCIDBG(AHCIDBG_INFO|AHCIDBG_PMULT, ahci_ctlp,
	    "port %d: pmult sub-port number updated to %x.", port,
	    ahci_portp->ahciport_pmult_info->ahcipmi_num_dev_ports);

	/* Till now port-mult is successfully initialized */
	ahci_portp->ahciport_port_state |= SATA_DSTATE_PMULT_INIT;
	return (AHCI_SUCCESS);

err:	/* R/W PMULT error */
	return (AHCI_FAILURE);
}

/*
 * Initialize a port multiplier port. According to spec, firstly we need
 * issue a COMRESET, then a software reset to get its signature.
 *
 * NOTE: This function should only be called in ahci_probe_pmport()
 */
static int
ahci_initialize_pmport(ahci_ctl_t *ahci_ctlp, ahci_port_t *ahci_portp,
    ahci_addr_t *addrp)
{
	uint32_t finished_tags = 0, reset_tags = 0, slot_status = 0;
	uint8_t port = addrp->aa_port;
	uint8_t pmport = addrp->aa_pmport;
	int ret = AHCI_FAILURE;

	ASSERT(MUTEX_HELD(&ahci_portp->ahciport_mutex));
	ASSERT(AHCI_ADDR_IS_PMPORT(addrp));

	AHCIDBG(AHCIDBG_INIT|AHCIDBG_ENTRY, ahci_ctlp,
	    "ahci_initialize_pmport: port %d:%d", port, pmport);

	/* Check HBA port state */
	if (ahci_portp->ahciport_port_state & SATA_PSTATE_FAILED) {
		AHCIDBG(AHCIDBG_INIT|AHCIDBG_ERRS, ahci_ctlp,
		    "ahci_initialize_pmport:"
		    "port %d:%d Port Multiplier is failed.",
		    port, pmport);
		return (AHCI_FAILURE);
	}

	if (ahci_portp->ahciport_flags & AHCI_PORT_FLAG_HOTPLUG) {
		return (AHCI_FAILURE);
	}
	ahci_portp->ahciport_flags |= AHCI_PORT_FLAG_HOTPLUG;

	/* Checking for outstanding commands */
	if (NON_NCQ_CMD_IN_PROGRESS(ahci_portp)) {
		slot_status = ddi_get32(ahci_ctlp->ahcictl_ahci_acc_handle,
		    (uint32_t *)AHCI_PORT_PxCI(ahci_ctlp, port));
		reset_tags = slot_status & AHCI_SLOT_MASK(ahci_ctlp);
	} else if (NCQ_CMD_IN_PROGRESS(ahci_portp)) {
		slot_status = ddi_get32(ahci_ctlp->ahcictl_ahci_acc_handle,
		    (uint32_t *)AHCI_PORT_PxSACT(ahci_ctlp, port));
		reset_tags = slot_status & AHCI_NCQ_SLOT_MASK(ahci_portp);
	}

	ahci_portp->ahciport_flags |= AHCI_PORT_FLAG_MOPPING;
	ahci_portp->ahciport_mop_in_progress++;

	/* Clear status */
	AHCIPORT_SET_STATE(ahci_portp, addrp, SATA_STATE_UNKNOWN);

	/* Firstly assume an unknown device */
	AHCIPORT_SET_DEV_TYPE(ahci_portp, addrp, SATA_DTYPE_UNKNOWN);

	ahci_disable_port_intrs(ahci_ctlp, port);

	/* port reset is necessary for port multiplier port */
	if (ahci_pmport_reset(ahci_ctlp, ahci_portp, addrp) != AHCI_SUCCESS) {
		AHCIDBG(AHCIDBG_INIT|AHCIDBG_ERRS, ahci_ctlp,
		    "ahci_initialize_pmport:"
		    "port reset failed at port %d:%d",
		    port, pmport);
		goto out;
	}

	/* Is port failed? */
	if (AHCIPORT_GET_STATE(ahci_portp, addrp) &
	    SATA_PSTATE_FAILED) {
		AHCIDBG(AHCIDBG_ERRS, ahci_ctlp,
		    "ahci_initialize_pmport: port %d:%d failed. "
		    "state = 0x%x", port, pmport,
		    ahci_portp->ahciport_port_state);
		goto out;
	}

	/* Is there any device attached? */
	if (AHCIPORT_GET_DEV_TYPE(ahci_portp, addrp)
	    == SATA_DTYPE_NONE) {
		/* Do not waste time on an empty port */
		AHCIDBG(AHCIDBG_INFO, ahci_ctlp,
		    "ahci_initialize_pmport: No device is found "
		    "at port %d:%d", port, pmport);
		ret = AHCI_SUCCESS;
		goto out;
	}

	AHCIPORT_SET_STATE(ahci_portp, addrp, SATA_STATE_READY);
	AHCIDBG(AHCIDBG_INIT, ahci_ctlp,
	    "port %d:%d is ready now.", port, pmport);

	/*
	 * Till now we can assure a device attached to that HBA port and work
	 * correctly. Now try to get the device signature. This is an optional
	 * step. If failed, unknown device is assumed, then SATA module will
	 * continue to use IDENTIFY DEVICE to get the information of the
	 * device.
	 */
	ahci_find_dev_signature(ahci_ctlp, ahci_portp, addrp);

	ret = AHCI_SUCCESS;

out:
	/* Next try to mop the pending commands */
	if (NON_NCQ_CMD_IN_PROGRESS(ahci_portp))
		finished_tags = ahci_portp->ahciport_pending_tags &
		    ~slot_status & AHCI_SLOT_MASK(ahci_ctlp);
	else if (NCQ_CMD_IN_PROGRESS(ahci_portp))
		finished_tags = ahci_portp->ahciport_pending_ncq_tags &
		    ~slot_status & AHCI_NCQ_SLOT_MASK(ahci_portp);
	reset_tags &= ~finished_tags;

	ahci_mop_commands(ahci_ctlp,
	    ahci_portp,
	    slot_status,
	    0, /* failed tags */
	    0, /* timeout tags */
	    0, /* aborted tags */
	    reset_tags); /* reset tags */

	/* Clear PxSNTF register if supported. */
	if (ahci_ctlp->ahcictl_cap & AHCI_CAP_SNTF) {
		ddi_put32(ahci_ctlp->ahcictl_ahci_acc_handle,
		    (uint32_t *)AHCI_PORT_PxSNTF(ahci_ctlp, port),
		    AHCI_SNOTIF_CLEAR_ALL);
	}

	ahci_portp->ahciport_flags &= ~AHCI_PORT_FLAG_HOTPLUG;
	ahci_enable_port_intrs(ahci_ctlp, port);
	return (ret);
}

/*
 * ahci_probe_pmult()
 *
 * This function will be called to probe a port multiplier, which will
 * handle hotplug events on port multiplier ports.
 *
 * NOTE: Only called from ahci_tran_probe_port()
 */
static int
ahci_probe_pmult(ahci_ctl_t *ahci_ctlp, ahci_port_t *ahci_portp,
    ahci_addr_t *addrp)
{
	sata_device_t sdevice;
	ahci_addr_t pmport_addr;
	uint32_t gscr32, port_hotplug_tags;
	uint32_t pmport_sstatus;
	int dev_exists_now = 0, dev_existed_previously = 0;
	uint8_t port = addrp->aa_port;
	int npmport;

	ASSERT(MUTEX_HELD(&ahci_portp->ahciport_mutex));

	/* The bits in GSCR32 refers to the pmport that has a hot-plug event. */
	READ_PMULT(addrp, SATA_PMULT_GSCR32, &gscr32, err);
	port_hotplug_tags = gscr32 & AHCI_PMPORT_MASK(ahci_portp);

	do {
		npmport = ddi_ffs(port_hotplug_tags) - 1;
		if (npmport == -1)
			/* no pending hot plug events. */
			return (AHCI_SUCCESS);

		AHCIDBG(AHCIDBG_EVENT|AHCIDBG_PMULT, ahci_ctlp,
		    "hot-plug event at port %d:%d", port, npmport);

		AHCI_ADDR_SET_PMPORT(&pmport_addr, port, (uint8_t)npmport);

		/* Check previous device at that port */
		if (AHCIPORT_GET_DEV_TYPE(ahci_portp, &pmport_addr)
		    != SATA_DTYPE_NONE)
			dev_existed_previously = 1;

		/* PxSStatus tells the presence of device. */
		READ_PMULT(&pmport_addr, SATA_PMULT_REG_SSTS,
		    &pmport_sstatus, err);

		if (SSTATUS_GET_DET(pmport_sstatus) ==
		    SSTATUS_DET_DEVPRE_PHYCOM)
			dev_exists_now = 1;

		/*
		 * Clear PxSERR is critical. The transition from 0 to 1 will
		 * emit a FIS which generates an asynchronous notification
		 * event at controller. If we fail to clear the PxSERR, the
		 * Async Notif events will no longer be activated on this
		 * pmport.
		 */
		WRITE_PMULT(&pmport_addr, SATA_PMULT_REG_SERR,
		    AHCI_SERROR_CLEAR_ALL, err);

		bzero((void *)&sdevice, sizeof (sata_device_t));
		sdevice.satadev_addr.cport = ahci_ctlp->
		    ahcictl_port_to_cport[port];
		sdevice.satadev_addr.qual = SATA_ADDR_PMPORT;
		sdevice.satadev_addr.pmport = (uint8_t)npmport;
		sdevice.satadev_state = SATA_PSTATE_PWRON;

		AHCIDBG(AHCIDBG_EVENT|AHCIDBG_PMULT, ahci_ctlp,
		    "[Existence] %d -> %d", dev_existed_previously,
		    dev_exists_now);

		if (dev_exists_now) {
			if (dev_existed_previously) {
				/* Link (may) not change: Exist -> Exist * */
				AHCIDBG(AHCIDBG_EVENT, ahci_ctlp,
				    "ahci_probe_pmult: port %d:%d "
				    "device link lost/established",
				    port, npmport);

				mutex_exit(&ahci_portp->ahciport_mutex);
				sata_hba_event_notify(
				    ahci_ctlp->ahcictl_sata_hba_tran->
				    sata_tran_hba_dip,
				    &sdevice,
				    SATA_EVNT_LINK_LOST|
				    SATA_EVNT_LINK_ESTABLISHED);
				mutex_enter(&ahci_portp->ahciport_mutex);
			} else {
				/* Link change: None -> Exist */
				AHCIDBG(AHCIDBG_EVENT|AHCIDBG_PMULT, ahci_ctlp,
				    "ahci_probe_pmult: port %d:%d "
				    "device link established", port, npmport);

				/* Clear port state */
				AHCIPORT_SET_STATE(ahci_portp, &pmport_addr,
				    SATA_STATE_UNKNOWN);
				AHCIDBG(AHCIDBG_EVENT|AHCIDBG_PMULT, ahci_ctlp,
				    "ahci_probe_pmult: port %d "
				    "ahciport_port_state [Cleared].", port);

				mutex_exit(&ahci_portp->ahciport_mutex);
				sata_hba_event_notify(
				    ahci_ctlp->ahcictl_sata_hba_tran->
				    sata_tran_hba_dip,
				    &sdevice,
				    SATA_EVNT_LINK_ESTABLISHED);
				mutex_enter(&ahci_portp->ahciport_mutex);
			}
		} else { /* No device exists now */
			if (dev_existed_previously) {

				/* Link change: Exist -> None */
				AHCIDBG(AHCIDBG_EVENT|AHCIDBG_PMULT, ahci_ctlp,
				    "ahci_probe_pmult: port %d:%d "
				    "device link lost", port, npmport);

				/* An existing device is lost. */
				AHCIPORT_SET_STATE(ahci_portp, &pmport_addr,
				    SATA_STATE_UNKNOWN);
				AHCIPORT_SET_DEV_TYPE(ahci_portp, &pmport_addr,
				    SATA_DTYPE_NONE);

				mutex_exit(&ahci_portp->ahciport_mutex);
				sata_hba_event_notify(
				    ahci_ctlp->ahcictl_sata_hba_tran->
				    sata_tran_hba_dip,
				    &sdevice,
				    SATA_EVNT_LINK_LOST);
				mutex_enter(&ahci_portp->ahciport_mutex);
			}
		}

		CLEAR_BIT(port_hotplug_tags, npmport);
	} while (port_hotplug_tags != 0);

	return (AHCI_SUCCESS);

err:	/* R/W PMULT error */
	return (AHCI_FAILURE);
}

/*
 * Probe and initialize a port multiplier port.
 * A port multiplier port could only be initilaizer here.
 */
static int
ahci_probe_pmport(ahci_ctl_t *ahci_ctlp, ahci_port_t *ahci_portp,
    ahci_addr_t *addrp, sata_device_t *sd)
{
	uint32_t port_state;
	uint8_t port = addrp->aa_port;
	ahci_addr_t addr_pmult;

	ASSERT(MUTEX_HELD(&ahci_portp->ahciport_mutex));

	/*
	 * Check the parent - port multiplier first.
	 */

	/*
	 * Parent port multiplier might have been removed. This event will be
	 * ignored and failure.
	 */
	if (ahci_portp->ahciport_device_type == SATA_DTYPE_NONE ||
	    ahci_portp->ahciport_device_type != SATA_DTYPE_PMULT) {
		AHCIDBG(AHCIDBG_ERRS|AHCIDBG_PMULT, ahci_ctlp,
		    "ahci_tran_probe_port: "
		    "parent device removed, ignore event.", NULL);

		return (AHCI_FAILURE);
	}

	/* The port is ready? */
	port_state = ahci_portp->ahciport_port_state;
	if (!(port_state & SATA_STATE_READY)) {
		AHCIDBG(AHCIDBG_ERRS|AHCIDBG_PMULT, ahci_ctlp,
		    "ahci_tran_probe_port: "
		    "parent port-mult is NOT ready.", NULL);

		if (ahci_restart_port_wait_till_ready(ahci_ctlp,
		    ahci_portp, port, AHCI_PORT_RESET, NULL) !=
		    AHCI_SUCCESS) {
			AHCIDBG(AHCIDBG_ERRS|AHCIDBG_PMULT, ahci_ctlp,
			    "ahci_tran_probe_port: "
			    "restart port-mult failed.", NULL);
			return (AHCI_FAILURE);
		}
	}

	/*
	 * If port-mult is restarted due to some reason, we need
	 * re-initialized the PMult.
	 */
	if (!(port_state & SATA_DSTATE_PMULT_INIT)) {
		/* Initialize registers on a port multiplier */
		AHCI_ADDR_SET_PMULT(&addr_pmult, addrp->aa_port);
		if (ahci_initialize_pmult(ahci_ctlp, ahci_portp,
		    &addr_pmult, sd) != AHCI_SUCCESS)
			return (AHCI_FAILURE);
	}

	/*
	 * Then we check the port-mult port
	 */
	/* Is this pmport initialized? */
	port_state = AHCIPORT_GET_STATE(ahci_portp, addrp);
	if (!(port_state & SATA_STATE_READY)) {

		/* ahci_initialize_pmport() will set READY state */
		if (ahci_initialize_pmport(ahci_ctlp,
		    ahci_portp, addrp) != AHCI_SUCCESS)
			return (AHCI_FAILURE);
	}

	return (AHCI_SUCCESS);
}

/*
 * AHCI device reset ...; a single device on one of the ports is reset,
 * but the HBA and physical communication remain intact. This is the
 * least intrusive.
 *
 * When issuing a software reset sequence, there should not be other
 * commands in the command list, so we will first clear and then re-set
 * PxCMD.ST to clear PxCI. And before issuing the software reset,
 * the port must be idle and PxTFD.STS.BSY and PxTFD.STS.DRQ must be
 * cleared unless command list override (PxCMD.CLO) is supported.
 */
static int
ahci_software_reset(ahci_ctl_t *ahci_ctlp, ahci_port_t *ahci_portp,
    ahci_addr_t *addrp)
{
	ahci_fis_h2d_register_t *h2d_register_fisp;
	ahci_cmd_table_t *cmd_table;
	ahci_cmd_header_t *cmd_header;
	uint32_t port_cmd_status, port_cmd_issue, port_task_file;
	int slot, loop_count;
	uint8_t port = addrp->aa_port;
	uint8_t pmport = addrp->aa_pmport;
	int rval = AHCI_FAILURE;

	ASSERT(MUTEX_HELD(&ahci_portp->ahciport_mutex));

	AHCIDBG(AHCIDBG_ENTRY, ahci_ctlp,
	    "port %d:%d device software resetting (FIS)", port, pmport);

	/* First clear PxCMD.ST (AHCI v1.2 10.4.1) */
	if (ahci_put_port_into_notrunning_state(ahci_ctlp, ahci_portp,
	    port) != AHCI_SUCCESS) {
		AHCIDBG(AHCIDBG_ERRS, ahci_ctlp,
		    "ahci_software_reset: cannot stop HBA port %d.", port);
		goto out;
	}

	/* Check PxTFD.STS.BSY and PxTFD.STS.DRQ */
	port_task_file = ddi_get32(ahci_ctlp->ahcictl_ahci_acc_handle,
	    (uint32_t *)AHCI_PORT_PxTFD(ahci_ctlp, port));

	if (port_task_file & AHCI_TFD_STS_BSY ||
	    port_task_file & AHCI_TFD_STS_DRQ) {
		if (!(ahci_ctlp->ahcictl_cap & AHCI_CAP_SCLO)) {
			AHCIDBG(AHCIDBG_ERRS, ahci_ctlp,
			    "PxTFD.STS.BSY/DRQ is set (PxTFD=0x%x), "
			    "cannot issue a software reset.", port_task_file);
			goto out;
		}

		/*
		 * If HBA Support CLO, as Command List Override (CAP.SCLO is
		 * set), PxCMD.CLO bit should be set before set PxCMD.ST, in
		 * order to clear PxTFD.STS.BSY and PxTFD.STS.DRQ.
		 */
		AHCIDBG(AHCIDBG_ERRS, ahci_ctlp,
		    "PxTFD.STS.BSY/DRQ is set, try SCLO.", NULL)

		port_cmd_status = ddi_get32(ahci_ctlp->ahcictl_ahci_acc_handle,
		    (uint32_t *)AHCI_PORT_PxCMD(ahci_ctlp, port));
		ddi_put32(ahci_ctlp->ahcictl_ahci_acc_handle,
		    (uint32_t *)AHCI_PORT_PxCMD(ahci_ctlp, port),
		    port_cmd_status|AHCI_CMD_STATUS_CLO);

		/* Waiting till PxCMD.SCLO bit is cleared */
		loop_count = 0;
		do {
			/* Wait for 10 millisec */
			drv_usecwait(AHCI_10MS_USECS);

			/* We are effectively timing out after 1 sec. */
			if (loop_count++ > 100) {
				AHCIDBG(AHCIDBG_ERRS, ahci_ctlp,
				    "SCLO time out. port %d is busy.", port);
				goto out;
			}

			port_cmd_status =
			    ddi_get32(ahci_ctlp->ahcictl_ahci_acc_handle,
			    (uint32_t *)AHCI_PORT_PxCMD(ahci_ctlp, port));
		} while (port_cmd_status & AHCI_CMD_STATUS_CLO);

		/* Re-check */
		port_task_file = ddi_get32(ahci_ctlp->ahcictl_ahci_acc_handle,
		    (uint32_t *)AHCI_PORT_PxTFD(ahci_ctlp, port));
		if (port_task_file & AHCI_TFD_STS_BSY ||
		    port_task_file & AHCI_TFD_STS_DRQ) {
			AHCIDBG(AHCIDBG_ERRS, ahci_ctlp,
			    "SCLO cannot clear PxTFD.STS.BSY/DRQ (PxTFD=0x%x)",
			    port_task_file);
			goto out;
		}
	}

	/* Then start port */
	if (ahci_start_port(ahci_ctlp, ahci_portp, port)
	    != AHCI_SUCCESS) {
		AHCIDBG(AHCIDBG_ERRS, ahci_ctlp,
		    "ahci_software_reset: cannot start AHCI port %d.", port);
		goto out;
	}

	/*
	 * When ahci_port.ahciport_mop_in_progress is set, A non-zero
	 * ahci_port.ahciport_pending_ncq_tags may fail
	 * ahci_claim_free_slot(). Actually according to spec, by clearing
	 * PxCMD.ST there is no command outstanding while executing software
	 * reseting. Hence we directly use slot 0 instead of
	 * ahci_claim_free_slot().
	 */
	slot = 0;

	/* Now send the first H2D Register FIS with SRST set to 1 */
	cmd_table = ahci_portp->ahciport_cmd_tables[slot];
	bzero((void *)cmd_table, ahci_cmd_table_size);

	h2d_register_fisp =
	    &(cmd_table->ahcict_command_fis.ahcifc_fis.ahcifc_h2d_register);

	SET_FIS_TYPE(h2d_register_fisp, AHCI_H2D_REGISTER_FIS_TYPE);
	SET_FIS_PMP(h2d_register_fisp, pmport);
	SET_FIS_DEVCTL(h2d_register_fisp, SATA_DEVCTL_SRST);

	/* Set Command Header in Command List */
	cmd_header = &ahci_portp->ahciport_cmd_list[slot];
	BZERO_DESCR_INFO(cmd_header);
	BZERO_PRD_BYTE_COUNT(cmd_header);
	SET_COMMAND_FIS_LENGTH(cmd_header, 5);
	SET_PORT_MULTI_PORT(cmd_header, pmport);

	SET_CLEAR_BUSY_UPON_R_OK(cmd_header, 1);
	SET_RESET(cmd_header, 1);
	SET_WRITE(cmd_header, 1);

	(void) ddi_dma_sync(ahci_portp->ahciport_cmd_tables_dma_handle[slot],
	    0,
	    ahci_cmd_table_size,
	    DDI_DMA_SYNC_FORDEV);

	(void) ddi_dma_sync(ahci_portp->ahciport_cmd_list_dma_handle,
	    slot * sizeof (ahci_cmd_header_t),
	    sizeof (ahci_cmd_header_t),
	    DDI_DMA_SYNC_FORDEV);

	/* Indicate to the HBA that a command is active. */
	ddi_put32(ahci_ctlp->ahcictl_ahci_acc_handle,
	    (uint32_t *)AHCI_PORT_PxCI(ahci_ctlp, port),
	    (0x1 << slot));

	loop_count = 0;

	/* Loop till the first command is finished */
	do {
		port_cmd_issue = ddi_get32(ahci_ctlp->ahcictl_ahci_acc_handle,
		    (uint32_t *)AHCI_PORT_PxCI(ahci_ctlp, port));

		/* We are effectively timing out after 1 sec. */
		if (loop_count++ > AHCI_POLLRATE_PORT_SOFTRESET) {
			AHCIDBG(AHCIDBG_ERRS, ahci_ctlp,
			    "the first SRST FIS is timed out, "
			    "loop_count = %d", loop_count);
			goto out;
		}
		/* Wait for 10 millisec */
		drv_usecwait(AHCI_10MS_USECS);
	} while (port_cmd_issue & AHCI_SLOT_MASK(ahci_ctlp) & (0x1 << slot));

	AHCIDBG(AHCIDBG_POLL_LOOP, ahci_ctlp,
	    "ahci_software_reset: 1st loop count: %d, "
	    "port_cmd_issue = 0x%x, slot = 0x%x",
	    loop_count, port_cmd_issue, slot);

	/* According to ATA spec, we need wait at least 5 microsecs here. */
	drv_usecwait(AHCI_1MS_USECS);

	/* Now send the second H2D Register FIS with SRST cleard to zero */
	cmd_table = ahci_portp->ahciport_cmd_tables[slot];
	bzero((void *)cmd_table, ahci_cmd_table_size);

	h2d_register_fisp =
	    &(cmd_table->ahcict_command_fis.ahcifc_fis.ahcifc_h2d_register);

	SET_FIS_TYPE(h2d_register_fisp, AHCI_H2D_REGISTER_FIS_TYPE);
	SET_FIS_PMP(h2d_register_fisp, pmport);

	/* Set Command Header in Command List */
	cmd_header = &ahci_portp->ahciport_cmd_list[slot];
	BZERO_DESCR_INFO(cmd_header);
	BZERO_PRD_BYTE_COUNT(cmd_header);
	SET_COMMAND_FIS_LENGTH(cmd_header, 5);
	SET_PORT_MULTI_PORT(cmd_header, pmport);

	SET_WRITE(cmd_header, 1);

	(void) ddi_dma_sync(ahci_portp->ahciport_cmd_tables_dma_handle[slot],
	    0,
	    ahci_cmd_table_size,
	    DDI_DMA_SYNC_FORDEV);

	(void) ddi_dma_sync(ahci_portp->ahciport_cmd_list_dma_handle,
	    slot * sizeof (ahci_cmd_header_t),
	    sizeof (ahci_cmd_header_t),
	    DDI_DMA_SYNC_FORDEV);

	/* Indicate to the HBA that a command is active. */
	ddi_put32(ahci_ctlp->ahcictl_ahci_acc_handle,
	    (uint32_t *)AHCI_PORT_PxCI(ahci_ctlp, port),
	    (0x1 << slot));

	loop_count = 0;

	/* Loop till the second command is finished */
	do {
		port_cmd_issue = ddi_get32(ahci_ctlp->ahcictl_ahci_acc_handle,
		    (uint32_t *)AHCI_PORT_PxCI(ahci_ctlp, port));

		/* We are effectively timing out after 1 sec. */
		if (loop_count++ > AHCI_POLLRATE_PORT_SOFTRESET) {
			AHCIDBG(AHCIDBG_ERRS, ahci_ctlp,
			    "the second SRST FIS is timed out, "
			    "loop_count = %d", loop_count);
			goto out;
		}

		/* Wait for 10 millisec */
		drv_usecwait(AHCI_10MS_USECS);
	} while (port_cmd_issue & AHCI_SLOT_MASK(ahci_ctlp) & (0x1 << slot));

	AHCIDBG(AHCIDBG_POLL_LOOP, ahci_ctlp,
	    "ahci_software_reset: 2nd loop count: %d, "
	    "port_cmd_issue = 0x%x, slot = 0x%x",
	    loop_count, port_cmd_issue, slot);

	if ((ahci_check_ctl_handle(ahci_ctlp) != DDI_SUCCESS) ||
	    (ahci_check_port_handle(ahci_ctlp, port) != DDI_SUCCESS)) {
		ddi_fm_service_impact(ahci_ctlp->ahcictl_dip,
		    DDI_SERVICE_UNAFFECTED);
		goto out;
	}

	rval = AHCI_SUCCESS;
out:
	AHCIDBG(AHCIDBG_ERRS, ahci_ctlp,
	    "ahci_software_reset: %s at port %d:%d",
	    rval == AHCI_SUCCESS ? "succeed" : "failed",
	    port, pmport);

	return (rval);
}

/*
 * AHCI port reset ...; the physical communication between the HBA and device
 * on a port are disabled. This is more intrusive.
 *
 * When an HBA or port reset occurs, Phy communication is going to
 * be re-established with the device through a COMRESET followed by the
 * normal out-of-band communication sequence defined in Serial ATA. At
 * the end of reset, the device, if working properly, will send a D2H
 * Register FIS, which contains the device signature. When the HBA receives
 * this FIS, it updates PxTFD.STS and PxTFD.ERR register fields, and updates
 * the PxSIG register with the signature.
 *
 * NOTE: It is expected both PxCMD.ST and PxCMD.CR are cleared before the
 * function is called. If not, it is assumed the interface is in hung
 * condition.
 */
static int
ahci_port_reset(ahci_ctl_t *ahci_ctlp, ahci_port_t *ahci_portp,
    ahci_addr_t *addrp)
{
	ahci_addr_t pmult_addr;
	uint32_t port_cmd_status;
	uint32_t port_scontrol, port_sstatus;
	uint32_t port_task_file;
	uint32_t port_state;
	uint8_t port = addrp->aa_port;

	int loop_count;
	int instance = ddi_get_instance(ahci_ctlp->ahcictl_dip);

	ASSERT(MUTEX_HELD(&ahci_portp->ahciport_mutex));

	/* Target is a port multiplier port? */
	if (AHCI_ADDR_IS_PMPORT(addrp))
		return (ahci_pmport_reset(ahci_ctlp, ahci_portp, addrp));

	/* Otherwise it must be an HBA port. */
	ASSERT(AHCI_ADDR_IS_PORT(addrp));

	AHCIDBG(AHCIDBG_INIT|AHCIDBG_ENTRY, ahci_ctlp,
	    "Port %d port resetting...", port);
	ahci_portp->ahciport_port_state = 0;

	port_cmd_status = ddi_get32(ahci_ctlp->ahcictl_ahci_acc_handle,
	    (uint32_t *)AHCI_PORT_PxCMD(ahci_ctlp, port));

	/*
	 * According to the spec, SUD bit should be set here,
	 * but JMicron JMB363 doesn't follow it, so print
	 * a debug message.
	 */
	if (!(port_cmd_status & AHCI_CMD_STATUS_SUD))
		AHCIDBG(AHCIDBG_ERRS, ahci_ctlp,
		    "ahci_port_reset: port %d SUD bit not set", port);

	port_scontrol = ddi_get32(ahci_ctlp->ahcictl_ahci_acc_handle,
	    (uint32_t *)AHCI_PORT_PxSCTL(ahci_ctlp, port));
	SCONTROL_SET_DET(port_scontrol, SCONTROL_DET_COMRESET);

	ddi_put32(ahci_ctlp->ahcictl_ahci_acc_handle,
	    (uint32_t *)AHCI_PORT_PxSCTL(ahci_ctlp, port),
	    port_scontrol);

	/* Enable PxCMD.FRE to read device */
	ddi_put32(ahci_ctlp->ahcictl_ahci_acc_handle,
	    (uint32_t *)AHCI_PORT_PxCMD(ahci_ctlp, port),
	    port_cmd_status|AHCI_CMD_STATUS_FRE);

	/*
	 * The port enters P:StartComm state, and the HBA tells the link layer
	 * to start communication, which involves sending COMRESET to the
	 * device. And the HBA resets PxTFD.STS to 7Fh.
	 *
	 * Give time for COMRESET to percolate, according to the AHCI
	 * spec, software shall wait at least 1 millisecond before
	 * clearing PxSCTL.DET
	 */
	drv_usecwait(AHCI_1MS_USECS * 2);

	/* Fetch the SCONTROL again and rewrite the DET part with 0 */
	port_scontrol = ddi_get32(ahci_ctlp->ahcictl_ahci_acc_handle,
	    (uint32_t *)AHCI_PORT_PxSCTL(ahci_ctlp, port));
	SCONTROL_SET_DET(port_scontrol, SCONTROL_DET_NOACTION);
	ddi_put32(ahci_ctlp->ahcictl_ahci_acc_handle,
	    (uint32_t *)AHCI_PORT_PxSCTL(ahci_ctlp, port),
	    port_scontrol);

	/*
	 * When a COMINIT is received from the device, then the port enters
	 * P:ComInit state. And HBA sets PxTFD.STS to FFh or 80h. HBA sets
	 * PxSSTS.DET to 1h to indicate a device is detected but communication
	 * is not yet established. HBA sets PxSERR.DIAG.X to '1' to indicate
	 * a COMINIT has been received.
	 */
	/*
	 * The DET field is valid only if IPM field indicates
	 * that the interface is in active state.
	 */
	loop_count = 0;
	for (;;) {
		port_sstatus = ddi_get32(ahci_ctlp->ahcictl_ahci_acc_handle,
		    (uint32_t *)AHCI_PORT_PxSSTS(ahci_ctlp, port));

		if (SSTATUS_GET_IPM(port_sstatus) != SSTATUS_IPM_ACTIVE) {
			/*
			 * If the interface is not active, the DET field
			 * is considered not accurate. So we want to
			 * continue looping.
			 */
			SSTATUS_SET_DET(port_sstatus, SSTATUS_DET_NODEV);
		}

		if (SSTATUS_GET_DET(port_sstatus) == SSTATUS_DET_DEVPRE_PHYCOM)
			break;

		if (loop_count++ > AHCI_POLLRATE_PORT_SSTATUS) {
			/*
			 * We are effectively timing out after 0.1 sec.
			 */
			break;
		}

		/* Wait for 10 millisec */
		drv_usecwait(AHCI_10MS_USECS);
	}

	AHCIDBG(AHCIDBG_INIT|AHCIDBG_POLL_LOOP, ahci_ctlp,
	    "ahci_port_reset: 1st loop count: %d, "
	    "port_sstatus = 0x%x port %d",
	    loop_count, port_sstatus, port);

	if (SSTATUS_GET_DET(port_sstatus) != SSTATUS_DET_DEVPRE_PHYCOM) {
		/*
		 * Either the port is not active or there
		 * is no device present.
		 */
		AHCIPORT_SET_DEV_TYPE(ahci_portp, addrp, SATA_DTYPE_NONE);
		return (AHCI_SUCCESS);
	}

	/* Clear port serror register for the port */
	ddi_put32(ahci_ctlp->ahcictl_ahci_acc_handle,
	    (uint32_t *)AHCI_PORT_PxSERR(ahci_ctlp, port),
	    AHCI_SERROR_CLEAR_ALL);

	/*
	 * Devices should return a FIS contains its signature to HBA after
	 * COMINIT signal. Check whether a D2H Register FIS is received by
	 * polling PxTFD.STS.
	 */
	loop_count = 0;
	for (;;) {
		port_task_file =
		    ddi_get32(ahci_ctlp->ahcictl_ahci_acc_handle,
		    (uint32_t *)AHCI_PORT_PxTFD(ahci_ctlp, port));

		if ((port_task_file & (AHCI_TFD_STS_BSY | AHCI_TFD_STS_DRQ |
		    AHCI_TFD_STS_ERR)) == 0)
			break;

		if (loop_count++ > AHCI_POLLRATE_PORT_TFD_ERROR) {
			/*
			 * We are effectively timing out after 11 sec.
			 */
			cmn_err(CE_WARN, "!ahci%d: ahci_port_reset port %d "
			    "the device hardware has been initialized and "
			    "the power-up diagnostics failed",
			    instance, port);

			AHCIDBG(AHCIDBG_ERRS, ahci_ctlp, "ahci_port_reset: "
			    "port %d: some or all of BSY, DRQ and ERR in "
			    "PxTFD.STS are not clear. We need another "
			    "software reset.", port);

			/* Clear port serror register for the port */
			ddi_put32(ahci_ctlp->ahcictl_ahci_acc_handle,
			    (uint32_t *)AHCI_PORT_PxSERR(ahci_ctlp, port),
			    AHCI_SERROR_CLEAR_ALL);

			AHCI_ADDR_SET_PMULT(&pmult_addr, port);

			/* Try another software reset. */
			if (ahci_software_reset(ahci_ctlp, ahci_portp,
			    &pmult_addr) != AHCI_SUCCESS) {
				AHCIPORT_SET_STATE(ahci_portp, addrp,
				    SATA_PSTATE_FAILED);
				return (AHCI_FAILURE);
			}
			break;
		}

		/* Wait for 10 millisec */
		drv_usecwait(AHCI_10MS_USECS);
	}

	AHCIDBG(AHCIDBG_INIT|AHCIDBG_POLL_LOOP, ahci_ctlp,
	    "ahci_port_reset: 2nd loop count: %d, "
	    "port_task_file = 0x%x port %d",
	    loop_count, port_task_file, port);

	/* Clear port serror register for the port */
	ddi_put32(ahci_ctlp->ahcictl_ahci_acc_handle,
	    (uint32_t *)AHCI_PORT_PxSERR(ahci_ctlp, port),
	    AHCI_SERROR_CLEAR_ALL);

	/* Set port as ready */
	port_state = AHCIPORT_GET_STATE(ahci_portp, addrp);
	AHCIPORT_SET_STATE(ahci_portp, addrp, port_state|SATA_STATE_READY);

	AHCIDBG(AHCIDBG_INFO|AHCIDBG_ERRS, ahci_ctlp,
	    "ahci_port_reset: succeed at port %d.", port);
	return (AHCI_SUCCESS);
}

/*
 * COMRESET on a port multiplier port.
 *
 * NOTE: Only called in ahci_port_reset()
 */
static int
ahci_pmport_reset(ahci_ctl_t *ahci_ctlp, ahci_port_t *ahci_portp,
    ahci_addr_t *addrp)
{
	uint32_t port_scontrol, port_sstatus, port_serror;
	uint32_t port_cmd_status, port_intr_status;
	uint32_t port_state;
	uint8_t port = addrp->aa_port;
	uint8_t pmport = addrp->aa_pmport;
	int loop_count;
	int instance = ddi_get_instance(ahci_ctlp->ahcictl_dip);

	AHCIDBG(AHCIDBG_INIT|AHCIDBG_ENTRY, ahci_ctlp,
	    "port %d:%d: pmport resetting", port, pmport);

	/* Initialize pmport state */
	AHCIPORT_SET_STATE(ahci_portp, addrp, 0);

	READ_PMULT(addrp, SATA_PMULT_REG_SCTL, &port_scontrol, err);
	SCONTROL_SET_DET(port_scontrol, SCONTROL_DET_COMRESET);
	WRITE_PMULT(addrp, SATA_PMULT_REG_SCTL, port_scontrol, err);

	/* PxCMD.FRE should be set before. */
	port_cmd_status = ddi_get32(ahci_ctlp->ahcictl_ahci_acc_handle,
	    (uint32_t *)AHCI_PORT_PxCMD(ahci_ctlp, port));
	ASSERT(port_cmd_status & AHCI_CMD_STATUS_FRE);
	if (!(port_cmd_status & AHCI_CMD_STATUS_FRE))
		return (AHCI_FAILURE);

	/*
	 * Give time for COMRESET to percolate, according to the AHCI
	 * spec, software shall wait at least 1 millisecond before
	 * clearing PxSCTL.DET
	 */
	drv_usecwait(AHCI_1MS_USECS*2);

	/*
	 * Fetch the SCONTROL again and rewrite the DET part with 0
	 * This will generate an Asychronous Notification events.
	 */
	READ_PMULT(addrp, SATA_PMULT_REG_SCTL, &port_scontrol, err);
	SCONTROL_SET_DET(port_scontrol, SCONTROL_DET_NOACTION);
	WRITE_PMULT(addrp, SATA_PMULT_REG_SCTL, port_scontrol, err);

	/*
	 * The port enters P:StartComm state, and HBA tells link layer to
	 * start communication, which involves sending COMRESET to device.
	 * And the HBA resets PxTFD.STS to 7Fh.
	 *
	 * When a COMINIT is received from the device, then the port enters
	 * P:ComInit state. And HBA sets PxTFD.STS to FFh or 80h. HBA sets
	 * PxSSTS.DET to 1h to indicate a device is detected but communication
	 * is not yet established. HBA sets PxSERR.DIAG.X to '1' to indicate
	 * a COMINIT has been received.
	 */
	/*
	 * The DET field is valid only if IPM field indicates
	 * that the interface is in active state.
	 */
	loop_count = 0;
	do {
		READ_PMULT(addrp, SATA_PMULT_REG_SSTS, &port_sstatus, err);

		if (SSTATUS_GET_IPM(port_sstatus) != SSTATUS_IPM_ACTIVE) {
			/*
			 * If the interface is not active, the DET field
			 * is considered not accurate. So we want to
			 * continue looping.
			 */
			SSTATUS_SET_DET(port_sstatus, SSTATUS_DET_NODEV);
		}

		if (loop_count++ > AHCI_POLLRATE_PORT_SSTATUS) {
			/*
			 * We are effectively timing out after 0.1 sec.
			 */
			break;
		}

		/* Wait for 10 millisec */
		drv_usecwait(AHCI_10MS_USECS);

	} while (SSTATUS_GET_DET(port_sstatus) != SSTATUS_DET_DEVPRE_PHYCOM);

	AHCIDBG(AHCIDBG_POLL_LOOP, ahci_ctlp,
	    "ahci_pmport_reset: 1st loop count: %d, "
	    "port_sstatus = 0x%x port %d:%d",
	    loop_count, port_sstatus, port, pmport);

	if ((SSTATUS_GET_IPM(port_sstatus) != SSTATUS_IPM_ACTIVE) ||
	    (SSTATUS_GET_DET(port_sstatus) != SSTATUS_DET_DEVPRE_PHYCOM)) {
		/*
		 * Either the port is not active or there
		 * is no device present.
		 */
		AHCIDBG(AHCIDBG_INIT|AHCIDBG_INFO, ahci_ctlp,
		    "ahci_pmport_reset: "
		    "no device attached to port %d:%d",
		    port, pmport);
		AHCIPORT_SET_DEV_TYPE(ahci_portp, addrp, SATA_DTYPE_NONE);
		return (AHCI_SUCCESS);
	}

	/* Now we can make sure there is a device connected to the port */
	/* COMINIT signal is supposed to be received (PxSERR.DIAG.X = '1') */
	READ_PMULT(addrp, SATA_PMULT_REG_SERR, &port_serror, err);

	if (!(port_serror & (1 << 26))) {
		cmn_err(CE_WARN, "!ahci%d: ahci_pmport_reset: "
		    "COMINIT signal from the device not received port %d:%d",
		    instance, port, pmport);

		AHCIPORT_SET_STATE(ahci_portp, addrp, SATA_PSTATE_FAILED);
		return (AHCI_FAILURE);
	}

	/*
	 * After clear PxSERR register, we will receive a D2H FIS.
	 * Normally this FIS will cause a IPMS error according to AHCI spec
	 * v1.2 because there is no command outstanding for it. So we need
	 * to ignore this error.
	 */
	ahci_portp->ahciport_flags |= AHCI_PORT_FLAG_IGNORE_IPMS;
	WRITE_PMULT(addrp, SATA_PMULT_REG_SERR, AHCI_SERROR_CLEAR_ALL, err);

	/* Now we need to check the D2H FIS by checking IPMS error. */
	loop_count = 0;
	do {
		port_intr_status = ddi_get32(ahci_ctlp->ahcictl_ahci_acc_handle,
		    (uint32_t *)AHCI_PORT_PxIS(ahci_ctlp, port));

		if (loop_count++ > AHCI_POLLRATE_PORT_TFD_ERROR) {
			/*
			 * No D2H FIS received. This is possible according
			 * to SATA 2.6 spec.
			 */
			cmn_err(CE_WARN, "ahci_port_reset: port %d:%d "
			    "PxIS.IPMS is not set, we need another "
			    "software reset.", port, pmport);

			break;
		}

		/* Wait for 10 millisec */
		mutex_exit(&ahci_portp->ahciport_mutex);
		delay(AHCI_10MS_TICKS);
		mutex_enter(&ahci_portp->ahciport_mutex);

	} while (!(port_intr_status & AHCI_INTR_STATUS_IPMS));

	AHCIDBG(AHCIDBG_POLL_LOOP, ahci_ctlp,
	    "ahci_pmport_reset: 2st loop count: %d, "
	    "port_sstatus = 0x%x port %d:%d",
	    loop_count, port_sstatus, port, pmport);

	/* Clear IPMS */
	ddi_put32(ahci_ctlp->ahcictl_ahci_acc_handle,
	    (uint32_t *)AHCI_PORT_PxIS(ahci_ctlp, port),
	    AHCI_INTR_STATUS_IPMS);
	ahci_portp->ahciport_flags &= ~AHCI_PORT_FLAG_IGNORE_IPMS;

	/* This pmport is now ready for ahci_tran_start() */
	port_state = AHCIPORT_GET_STATE(ahci_portp, addrp);
	AHCIPORT_SET_STATE(ahci_portp, addrp, port_state|SATA_STATE_READY);

	AHCIDBG(AHCIDBG_INFO|AHCIDBG_ERRS, ahci_ctlp,
	    "ahci_pmport_reset: succeed at port %d:%d", port, pmport);
	return (AHCI_SUCCESS);

err:	/* R/W PMULT error */
	/* IPMS flags might be set before. */
	ahci_portp->ahciport_flags &= ~AHCI_PORT_FLAG_IGNORE_IPMS;
	AHCIDBG(AHCIDBG_INFO|AHCIDBG_ERRS, ahci_ctlp,
	    "ahci_pmport_reset: failed at port %d:%d", port, pmport);

	return (AHCI_FAILURE);
}

/*
 * AHCI HBA reset ...; the entire HBA is reset, and all ports are disabled.
 * This is the most intrusive.
 *
 * When an HBA reset occurs, Phy communication will be re-established with
 * the device through a COMRESET followed by the normal out-of-band
 * communication sequence defined in Serial ATA. At the end of reset, the
 * device, if working properly, will send a D2H Register FIS, which contains
 * the device signature. When the HBA receives this FIS, it updates PxTFD.STS
 * and PxTFD.ERR register fields, and updates the PxSIG register with the
 * signature.
 *
 * Remember to set GHC.AE to 1 before calling ahci_hba_reset.
 */
static int
ahci_hba_reset(ahci_ctl_t *ahci_ctlp)
{
	ahci_port_t *ahci_portp;
	uint32_t ghc_control;
	uint8_t port;
	int loop_count;
	int rval = AHCI_SUCCESS;

	AHCIDBG(AHCIDBG_INIT|AHCIDBG_ENTRY, ahci_ctlp, "HBA resetting",
	    NULL);

	mutex_enter(&ahci_ctlp->ahcictl_mutex);

	ghc_control = ddi_get32(ahci_ctlp->ahcictl_ahci_acc_handle,
	    (uint32_t *)AHCI_GLOBAL_GHC(ahci_ctlp));

	/* Setting GHC.HR to 1, remember GHC.AE is already set to 1 before */
	ghc_control |= AHCI_HBA_GHC_HR;
	ddi_put32(ahci_ctlp->ahcictl_ahci_acc_handle,
	    (uint32_t *)AHCI_GLOBAL_GHC(ahci_ctlp), ghc_control);

	/*
	 * Wait until HBA Reset complete or timeout
	 */
	loop_count = 0;
	do {
		ghc_control = ddi_get32(ahci_ctlp->ahcictl_ahci_acc_handle,
		    (uint32_t *)AHCI_GLOBAL_GHC(ahci_ctlp));

		if (loop_count++ > AHCI_POLLRATE_HBA_RESET) {
			AHCIDBG(AHCIDBG_INIT, ahci_ctlp,
			    "ahci hba reset is timing out, "
			    "ghc_control = 0x%x", ghc_control);
			/* We are effectively timing out after 1 sec. */
			break;
		}

		/* Wait for 10 millisec */
		drv_usecwait(AHCI_10MS_USECS);
	} while (ghc_control & AHCI_HBA_GHC_HR);

	AHCIDBG(AHCIDBG_POLL_LOOP, ahci_ctlp,
	    "ahci_hba_reset: 1st loop count: %d, "
	    "ghc_control = 0x%x", loop_count, ghc_control);

	if (ghc_control & AHCI_HBA_GHC_HR) {
		/* The hba is not reset for some reasons */
		AHCIDBG(AHCIDBG_INIT, ahci_ctlp,
		    "hba reset failed: HBA in a hung or locked state", NULL);
		mutex_exit(&ahci_ctlp->ahcictl_mutex);
		return (AHCI_FAILURE);
	}

	/*
	 * HBA reset will clear (AHCI Spec v1.2 10.4.3) GHC.IE / GHC.AE
	 */
	ghc_control = ddi_get32(ahci_ctlp->ahcictl_ahci_acc_handle,
	    (uint32_t *)AHCI_GLOBAL_GHC(ahci_ctlp));
	ghc_control |= (AHCI_HBA_GHC_AE | AHCI_HBA_GHC_IE);
	ddi_put32(ahci_ctlp->ahcictl_ahci_acc_handle,
	    (uint32_t *)AHCI_GLOBAL_GHC(ahci_ctlp), ghc_control);

	mutex_exit(&ahci_ctlp->ahcictl_mutex);

	for (port = 0; port < ahci_ctlp->ahcictl_num_ports; port++) {
		/* Only check implemented ports */
		if (!AHCI_PORT_IMPLEMENTED(ahci_ctlp, port)) {
			continue;
		}

		ahci_portp = ahci_ctlp->ahcictl_ports[port];
		mutex_enter(&ahci_portp->ahciport_mutex);

		/* Make sure the drive is spun-up */
		ahci_staggered_spin_up(ahci_ctlp, port);

		if (ahci_restart_port_wait_till_ready(ahci_ctlp, ahci_portp,
		    port, AHCI_PORT_RESET|AHCI_RESET_NO_EVENTS_UP, NULL) !=
		    AHCI_SUCCESS) {
			rval = AHCI_FAILURE;
			AHCIDBG(AHCIDBG_ERRS, ahci_ctlp,
			    "ahci_hba_reset: port %d failed", port);
			/*
			 * Set the port state to SATA_PSTATE_FAILED if
			 * failed to initialize it.
			 */
			ahci_portp->ahciport_port_state = SATA_PSTATE_FAILED;
		}

		mutex_exit(&ahci_portp->ahciport_mutex);
	}

	return (rval);
}

/*
 * This routine is only called from AHCI_ATTACH or phyrdy change
 * case. It first calls software reset, then stop the port and try to
 * read PxSIG register to find the type of device attached to the port.
 *
 * The caller should make sure a valid device exists on specified port and
 * physical communication has been established so that the signature could
 * be retrieved by software reset.
 *
 * NOTE: The port interrupts should be disabled before the function is called.
 */
static void
ahci_find_dev_signature(ahci_ctl_t *ahci_ctlp, ahci_port_t *ahci_portp,
    ahci_addr_t *addrp)
{
	ahci_addr_t dev_addr;
	uint32_t signature;
	uint8_t port = addrp->aa_port;
	uint8_t pmport = addrp->aa_pmport;
	int rval;

	ASSERT(MUTEX_HELD(&ahci_portp->ahciport_mutex));
	ASSERT(AHCI_ADDR_IS_VALID(addrp));

	/*
	 * If the HBA doesn't support port multiplier, then the driver
	 * doesn't need to bother to check port multiplier device.
	 *
	 * The second port of ICH7 on ASUS P5W DH deluxe motherboard is
	 * connected to Silicon Image 4723, to which the two sata drives
	 * attached can be set with RAID1, RAID0 or Spanning mode.
	 *
	 * We found software reset will get failure if port multiplier address
	 * 0xf is used by software reset, so just ignore the check since
	 * ICH7 doesn't support port multiplier device at all.
	 */
	if (AHCI_ADDR_IS_PORT(addrp) &&
	    (ahci_ctlp->ahcictl_cap & AHCI_CAP_PMULT_CBSS)) {
		AHCIDBG(AHCIDBG_ENTRY, ahci_ctlp,
		    "ahci_find_dev_signature enter: port %d", port);

		/*
		 * NOTE: when the ahci address is a HBA port, we do not know
		 * it is a device or a port multiplier that attached. we need
		 * try a software reset at port multiplier address (0xf
		 * pmport)
		 */
		AHCI_ADDR_SET_PMULT(&dev_addr, addrp->aa_port);
	} else {
		AHCIDBG(AHCIDBG_ENTRY, ahci_ctlp,
		    "ahci_find_dev_signature enter: port %d:%d",
		    port, pmport);
		dev_addr = *addrp;
	}

	/* Assume it is unknown. */
	AHCIPORT_SET_DEV_TYPE(ahci_portp, addrp, SATA_DTYPE_UNKNOWN);

	/* Issue a software reset to get the signature */
	rval = ahci_software_reset(ahci_ctlp, ahci_portp, &dev_addr);
	if (rval != AHCI_SUCCESS) {

		/*
		 * Try to do software reset again with pmport set with 0 if
		 * the controller is set with AHCI_CAP_SRST_NO_HOSTPORT and
		 * the original pmport is set with SATA_PMULT_HOSTPORT (0xf)
		 */
		if ((ahci_ctlp->ahcictl_cap & AHCI_CAP_SRST_NO_HOSTPORT) &&
		    (dev_addr.aa_pmport == SATA_PMULT_HOSTPORT)) {
			dev_addr.aa_pmport = 0;
			rval = ahci_software_reset(ahci_ctlp, ahci_portp,
			    &dev_addr);
		}

		if (rval != AHCI_SUCCESS) {
			AHCIDBG(AHCIDBG_ERRS, ahci_ctlp,
			    "ahci_find_dev_signature: software reset failed "
			    "at port %d:%d, cannot get signature.",
			    port, pmport);

			AHCIPORT_SET_STATE(ahci_portp, addrp,
			    SATA_PSTATE_FAILED);
			return;
		}
	}

	/*
	 * ahci_software_reset has started the port, so we need manually stop
	 * the port again.
	 */
	if (AHCI_ADDR_IS_PORT(addrp)) {
		if (ahci_put_port_into_notrunning_state(ahci_ctlp,
		    ahci_portp, port) != AHCI_SUCCESS) {
			AHCIDBG(AHCIDBG_INFO, ahci_ctlp,
			    "ahci_find_dev_signature: cannot stop port %d.",
			    port);
			ahci_portp->ahciport_port_state = SATA_PSTATE_FAILED;
			return;
		}
	}

	/* Now we can make sure that a valid signature is received. */
	signature = ddi_get32(ahci_ctlp->ahcictl_ahci_acc_handle,
	    (uint32_t *)AHCI_PORT_PxSIG(ahci_ctlp, port));

	if (AHCI_ADDR_IS_PMPORT(addrp)) {
		AHCIDBG(AHCIDBG_INIT|AHCIDBG_INFO|AHCIDBG_PMULT, ahci_ctlp,
		    "ahci_find_dev_signature: signature = 0x%x at port %d:%d",
		    signature, port, pmport);
	} else {
		AHCIDBG(AHCIDBG_INIT|AHCIDBG_INFO, ahci_ctlp,
		    "ahci_find_dev_signature: signature = 0x%x at port %d",
		    signature, port);
	}

	/* NOTE: Only support ATAPI device at controller port. */
	if (signature == AHCI_SIGNATURE_ATAPI && !AHCI_ADDR_IS_PORT(addrp))
		signature = SATA_DTYPE_UNKNOWN;

	switch (signature) {

	case AHCI_SIGNATURE_DISK:
		AHCIPORT_SET_DEV_TYPE(ahci_portp, addrp, SATA_DTYPE_ATADISK);
		AHCIDBG(AHCIDBG_INFO, ahci_ctlp,
		    "Disk is found at port: %d", port);
		break;

	case AHCI_SIGNATURE_ATAPI:
		AHCIPORT_SET_DEV_TYPE(ahci_portp, addrp, SATA_DTYPE_ATAPI);
		AHCIDBG(AHCIDBG_INFO, ahci_ctlp,
		    "ATAPI device is found at port: %d", port);
		break;

	case AHCI_SIGNATURE_PORT_MULTIPLIER:
		/* Port Multiplier cannot recursively attached. */
		ASSERT(AHCI_ADDR_IS_PORT(addrp));
		AHCIPORT_SET_DEV_TYPE(ahci_portp, addrp, SATA_DTYPE_PMULT);
		AHCIDBG(AHCIDBG_INFO, ahci_ctlp,
		    "Port Multiplier is found at port: %d", port);
		break;

	default:
		AHCIPORT_SET_DEV_TYPE(ahci_portp, addrp, SATA_DTYPE_UNKNOWN);
		AHCIDBG(AHCIDBG_INFO, ahci_ctlp,
		    "Unknown device is found at port: %d", port);
	}
}

/*
 * According to the spec, to reliably detect hot plug removals, software
 * must disable interface power management. Software should perform the
 * following initialization on a port after a device is attached:
 *   Set PxSCTL.IPM to 3h to disable interface state transitions
 *   Set PxCMD.ALPE to '0' to disable aggressive power management
 *   Disable device initiated interface power management by SET FEATURE
 *
 * We can ignore the last item because by default the feature is disabled
 */
static void
ahci_disable_interface_pm(ahci_ctl_t *ahci_ctlp, uint8_t port)
{
	uint32_t port_scontrol, port_cmd_status;

	port_scontrol = ddi_get32(ahci_ctlp->ahcictl_ahci_acc_handle,
	    (uint32_t *)AHCI_PORT_PxSCTL(ahci_ctlp, port));
	SCONTROL_SET_IPM(port_scontrol, SCONTROL_IPM_DISABLE_BOTH);
	ddi_put32(ahci_ctlp->ahcictl_ahci_acc_handle,
	    (uint32_t *)AHCI_PORT_PxSCTL(ahci_ctlp, port), port_scontrol);

	port_cmd_status = ddi_get32(ahci_ctlp->ahcictl_ahci_acc_handle,
	    (uint32_t *)AHCI_PORT_PxCMD(ahci_ctlp, port));
	port_cmd_status &= ~AHCI_CMD_STATUS_ALPE;
	ddi_put32(ahci_ctlp->ahcictl_ahci_acc_handle,
	    (uint32_t *)AHCI_PORT_PxCMD(ahci_ctlp, port), port_cmd_status);
}

/*
 * Start the port - set PxCMD.ST to 1, if PxCMD.FRE is not set
 * to 1, then set it firstly.
 *
 * Each port contains two major DMA engines. One DMA engine walks through
 * the command list, and is controlled by PxCMD.ST. The second DMA engine
 * copies received FISes into system memory, and is controlled by PxCMD.FRE.
 *
 * Software shall not set PxCMD.ST to '1' until it verifies that PxCMD.CR
 * is '0' and has set PxCMD.FRE is '1'. And software shall not clear
 * PxCMD.FRE while PxCMD.ST or PxCMD.CR is set '1'.
 *
 * Software shall not set PxCMD.ST to '1' unless a functional device is
 * present on the port(as determined by PxTFD.STS.BSY = '0',
 * PxTFD.STS.DRQ = '0', and PxSSTS.DET = 3h).
 */
static int
ahci_start_port(ahci_ctl_t *ahci_ctlp, ahci_port_t *ahci_portp, uint8_t port)
{
	uint32_t port_cmd_status;

	ASSERT(MUTEX_HELD(&ahci_portp->ahciport_mutex));

	AHCIDBG(AHCIDBG_ENTRY, ahci_ctlp, "ahci_start_port: %d enter", port);

	if (ahci_portp->ahciport_port_state & SATA_PSTATE_FAILED) {
		AHCIDBG(AHCIDBG_ERRS, ahci_ctlp, "ahci_start_port failed "
		    "the state for port %d is 0x%x",
		    port, ahci_portp->ahciport_port_state);
		return (AHCI_FAILURE);
	}

	if (ahci_portp->ahciport_device_type == SATA_DTYPE_NONE) {
		AHCIDBG(AHCIDBG_ERRS, ahci_ctlp, "ahci_start_port failed "
		    "no device is attached at port %d", port);
		return (AHCI_FAILURE);
	}

	/* First to set PxCMD.FRE before setting PxCMD.ST. */
	port_cmd_status = ddi_get32(ahci_ctlp->ahcictl_ahci_acc_handle,
	    (uint32_t *)AHCI_PORT_PxCMD(ahci_ctlp, port));

	if (!(port_cmd_status & AHCI_CMD_STATUS_FRE)) {
		port_cmd_status |= AHCI_CMD_STATUS_FRE;
		ddi_put32(ahci_ctlp->ahcictl_ahci_acc_handle,
		    (uint32_t *)AHCI_PORT_PxCMD(ahci_ctlp, port),
		    port_cmd_status);
	}

	port_cmd_status = ddi_get32(ahci_ctlp->ahcictl_ahci_acc_handle,
	    (uint32_t *)AHCI_PORT_PxCMD(ahci_ctlp, port));

	port_cmd_status |= AHCI_CMD_STATUS_ST;

	ddi_put32(ahci_ctlp->ahcictl_ahci_acc_handle,
	    (uint32_t *)AHCI_PORT_PxCMD(ahci_ctlp, port),
	    port_cmd_status);

	ahci_portp->ahciport_flags |= AHCI_PORT_FLAG_STARTED;

	AHCIDBG(AHCIDBG_ERRS, ahci_ctlp, "ahci_start_port: "
	    "PxCMD.ST set to '1' at port %d", port);

	return (AHCI_SUCCESS);
}

/*
 * Setup PxCLB, PxCLBU, PxFB, and PxFBU for particular port. First, we need
 * to make sure PxCMD.ST, PxCMD.CR, PxCMD.FRE, and PxCMD.FR are all cleared.
 * Then set PxCLB, PxCLBU, PxFB, and PxFBU.
 */
static int
ahci_setup_port_base_addresses(ahci_ctl_t *ahci_ctlp, ahci_port_t *ahci_portp)
{
	uint8_t port = ahci_portp->ahciport_port_num;
	uint32_t port_cmd_status = ddi_get32(ahci_ctlp->ahcictl_ahci_acc_handle,
	    (uint32_t *)AHCI_PORT_PxCMD(ahci_ctlp, port));

	ASSERT(MUTEX_HELD(&ahci_portp->ahciport_mutex));

	/* Step 1: Make sure both PxCMD.ST and PxCMD.CR are cleared. */
	if (port_cmd_status & (AHCI_CMD_STATUS_ST | AHCI_CMD_STATUS_CR)) {
		if (ahci_put_port_into_notrunning_state(ahci_ctlp, ahci_portp,
		    port) != AHCI_SUCCESS)
			return (AHCI_FAILURE);

		port_cmd_status = ddi_get32(ahci_ctlp->ahcictl_ahci_acc_handle,
		    (uint32_t *)AHCI_PORT_PxCMD(ahci_ctlp, port));
	}

	/* Step 2: Make sure both PxCMD.FRE and PxCMD.FR are cleared. */
	if (port_cmd_status & (AHCI_CMD_STATUS_FRE | AHCI_CMD_STATUS_FR)) {
		int loop_count = 0;

		/* Clear PxCMD.FRE */
		port_cmd_status &= ~AHCI_CMD_STATUS_FRE;
		ddi_put32(ahci_ctlp->ahcictl_ahci_acc_handle,
		    (uint32_t *)AHCI_PORT_PxCMD(ahci_ctlp, port),
		    port_cmd_status);

		/* Wait until PxCMD.FR is cleared */
		for (;;) {
			port_cmd_status =
			    ddi_get32(ahci_ctlp->ahcictl_ahci_acc_handle,
			    (uint32_t *)AHCI_PORT_PxCMD(ahci_ctlp, port));

			if (!(port_cmd_status & AHCI_CMD_STATUS_FR))
				break;

			if (loop_count++ >= AHCI_POLLRATE_PORT_IDLE_FR) {
				AHCIDBG(AHCIDBG_INIT | AHCIDBG_ERRS, ahci_ctlp,
				    "ahci_setup_port_base_addresses: cannot "
				    "clear PxCMD.FR for port %d.", port);

				/*
				 * We are effectively timing out after 0.5 sec.
				 * This value is specified in AHCI spec.
				 */
				return (AHCI_FAILURE);
			}

			/* Wait for 1 millisec */
			drv_usecwait(AHCI_1MS_USECS);
		}
	}

	/* Step 3: Config Port Command List Base Address */
	ddi_put32(ahci_ctlp->ahcictl_ahci_acc_handle,
	    (uint32_t *)AHCI_PORT_PxCLB(ahci_ctlp, port),
	    ahci_portp->ahciport_cmd_list_dma_cookie.dmac_address);

	ddi_put32(ahci_ctlp->ahcictl_ahci_acc_handle,
	    (uint32_t *)AHCI_PORT_PxCLBU(ahci_ctlp, port),
	    ahci_portp->ahciport_cmd_list_dma_cookie.dmac_notused);

	/* Step 4: Config Port Received FIS Base Address */
	ddi_put32(ahci_ctlp->ahcictl_ahci_acc_handle,
	    (uint32_t *)AHCI_PORT_PxFB(ahci_ctlp, port),
	    ahci_portp->ahciport_rcvd_fis_dma_cookie.dmac_address);

	ddi_put32(ahci_ctlp->ahcictl_ahci_acc_handle,
	    (uint32_t *)AHCI_PORT_PxFBU(ahci_ctlp, port),
	    ahci_portp->ahciport_rcvd_fis_dma_cookie.dmac_notused);

	return (AHCI_SUCCESS);
}

/*
 * Allocate the ahci_port_t including Received FIS and Command List.
 * The argument - port is the physical port number, and not logical
 * port number seen by the SATA framework.
 */
static int
ahci_alloc_port_state(ahci_ctl_t *ahci_ctlp, uint8_t port)
{
	dev_info_t *dip = ahci_ctlp->ahcictl_dip;
	ahci_port_t *ahci_portp;
	char taskq_name[64] = "event_handle_taskq";

	ASSERT(MUTEX_HELD(&ahci_ctlp->ahcictl_mutex));

	ahci_portp =
	    (ahci_port_t *)kmem_zalloc(sizeof (ahci_port_t), KM_SLEEP);

	ahci_ctlp->ahcictl_ports[port] = ahci_portp;
	ahci_portp->ahciport_port_num = port;

	/* Initialize the port condition variable */
	cv_init(&ahci_portp->ahciport_cv, NULL, CV_DRIVER, NULL);

	/* Initialize the port mutex */
	mutex_init(&ahci_portp->ahciport_mutex, NULL, MUTEX_DRIVER,
	    (void *)(uintptr_t)ahci_ctlp->ahcictl_intr_pri);

	mutex_enter(&ahci_portp->ahciport_mutex);

	/*
	 * Allocate memory for received FIS structure and
	 * command list for this port
	 */
	if (ahci_alloc_rcvd_fis(ahci_ctlp, ahci_portp) != AHCI_SUCCESS) {
		goto err_case1;
	}

	if (ahci_alloc_cmd_list(ahci_ctlp, ahci_portp) != AHCI_SUCCESS) {
		goto err_case2;
	}

	/* Setup PxCMD.CLB, PxCMD.CLBU, PxCMD.FB, and PxCMD.FBU */
	if (ahci_setup_port_base_addresses(ahci_ctlp, ahci_portp) !=
	    AHCI_SUCCESS) {
		goto err_case3;
	}

	(void) snprintf(taskq_name + strlen(taskq_name),
	    sizeof (taskq_name) - strlen(taskq_name),
	    "_port%d", port);

	/* Create the taskq for the port */
	if ((ahci_portp->ahciport_event_taskq = ddi_taskq_create(dip,
	    taskq_name, 2, TASKQ_DEFAULTPRI, 0)) == NULL) {
		cmn_err(CE_WARN, "!ahci%d: ddi_taskq_create failed for event "
		    "handle", ddi_get_instance(ahci_ctlp->ahcictl_dip));
		goto err_case3;
	}

	/* Allocate the argument for the taskq */
	ahci_portp->ahciport_event_args =
	    kmem_zalloc(sizeof (ahci_event_arg_t), KM_SLEEP);

	ahci_portp->ahciport_event_args->ahciea_addrp =
	    kmem_zalloc(sizeof (ahci_addr_t), KM_SLEEP);

	if (ahci_portp->ahciport_event_args == NULL)
		goto err_case4;

	/* Initialize the done queue */
	ahci_portp->ahciport_doneq = NULL;
	ahci_portp->ahciport_doneqtail = &ahci_portp->ahciport_doneq;
	ahci_portp->ahciport_doneq_len = 0;

	mutex_exit(&ahci_portp->ahciport_mutex);

	return (AHCI_SUCCESS);

err_case4:
	ddi_taskq_destroy(ahci_portp->ahciport_event_taskq);

err_case3:
	ahci_dealloc_cmd_list(ahci_ctlp, ahci_portp);

err_case2:
	ahci_dealloc_rcvd_fis(ahci_portp);

err_case1:
	mutex_exit(&ahci_portp->ahciport_mutex);
	mutex_destroy(&ahci_portp->ahciport_mutex);
	cv_destroy(&ahci_portp->ahciport_cv);

	kmem_free(ahci_portp, sizeof (ahci_port_t));

	return (AHCI_FAILURE);
}

/*
 * Reverse of ahci_alloc_port_state().
 */
static void
ahci_dealloc_port_state(ahci_ctl_t *ahci_ctlp, uint8_t port)
{
	ahci_port_t *ahci_portp = ahci_ctlp->ahcictl_ports[port];

	ASSERT(MUTEX_HELD(&ahci_ctlp->ahcictl_mutex));
	ASSERT(ahci_portp != NULL);

	mutex_enter(&ahci_portp->ahciport_mutex);
	kmem_free(ahci_portp->ahciport_event_args->ahciea_addrp,
	    sizeof (ahci_addr_t));
	ahci_portp->ahciport_event_args->ahciea_addrp = NULL;
	kmem_free(ahci_portp->ahciport_event_args, sizeof (ahci_event_arg_t));
	ahci_portp->ahciport_event_args = NULL;
	ddi_taskq_destroy(ahci_portp->ahciport_event_taskq);
	ahci_dealloc_cmd_list(ahci_ctlp, ahci_portp);
	ahci_dealloc_rcvd_fis(ahci_portp);
	ahci_dealloc_pmult(ahci_ctlp, ahci_portp);
	mutex_exit(&ahci_portp->ahciport_mutex);

	mutex_destroy(&ahci_portp->ahciport_mutex);
	cv_destroy(&ahci_portp->ahciport_cv);

	kmem_free(ahci_portp, sizeof (ahci_port_t));

	ahci_ctlp->ahcictl_ports[port] = NULL;
}

/*
 * Allocates memory for the Received FIS Structure
 */
static int
ahci_alloc_rcvd_fis(ahci_ctl_t *ahci_ctlp, ahci_port_t *ahci_portp)
{
	size_t rcvd_fis_size;
	size_t ret_len;
	uint_t cookie_count;

	ASSERT(MUTEX_HELD(&ahci_portp->ahciport_mutex));

	rcvd_fis_size = sizeof (ahci_rcvd_fis_t);

	/* allocate rcvd FIS dma handle. */
	if (ddi_dma_alloc_handle(ahci_ctlp->ahcictl_dip,
	    &ahci_ctlp->ahcictl_rcvd_fis_dma_attr,
	    DDI_DMA_SLEEP,
	    NULL,
	    &ahci_portp->ahciport_rcvd_fis_dma_handle) !=
	    DDI_SUCCESS) {
		AHCIDBG(AHCIDBG_INIT, ahci_ctlp,
		    "rcvd FIS dma handle alloc failed", NULL);

		return (AHCI_FAILURE);
	}

	if (ddi_dma_mem_alloc(ahci_portp->ahciport_rcvd_fis_dma_handle,
	    rcvd_fis_size,
	    &accattr,
	    DDI_DMA_CONSISTENT,
	    DDI_DMA_SLEEP,
	    NULL,
	    (caddr_t *)&ahci_portp->ahciport_rcvd_fis,
	    &ret_len,
	    &ahci_portp->ahciport_rcvd_fis_acc_handle) != NULL) {

		AHCIDBG(AHCIDBG_INIT, ahci_ctlp,
		    "rcvd FIS dma mem alloc fail", NULL);
		/* error.. free the dma handle. */
		ddi_dma_free_handle(&ahci_portp->ahciport_rcvd_fis_dma_handle);
		return (AHCI_FAILURE);
	}

	if (ddi_dma_addr_bind_handle(ahci_portp->ahciport_rcvd_fis_dma_handle,
	    NULL,
	    (caddr_t)ahci_portp->ahciport_rcvd_fis,
	    rcvd_fis_size,
	    DDI_DMA_RDWR | DDI_DMA_CONSISTENT,
	    DDI_DMA_SLEEP,
	    NULL,
	    &ahci_portp->ahciport_rcvd_fis_dma_cookie,
	    &cookie_count) !=  DDI_DMA_MAPPED) {

		AHCIDBG(AHCIDBG_INIT, ahci_ctlp,
		    "rcvd FIS dma handle bind fail", NULL);
		/*  error.. free the dma handle & free the memory. */
		ddi_dma_mem_free(&ahci_portp->ahciport_rcvd_fis_acc_handle);
		ddi_dma_free_handle(&ahci_portp->ahciport_rcvd_fis_dma_handle);
		return (AHCI_FAILURE);
	}

	bzero((void *)ahci_portp->ahciport_rcvd_fis, rcvd_fis_size);

	AHCIDBG(AHCIDBG_INIT, ahci_ctlp, "64-bit, dma address: 0x%llx",
	    ahci_portp->ahciport_rcvd_fis_dma_cookie.dmac_laddress);
	AHCIDBG(AHCIDBG_INIT, ahci_ctlp, "32-bit, dma address: 0x%x",
	    ahci_portp->ahciport_rcvd_fis_dma_cookie.dmac_address);

	return (AHCI_SUCCESS);
}

/*
 * Deallocates the Received FIS Structure
 */
static void
ahci_dealloc_rcvd_fis(ahci_port_t *ahci_portp)
{
	ASSERT(MUTEX_HELD(&ahci_portp->ahciport_mutex));

	/* Unbind the cmd list dma handle first. */
	(void) ddi_dma_unbind_handle(ahci_portp->ahciport_rcvd_fis_dma_handle);

	/* Then free the underlying memory. */
	ddi_dma_mem_free(&ahci_portp->ahciport_rcvd_fis_acc_handle);

	/* Now free the handle itself. */
	ddi_dma_free_handle(&ahci_portp->ahciport_rcvd_fis_dma_handle);
}

/*
 * Allocates memory for the Command List, which contains up to 32 entries.
 * Each entry contains a command header, which is a 32-byte structure that
 * includes the pointer to the command table.
 */
static int
ahci_alloc_cmd_list(ahci_ctl_t *ahci_ctlp, ahci_port_t *ahci_portp)
{
	size_t cmd_list_size;
	size_t ret_len;
	uint_t cookie_count;

	ASSERT(MUTEX_HELD(&ahci_portp->ahciport_mutex));

	cmd_list_size =
	    ahci_ctlp->ahcictl_num_cmd_slots * sizeof (ahci_cmd_header_t);

	/* allocate cmd list dma handle. */
	if (ddi_dma_alloc_handle(ahci_ctlp->ahcictl_dip,
	    &ahci_ctlp->ahcictl_cmd_list_dma_attr,
	    DDI_DMA_SLEEP,
	    NULL,
	    &ahci_portp->ahciport_cmd_list_dma_handle) != DDI_SUCCESS) {

		AHCIDBG(AHCIDBG_INIT, ahci_ctlp,
		    "cmd list dma handle alloc failed", NULL);
		return (AHCI_FAILURE);
	}

	if (ddi_dma_mem_alloc(ahci_portp->ahciport_cmd_list_dma_handle,
	    cmd_list_size,
	    &accattr,
	    DDI_DMA_CONSISTENT,
	    DDI_DMA_SLEEP,
	    NULL,
	    (caddr_t *)&ahci_portp->ahciport_cmd_list,
	    &ret_len,
	    &ahci_portp->ahciport_cmd_list_acc_handle) != NULL) {

		AHCIDBG(AHCIDBG_INIT, ahci_ctlp,
		    "cmd list dma mem alloc fail", NULL);
		/* error.. free the dma handle. */
		ddi_dma_free_handle(&ahci_portp->ahciport_cmd_list_dma_handle);
		return (AHCI_FAILURE);
	}

	if (ddi_dma_addr_bind_handle(ahci_portp->ahciport_cmd_list_dma_handle,
	    NULL,
	    (caddr_t)ahci_portp->ahciport_cmd_list,
	    cmd_list_size,
	    DDI_DMA_RDWR | DDI_DMA_CONSISTENT,
	    DDI_DMA_SLEEP,
	    NULL,
	    &ahci_portp->ahciport_cmd_list_dma_cookie,
	    &cookie_count) !=  DDI_DMA_MAPPED) {

		AHCIDBG(AHCIDBG_INIT, ahci_ctlp,
		    "cmd list dma handle bind fail", NULL);
		/*  error.. free the dma handle & free the memory. */
		ddi_dma_mem_free(&ahci_portp->ahciport_cmd_list_acc_handle);
		ddi_dma_free_handle(&ahci_portp->ahciport_cmd_list_dma_handle);
		return (AHCI_FAILURE);
	}

	bzero((void *)ahci_portp->ahciport_cmd_list, cmd_list_size);

	AHCIDBG(AHCIDBG_INIT, ahci_ctlp, "64-bit, dma address: 0x%llx",
	    ahci_portp->ahciport_cmd_list_dma_cookie.dmac_laddress);

	AHCIDBG(AHCIDBG_INIT, ahci_ctlp, "32-bit, dma address: 0x%x",
	    ahci_portp->ahciport_cmd_list_dma_cookie.dmac_address);

	if (ahci_alloc_cmd_tables(ahci_ctlp, ahci_portp) != AHCI_SUCCESS) {
		goto err_out;
	}

	return (AHCI_SUCCESS);

err_out:
	/* Unbind the cmd list dma handle first. */
	(void) ddi_dma_unbind_handle(ahci_portp->ahciport_cmd_list_dma_handle);

	/* Then free the underlying memory. */
	ddi_dma_mem_free(&ahci_portp->ahciport_cmd_list_acc_handle);

	/* Now free the handle itself. */
	ddi_dma_free_handle(&ahci_portp->ahciport_cmd_list_dma_handle);

	return (AHCI_FAILURE);
}

/*
 * Deallocates the Command List
 */
static void
ahci_dealloc_cmd_list(ahci_ctl_t *ahci_ctlp, ahci_port_t *ahci_portp)
{
	ASSERT(MUTEX_HELD(&ahci_portp->ahciport_mutex));

	/* First dealloc command table */
	ahci_dealloc_cmd_tables(ahci_ctlp, ahci_portp);

	/* Unbind the cmd list dma handle first. */
	(void) ddi_dma_unbind_handle(ahci_portp->ahciport_cmd_list_dma_handle);

	/* Then free the underlying memory. */
	ddi_dma_mem_free(&ahci_portp->ahciport_cmd_list_acc_handle);

	/* Now free the handle itself. */
	ddi_dma_free_handle(&ahci_portp->ahciport_cmd_list_dma_handle);
}

/*
 * Allocates memory for all Command Tables, which contains Command FIS,
 * ATAPI Command and Physical Region Descriptor Table.
 */
static int
ahci_alloc_cmd_tables(ahci_ctl_t *ahci_ctlp, ahci_port_t *ahci_portp)
{
	size_t ret_len;
	ddi_dma_cookie_t cmd_table_dma_cookie;
	uint_t cookie_count;
	int slot;

	ASSERT(MUTEX_HELD(&ahci_portp->ahciport_mutex));

	AHCIDBG(AHCIDBG_INIT|AHCIDBG_ENTRY, ahci_ctlp,
	    "ahci_alloc_cmd_tables: port %d enter",
	    ahci_portp->ahciport_port_num);

	for (slot = 0; slot < ahci_ctlp->ahcictl_num_cmd_slots; slot++) {
		/* Allocate cmd table dma handle. */
		if (ddi_dma_alloc_handle(ahci_ctlp->ahcictl_dip,
		    &ahci_ctlp->ahcictl_cmd_table_dma_attr,
		    DDI_DMA_SLEEP,
		    NULL,
		    &ahci_portp->ahciport_cmd_tables_dma_handle[slot]) !=
		    DDI_SUCCESS) {

			AHCIDBG(AHCIDBG_INIT, ahci_ctlp,
			    "cmd table dma handle alloc failed", NULL);

			goto err_out;
		}

		if (ddi_dma_mem_alloc(
		    ahci_portp->ahciport_cmd_tables_dma_handle[slot],
		    ahci_cmd_table_size,
		    &accattr,
		    DDI_DMA_CONSISTENT,
		    DDI_DMA_SLEEP,
		    NULL,
		    (caddr_t *)&ahci_portp->ahciport_cmd_tables[slot],
		    &ret_len,
		    &ahci_portp->ahciport_cmd_tables_acc_handle[slot]) !=
		    NULL) {

			AHCIDBG(AHCIDBG_INIT, ahci_ctlp,
			    "cmd table dma mem alloc fail", NULL);

			/* error.. free the dma handle. */
			ddi_dma_free_handle(
			    &ahci_portp->ahciport_cmd_tables_dma_handle[slot]);
			goto err_out;
		}

		if (ddi_dma_addr_bind_handle(
		    ahci_portp->ahciport_cmd_tables_dma_handle[slot],
		    NULL,
		    (caddr_t)ahci_portp->ahciport_cmd_tables[slot],
		    ahci_cmd_table_size,
		    DDI_DMA_RDWR | DDI_DMA_CONSISTENT,
		    DDI_DMA_SLEEP,
		    NULL,
		    &cmd_table_dma_cookie,
		    &cookie_count) !=  DDI_DMA_MAPPED) {

			AHCIDBG(AHCIDBG_INIT, ahci_ctlp,
			    "cmd table dma handle bind fail", NULL);
			/*  error.. free the dma handle & free the memory. */
			ddi_dma_mem_free(
			    &ahci_portp->ahciport_cmd_tables_acc_handle[slot]);
			ddi_dma_free_handle(
			    &ahci_portp->ahciport_cmd_tables_dma_handle[slot]);
			goto err_out;
		}

		bzero((void *)ahci_portp->ahciport_cmd_tables[slot],
		    ahci_cmd_table_size);

		/* Config Port Command Table Base Address */
		SET_COMMAND_TABLE_BASE_ADDR(
		    (&ahci_portp->ahciport_cmd_list[slot]),
		    cmd_table_dma_cookie.dmac_laddress & 0xffffffffull);

#ifndef __lock_lint
		SET_COMMAND_TABLE_BASE_ADDR_UPPER(
		    (&ahci_portp->ahciport_cmd_list[slot]),
		    cmd_table_dma_cookie.dmac_laddress >> 32);
#endif
	}

	return (AHCI_SUCCESS);
err_out:

	for (slot--; slot >= 0; slot--) {
		/* Unbind the cmd table dma handle first */
		(void) ddi_dma_unbind_handle(
		    ahci_portp->ahciport_cmd_tables_dma_handle[slot]);

		/* Then free the underlying memory */
		ddi_dma_mem_free(
		    &ahci_portp->ahciport_cmd_tables_acc_handle[slot]);

		/* Now free the handle itself */
		ddi_dma_free_handle(
		    &ahci_portp->ahciport_cmd_tables_dma_handle[slot]);
	}

	return (AHCI_FAILURE);
}

/*
 * Deallocates memory for all Command Tables.
 */
static void
ahci_dealloc_cmd_tables(ahci_ctl_t *ahci_ctlp, ahci_port_t *ahci_portp)
{
	int slot;

	ASSERT(MUTEX_HELD(&ahci_portp->ahciport_mutex));

	AHCIDBG(AHCIDBG_ENTRY, ahci_ctlp,
	    "ahci_dealloc_cmd_tables: %d enter",
	    ahci_portp->ahciport_port_num);

	for (slot = 0; slot < ahci_ctlp->ahcictl_num_cmd_slots; slot++) {
		/* Unbind the cmd table dma handle first. */
		(void) ddi_dma_unbind_handle(
		    ahci_portp->ahciport_cmd_tables_dma_handle[slot]);

		/* Then free the underlying memory. */
		ddi_dma_mem_free(
		    &ahci_portp->ahciport_cmd_tables_acc_handle[slot]);

		/* Now free the handle itself. */
		ddi_dma_free_handle(
		    &ahci_portp->ahciport_cmd_tables_dma_handle[slot]);
	}
}

/*
 * Update SATA registers at controller ports
 */
static void
ahci_update_sata_registers(ahci_ctl_t *ahci_ctlp, uint8_t port,
    sata_device_t *sd)
{
	ASSERT(MUTEX_HELD(&ahci_ctlp->ahcictl_ports[port]->ahciport_mutex));

	sd->satadev_scr.sstatus =
	    ddi_get32(ahci_ctlp->ahcictl_ahci_acc_handle,
	    (uint32_t *)(AHCI_PORT_PxSSTS(ahci_ctlp, port)));
	sd->satadev_scr.serror =
	    ddi_get32(ahci_ctlp->ahcictl_ahci_acc_handle,
	    (uint32_t *)(AHCI_PORT_PxSERR(ahci_ctlp, port)));
	sd->satadev_scr.scontrol =
	    ddi_get32(ahci_ctlp->ahcictl_ahci_acc_handle,
	    (uint32_t *)(AHCI_PORT_PxSCTL(ahci_ctlp, port)));
	sd->satadev_scr.sactive =
	    ddi_get32(ahci_ctlp->ahcictl_ahci_acc_handle,
	    (uint32_t *)(AHCI_PORT_PxSACT(ahci_ctlp, port)));
}

/*
 * For poll mode, ahci_port_intr will be called to emulate the interrupt
 */
static void
ahci_port_intr(ahci_ctl_t *ahci_ctlp, ahci_port_t *ahci_portp, uint8_t port)
{
	uint32_t port_intr_status;
	uint32_t port_intr_enable;

	AHCIDBG(AHCIDBG_INTR|AHCIDBG_ENTRY, ahci_ctlp,
	    "ahci_port_intr enter: port %d", port);

	mutex_enter(&ahci_portp->ahciport_mutex);
	if (ahci_portp->ahciport_flags & AHCI_PORT_FLAG_POLLING) {
		/* For SATA_OPMODE_POLLING commands */
		port_intr_enable =
		    (AHCI_INTR_STATUS_DHRS |
		    AHCI_INTR_STATUS_PSS |
		    AHCI_INTR_STATUS_SDBS |
		    AHCI_INTR_STATUS_UFS |
		    AHCI_INTR_STATUS_PCS |
		    AHCI_INTR_STATUS_PRCS |
		    AHCI_INTR_STATUS_OFS |
		    AHCI_INTR_STATUS_INFS |
		    AHCI_INTR_STATUS_IFS |
		    AHCI_INTR_STATUS_HBDS |
		    AHCI_INTR_STATUS_HBFS |
		    AHCI_INTR_STATUS_TFES);
	} else {
		/*
		 * port_intr_enable indicates that the corresponding interrrupt
		 * reporting is enabled.
		 */
		port_intr_enable = ddi_get32(ahci_ctlp->ahcictl_ahci_acc_handle,
		    (uint32_t *)AHCI_PORT_PxIE(ahci_ctlp, port));
	}

	/* IPMS error in port reset should be ignored according AHCI spec. */
	if (!(ahci_portp->ahciport_flags & AHCI_PORT_FLAG_IGNORE_IPMS))
		port_intr_enable |= AHCI_INTR_STATUS_IPMS;
	mutex_exit(&ahci_portp->ahciport_mutex);

	/*
	 * port_intr_stats indicates that the corresponding interrupt
	 * condition is active.
	 */
	port_intr_status = ddi_get32(ahci_ctlp->ahcictl_ahci_acc_handle,
	    (uint32_t *)AHCI_PORT_PxIS(ahci_ctlp, port));

	AHCIDBG(AHCIDBG_INTR, ahci_ctlp,
	    "ahci_port_intr: port %d, port_intr_status = 0x%x, "
	    "port_intr_enable = 0x%x",
	    port, port_intr_status, port_intr_enable);

	port_intr_status &= port_intr_enable;

	/*
	 * Pending interrupt events are indicated by the PxIS register.
	 * Make sure we don't miss any event.
	 */
	if (ahci_check_ctl_handle(ahci_ctlp) != DDI_SUCCESS) {
		ddi_fm_service_impact(ahci_ctlp->ahcictl_dip,
		    DDI_SERVICE_UNAFFECTED);
		ddi_fm_acc_err_clear(ahci_ctlp->ahcictl_ahci_acc_handle,
		    DDI_FME_VERSION);
		return;
	}

	/* First clear the port interrupts status */
	ddi_put32(ahci_ctlp->ahcictl_ahci_acc_handle,
	    (uint32_t *)AHCI_PORT_PxIS(ahci_ctlp, port),
	    port_intr_status);

	/* Check the completed non-queued commands */
	if (port_intr_status & (AHCI_INTR_STATUS_DHRS |
	    AHCI_INTR_STATUS_PSS)) {
		(void) ahci_intr_cmd_cmplt(ahci_ctlp,
		    ahci_portp, port);
	}

	/* Check the completed queued commands */
	if (port_intr_status & AHCI_INTR_STATUS_SDBS) {
		(void) ahci_intr_set_device_bits(ahci_ctlp,
		    ahci_portp, port);
	}

	/* Check the port connect change status interrupt bit */
	if (port_intr_status & AHCI_INTR_STATUS_PCS) {
		(void) ahci_intr_port_connect_change(ahci_ctlp,
		    ahci_portp, port);
	}

	/* Check the device mechanical presence status interrupt bit */
	if (port_intr_status & AHCI_INTR_STATUS_DMPS) {
		(void) ahci_intr_device_mechanical_presence_status(
		    ahci_ctlp, ahci_portp, port);
	}

	/* Check the PhyRdy change status interrupt bit */
	if (port_intr_status & AHCI_INTR_STATUS_PRCS) {
		(void) ahci_intr_phyrdy_change(ahci_ctlp, ahci_portp,
		    port);
	}

	/*
	 * Check the non-fatal error interrupt bits, there are four
	 * kinds of non-fatal errors at the time being:
	 *
	 *    PxIS.UFS - Unknown FIS Error
	 *    PxIS.OFS - Overflow Error
	 *    PxIS.INFS - Interface Non-Fatal Error
	 *    PxIS.IPMS - Incorrect Port Multiplier Status Error
	 *
	 * For these non-fatal errors, the HBA can continue to operate,
	 * so the driver just log the error messages.
	 */
	if (port_intr_status & (AHCI_INTR_STATUS_UFS |
	    AHCI_INTR_STATUS_OFS |
	    AHCI_INTR_STATUS_IPMS |
	    AHCI_INTR_STATUS_INFS)) {
		(void) ahci_intr_non_fatal_error(ahci_ctlp, ahci_portp,
		    port, port_intr_status);
	}

	/*
	 * Check the fatal error interrupt bits, there are four kinds
	 * of fatal errors for AHCI controllers:
	 *
	 *    PxIS.HBFS - Host Bus Fatal Error
	 *    PxIS.HBDS - Host Bus Data Error
	 *    PxIS.IFS - Interface Fatal Error
	 *    PxIS.TFES - Task File Error
	 *
	 * The fatal error means the HBA can not recover from it by
	 * itself, and it will try to abort the transfer, and the software
	 * must intervene to restart the port.
	 */
	if (port_intr_status & (AHCI_INTR_STATUS_IFS |
	    AHCI_INTR_STATUS_HBDS |
	    AHCI_INTR_STATUS_HBFS |
	    AHCI_INTR_STATUS_TFES))
		(void) ahci_intr_fatal_error(ahci_ctlp, ahci_portp,
		    port, port_intr_status);

	/* Check the cold port detect interrupt bit */
	if (port_intr_status & AHCI_INTR_STATUS_CPDS) {
		(void) ahci_intr_cold_port_detect(ahci_ctlp, ahci_portp, port);
	}

	/* Second clear the corresponding bit in IS.IPS */
	ddi_put32(ahci_ctlp->ahcictl_ahci_acc_handle,
	    (uint32_t *)AHCI_GLOBAL_IS(ahci_ctlp), (0x1 << port));

	/* Try to recover at the end of the interrupt handler. */
	if (ahci_check_acc_handle(ahci_ctlp->ahcictl_ahci_acc_handle) !=
	    DDI_FM_OK) {
		ddi_fm_service_impact(ahci_ctlp->ahcictl_dip,
		    DDI_SERVICE_UNAFFECTED);
		ddi_fm_acc_err_clear(ahci_ctlp->ahcictl_ahci_acc_handle,
		    DDI_FME_VERSION);
	}
}

/*
 * Interrupt service handler
 */
static uint_t
ahci_intr(caddr_t arg1, caddr_t arg2)
{
#ifndef __lock_lint
	_NOTE(ARGUNUSED(arg2))
#endif
	/* LINTED */
	ahci_ctl_t *ahci_ctlp = (ahci_ctl_t *)arg1;
	ahci_port_t *ahci_portp;
	int32_t global_intr_status;
	uint8_t port;

	/*
	 * global_intr_status indicates that the corresponding port has
	 * an interrupt pending.
	 */
	global_intr_status = ddi_get32(ahci_ctlp->ahcictl_ahci_acc_handle,
	    (uint32_t *)AHCI_GLOBAL_IS(ahci_ctlp));

	if (!(global_intr_status & ahci_ctlp->ahcictl_ports_implemented)) {
		/* The interrupt is not ours */
		return (DDI_INTR_UNCLAIMED);
	}

	/*
	 * Check the handle after reading global_intr_status - we don't want
	 * to miss any port with pending interrupts.
	 */
	if (ahci_check_acc_handle(ahci_ctlp->ahcictl_ahci_acc_handle) !=
	    DDI_FM_OK) {
		ddi_fm_service_impact(ahci_ctlp->ahcictl_dip,
		    DDI_SERVICE_UNAFFECTED);
		ddi_fm_acc_err_clear(ahci_ctlp->ahcictl_ahci_acc_handle,
		    DDI_FME_VERSION);
		return (DDI_INTR_UNCLAIMED);
	}

	/* Loop for all the ports */
	for (port = 0; port < ahci_ctlp->ahcictl_num_ports; port++) {
		if (!AHCI_PORT_IMPLEMENTED(ahci_ctlp, port)) {
			continue;
		}
		if (!((0x1 << port) & global_intr_status)) {
			continue;
		}

		ahci_portp = ahci_ctlp->ahcictl_ports[port];

		/* Call ahci_port_intr */
		ahci_port_intr(ahci_ctlp, ahci_portp, port);
	}

	return (DDI_INTR_CLAIMED);
}

/*
 * For non-queued commands, when the corresponding bit in the PxCI register
 * is cleared, it means the command is completed successfully. And according
 * to the HBA state machine, there are three conditions which possibly will
 * try to clear the PxCI register bit.
 *	1. Receive one D2H Register FIS which is with 'I' bit set
 *	2. Update PIO Setup FIS
 *	3. Transmit a command and receive R_OK if CTBA.C is set (software reset)
 *
 * Process completed non-queued commands when the interrupt status bit -
 * AHCI_INTR_STATUS_DHRS or AHCI_INTR_STATUS_PSS is set.
 *
 * AHCI_INTR_STATUS_DHRS means a D2H Register FIS has been received
 * with the 'I' bit set. And the following commands will send thus
 * FIS with 'I' bit set upon the successful completion:
 *	1. Non-data commands
 *	2. DMA data-in command
 *	3. DMA data-out command
 *	4. PIO data-out command
 *	5. PACKET non-data commands
 *	6. PACKET PIO data-in command
 *	7. PACKET PIO data-out command
 *	8. PACKET DMA data-in command
 *	9. PACKET DMA data-out command
 *
 * AHCI_INTR_STATUS_PSS means a PIO Setup FIS has been received
 * with the 'I' bit set. And the following commands will send this
 * FIS upon the successful completion:
 *	1. PIO data-in command
 */
static int
ahci_intr_cmd_cmplt(ahci_ctl_t *ahci_ctlp,
    ahci_port_t *ahci_portp, uint8_t port)
{
	uint32_t port_cmd_issue = 0;
	uint32_t finished_tags;
	int finished_slot;
	sata_pkt_t *satapkt;
	ahci_fis_d2h_register_t *rcvd_fisp;
#if AHCI_DEBUG
	ahci_cmd_header_t *cmd_header;
	uint32_t cmd_dmacount;
#endif

	mutex_enter(&ahci_portp->ahciport_mutex);

	if (!ERR_RETRI_CMD_IN_PROGRESS(ahci_portp) &&
	    !RDWR_PMULT_CMD_IN_PROGRESS(ahci_portp) &&
	    !NON_NCQ_CMD_IN_PROGRESS(ahci_portp)) {
		/*
		 * Spurious interrupt. Nothing to be done.
		 */
		mutex_exit(&ahci_portp->ahciport_mutex);
		return (AHCI_SUCCESS);
	}

	port_cmd_issue = ddi_get32(ahci_ctlp->ahcictl_ahci_acc_handle,
	    (uint32_t *)AHCI_PORT_PxCI(ahci_ctlp, port));

	/* If the PxCI corrupts, don't complete the commmands. */
	if (ahci_check_acc_handle(ahci_ctlp->ahcictl_ahci_acc_handle)
	    != DDI_FM_OK) {
		mutex_exit(&ahci_portp->ahciport_mutex);
		return (AHCI_FAILURE);
	}

	if (ERR_RETRI_CMD_IN_PROGRESS(ahci_portp)) {
		/* Slot 0 is always used during error recovery */
		finished_tags = 0x1 & ~port_cmd_issue;
		AHCIDBG(AHCIDBG_ERRS, ahci_ctlp,
		    "ahci_intr_cmd_cmplt: port %d the sata pkt for error "
		    "retrieval is finished, and finished_tags = 0x%x",
		    port, finished_tags);
	} else if (RDWR_PMULT_CMD_IN_PROGRESS(ahci_portp)) {
		finished_tags = 0x1 & ~port_cmd_issue;
		AHCIDBG(AHCIDBG_INFO, ahci_ctlp,
		    "ahci_intr_cmd_cmplt: port %d the sata pkt for r/w "
		    "port multiplier is finished, and finished_tags = 0x%x",
		    port, finished_tags);

	} else {

		finished_tags = ahci_portp->ahciport_pending_tags &
		    ~port_cmd_issue & AHCI_SLOT_MASK(ahci_ctlp);
	}

	AHCIDBG(AHCIDBG_INTR, ahci_ctlp,
	    "ahci_intr_cmd_cmplt: pending_tags = 0x%x, "
	    "port_cmd_issue = 0x%x finished_tags = 0x%x",
	    ahci_portp->ahciport_pending_tags, port_cmd_issue,
	    finished_tags);

	if (ERR_RETRI_CMD_IN_PROGRESS(ahci_portp) &&
	    (finished_tags == 0x1)) {
		satapkt = ahci_portp->ahciport_err_retri_pkt;
		ASSERT(satapkt != NULL);

		AHCIDBG(AHCIDBG_INTR, ahci_ctlp,
		    "ahci_intr_cmd_cmplt: sending up pkt 0x%p "
		    "with SATA_PKT_COMPLETED", (void *)satapkt);

		ahci_add_doneq(ahci_portp, satapkt, SATA_PKT_COMPLETED);
		goto out;
	}

	if (RDWR_PMULT_CMD_IN_PROGRESS(ahci_portp) &&
	    (finished_tags == 0x1)) {
		satapkt = ahci_portp->ahciport_rdwr_pmult_pkt;
		ASSERT(satapkt != NULL);

		AHCIDBG(AHCIDBG_INTR, ahci_ctlp,
		    "ahci_intr_cmd_cmplt: sending up pkt 0x%p "
		    "with SATA_PKT_COMPLETED", (void *)satapkt);

		/* READ PORTMULT need copy out FIS content. */
		if (satapkt->satapkt_cmd.satacmd_flags.sata_special_regs) {
			rcvd_fisp = &(ahci_portp->ahciport_rcvd_fis->
			    ahcirf_d2h_register_fis);
			satapkt->satapkt_cmd.satacmd_status_reg =
			    GET_RFIS_STATUS(rcvd_fisp);
			ahci_copy_out_regs(&satapkt->satapkt_cmd, rcvd_fisp);
		}

		ahci_add_doneq(ahci_portp, satapkt, SATA_PKT_COMPLETED);
		goto out;
	}

	while (finished_tags) {
		finished_slot = ddi_ffs(finished_tags) - 1;
		if (finished_slot == -1) {
			goto out;
		}

		satapkt = ahci_portp->ahciport_slot_pkts[finished_slot];
		ASSERT(satapkt != NULL);
#if AHCI_DEBUG
		/*
		 * For non-native queued commands, the PRD byte count field
		 * shall contain an accurate count of the number of bytes
		 * transferred for the command before the PxCI bit is cleared
		 * to '0' for the command.
		 *
		 * The purpose of this field is to let software know how many
		 * bytes transferred for a given operation in order to
		 * determine if underflow occurred. When issuing native command
		 * queuing commands, this field should not be used and is not
		 * required to be valid since in this case underflow is always
		 * illegal.
		 *
		 * For data reads, the HBA will update its PRD byte count with
		 * the total number of bytes received from the last FIS, and
		 * may be able to continue normally. For data writes, the
		 * device will detect an error, and HBA most likely will get
		 * a fatal error.
		 *
		 * Therefore, here just put code to debug part. And please
		 * refer to the comment above ahci_intr_fatal_error for the
		 * definition of underflow error.
		 */
		cmd_dmacount =
		    ahci_portp->ahciport_prd_bytecounts[finished_slot];
		if (cmd_dmacount) {
			cmd_header =
			    &ahci_portp->ahciport_cmd_list[finished_slot];
			AHCIDBG(AHCIDBG_INTR|AHCIDBG_PRDT, ahci_ctlp,
			    "ahci_intr_cmd_cmplt: port %d, "
			    "PRD Byte Count = 0x%x, "
			    "ahciport_prd_bytecounts = 0x%x", port,
			    cmd_header->ahcich_prd_byte_count,
			    cmd_dmacount);

			if (cmd_header->ahcich_prd_byte_count != cmd_dmacount) {
				AHCIDBG(AHCIDBG_UNDERFLOW, ahci_ctlp,
				    "ahci_intr_cmd_cmplt: port %d, "
				    "an underflow occurred", port);
			}
		}
#endif

		/*
		 * For SATAC_SMART command with SATA_SMART_RETURN_STATUS
		 * feature, sata_special_regs flag will be set, and the
		 * driver should copy the status and the other corresponding
		 * register values in the D2H Register FIS received (It's
		 * working on Non-data protocol) from the device back to
		 * the sata_cmd.
		 *
		 * For every AHCI port, there is only one Received FIS
		 * structure, which contains the FISes received from the
		 * device, So we're trying to copy the content of D2H
		 * Register FIS in the Received FIS structure back to
		 * the sata_cmd.
		 */
		if (satapkt->satapkt_cmd.satacmd_flags.sata_special_regs) {
			rcvd_fisp = &(ahci_portp->ahciport_rcvd_fis->
			    ahcirf_d2h_register_fis);
			satapkt->satapkt_cmd.satacmd_status_reg =
			    GET_RFIS_STATUS(rcvd_fisp);
			ahci_copy_out_regs(&satapkt->satapkt_cmd, rcvd_fisp);
		}

		AHCIDBG(AHCIDBG_INTR, ahci_ctlp,
		    "ahci_intr_cmd_cmplt: sending up pkt 0x%p "
		    "with SATA_PKT_COMPLETED", (void *)satapkt);

		CLEAR_BIT(ahci_portp->ahciport_pending_tags, finished_slot);
		CLEAR_BIT(finished_tags, finished_slot);
		ahci_portp->ahciport_slot_pkts[finished_slot] = NULL;

		ahci_add_doneq(ahci_portp, satapkt, SATA_PKT_COMPLETED);
	}
out:
	AHCIDBG(AHCIDBG_PKTCOMP, ahci_ctlp,
	    "ahci_intr_cmd_cmplt: pending_tags = 0x%x",
	    ahci_portp->ahciport_pending_tags);

	ahci_flush_doneq(ahci_portp);

	mutex_exit(&ahci_portp->ahciport_mutex);

	return (AHCI_SUCCESS);
}

/*
 * AHCI_INTR_STATUS_SDBS means a Set Device Bits FIS has been received
 * with the 'I' bit set and has been copied into system memory. It will
 * be sent under the following situations:
 *
 * 1. NCQ command is completed
 *
 * The completion of NCQ commands (READ/WRITE FPDMA QUEUED) is performed
 * via the Set Device Bits FIS. When such event is generated, the software
 * needs to read PxSACT register and compares the current value to the
 * list of commands previously issue by software. ahciport_pending_ncq_tags
 * keeps the tags of previously issued commands.
 *
 * 2. Asynchronous Notification
 *
 * Asynchronous Notification is a feature in SATA spec 2.6.
 *
 * 1) ATAPI device will send a signal to the host when media is inserted or
 * removed and avoids polling the device for media changes. The signal
 * sent to the host is a Set Device Bits FIS with the 'I' and 'N' bits
 * set to '1'. At the moment, it's not supported yet.
 *
 * 2) Port multiplier will send a signal to the host when a hot plug event
 * has occured on a port multiplier port. It is used when command based
 * switching is employed. This is handled by ahci_intr_pmult_sntf_events()
 */
static int
ahci_intr_set_device_bits(ahci_ctl_t *ahci_ctlp,
    ahci_port_t *ahci_portp, uint8_t port)
{
	ahci_addr_t addr;

	AHCIDBG(AHCIDBG_ENTRY|AHCIDBG_INTR, ahci_ctlp,
	    "ahci_intr_set_device_bits enter: port %d", port);

	/* Initialize HBA port address */
	AHCI_ADDR_SET_PORT(&addr, port);

	/* NCQ plug handler */
	(void) ahci_intr_ncq_events(ahci_ctlp, ahci_portp, &addr);

	/* Check port multiplier's asynchronous notification events */
	if (ahci_ctlp->ahcictl_cap & AHCI_CAP_SNTF) {
		(void) ahci_intr_pmult_sntf_events(ahci_ctlp,
		    ahci_portp, port);
	}

	/* ATAPI events is not supported yet */

	return (AHCI_SUCCESS);
}
/*
 * NCQ interrupt handler. Called upon a NCQ command is completed.
 * Only be called from ahci_intr_set_device_bits().
 */
static int
ahci_intr_ncq_events(ahci_ctl_t *ahci_ctlp,
    ahci_port_t *ahci_portp, ahci_addr_t *addrp)
{
	uint32_t port_sactive;
	uint32_t port_cmd_issue;
	uint32_t issued_tags;
	int issued_slot;
	uint32_t finished_tags;
	int finished_slot;
	uint8_t port = addrp->aa_port;
	sata_pkt_t *satapkt;

	AHCIDBG(AHCIDBG_ENTRY|AHCIDBG_INTR|AHCIDBG_NCQ, ahci_ctlp,
	    "ahci_intr_set_device_bits enter: port %d", port);

	mutex_enter(&ahci_portp->ahciport_mutex);
	if (!NCQ_CMD_IN_PROGRESS(ahci_portp)) {
		mutex_exit(&ahci_portp->ahciport_mutex);
		return (AHCI_SUCCESS);
	}

	/*
	 * First the handler got which commands are finished by checking
	 * PxSACT register
	 */
	port_sactive = ddi_get32(ahci_ctlp->ahcictl_ahci_acc_handle,
	    (uint32_t *)AHCI_PORT_PxSACT(ahci_ctlp, port));

	finished_tags = ahci_portp->ahciport_pending_ncq_tags &
	    ~port_sactive & AHCI_NCQ_SLOT_MASK(ahci_portp);

	AHCIDBG(AHCIDBG_INTR|AHCIDBG_NCQ, ahci_ctlp,
	    "ahci_intr_set_device_bits: port %d pending_ncq_tags = 0x%x "
	    "port_sactive = 0x%x", port,
	    ahci_portp->ahciport_pending_ncq_tags, port_sactive);

	AHCIDBG(AHCIDBG_INTR|AHCIDBG_NCQ, ahci_ctlp,
	    "ahci_intr_set_device_bits: finished_tags = 0x%x", finished_tags);

	/*
	 * For NCQ commands, the software can determine which command has
	 * already been transmitted to the device by checking PxCI register.
	 */
	port_cmd_issue = ddi_get32(ahci_ctlp->ahcictl_ahci_acc_handle,
	    (uint32_t *)AHCI_PORT_PxCI(ahci_ctlp, port));

	issued_tags = ahci_portp->ahciport_pending_tags &
	    ~port_cmd_issue & AHCI_SLOT_MASK(ahci_ctlp);

	/* If the PxSACT/PxCI corrupts, don't complete the NCQ commmands. */
	if (ahci_check_acc_handle(ahci_ctlp->ahcictl_ahci_acc_handle)
	    != DDI_FM_OK) {
		mutex_exit(&ahci_portp->ahciport_mutex);
		return (AHCI_FAILURE);
	}

	AHCIDBG(AHCIDBG_INTR|AHCIDBG_NCQ, ahci_ctlp,
	    "ahci_intr_set_device_bits: port %d pending_tags = 0x%x "
	    "port_cmd_issue = 0x%x", port,
	    ahci_portp->ahciport_pending_tags, port_cmd_issue);

	AHCIDBG(AHCIDBG_INTR|AHCIDBG_NCQ, ahci_ctlp,
	    "ahci_intr_set_device_bits: issued_tags = 0x%x", issued_tags);

	/*
	 * Clear ahciport_pending_tags bit when the corresponding command
	 * is already sent down to the device.
	 */
	while (issued_tags) {
		issued_slot = ddi_ffs(issued_tags) - 1;
		if (issued_slot == -1) {
			goto next;
		}
		CLEAR_BIT(ahci_portp->ahciport_pending_tags, issued_slot);
		CLEAR_BIT(issued_tags, issued_slot);
	}

next:
	while (finished_tags) {
		finished_slot = ddi_ffs(finished_tags) - 1;
		if (finished_slot == -1) {
			goto out;
		}

		/* The command is certainly transmitted to the device */
		ASSERT(!(ahci_portp->ahciport_pending_tags &
		    (0x1 << finished_slot)));

		satapkt = ahci_portp->ahciport_slot_pkts[finished_slot];
		ASSERT(satapkt != NULL);

		AHCIDBG(AHCIDBG_INTR|AHCIDBG_NCQ, ahci_ctlp,
		    "ahci_intr_set_device_bits: sending up pkt 0x%p "
		    "with SATA_PKT_COMPLETED", (void *)satapkt);

		CLEAR_BIT(ahci_portp->ahciport_pending_ncq_tags, finished_slot);
		CLEAR_BIT(finished_tags, finished_slot);
		ahci_portp->ahciport_slot_pkts[finished_slot] = NULL;

		ahci_add_doneq(ahci_portp, satapkt, SATA_PKT_COMPLETED);
	}
out:
	AHCIDBG(AHCIDBG_PKTCOMP|AHCIDBG_NCQ, ahci_ctlp,
	    "ahci_intr_set_device_bits: port %d "
	    "pending_ncq_tags = 0x%x pending_tags = 0x%x",
	    port, ahci_portp->ahciport_pending_ncq_tags,
	    ahci_portp->ahciport_pending_tags);

	ahci_flush_doneq(ahci_portp);

	mutex_exit(&ahci_portp->ahciport_mutex);

	return (AHCI_SUCCESS);
}

/*
 * Port multiplier asynchronous notification event handler. Called upon a
 * device is hot plugged/pulled.
 *
 * The async-notification event will only be recorded by ahcipmi_snotif_tags
 * here and will be handled by ahci_probe_pmult().
 *
 * NOTE: called only from ahci_port_intr().
 */
static int
ahci_intr_pmult_sntf_events(ahci_ctl_t *ahci_ctlp, ahci_port_t *ahci_portp,
    uint8_t port)
{
	sata_device_t sdevice;

	AHCIDBG(AHCIDBG_ENTRY|AHCIDBG_INTR, ahci_ctlp,
	    "ahci_intr_pmult_sntf_events enter: port %d ", port);

	/* no hot-plug while attaching process */
	mutex_enter(&ahci_ctlp->ahcictl_mutex);
	if (ahci_ctlp->ahcictl_flags & AHCI_ATTACH) {
		mutex_exit(&ahci_ctlp->ahcictl_mutex);
		return (AHCI_SUCCESS);
	}
	mutex_exit(&ahci_ctlp->ahcictl_mutex);

	mutex_enter(&ahci_portp->ahciport_mutex);
	if (ahci_portp->ahciport_device_type != SATA_DTYPE_PMULT) {
		mutex_exit(&ahci_portp->ahciport_mutex);
		return (AHCI_SUCCESS);
	}

	ASSERT(ahci_portp->ahciport_pmult_info != NULL);

	ahci_portp->ahciport_pmult_info->ahcipmi_snotif_tags =
	    ddi_get32(ahci_ctlp->ahcictl_ahci_acc_handle,
	    (uint32_t *)AHCI_PORT_PxSNTF(ahci_ctlp, port));
	ddi_put32(ahci_ctlp->ahcictl_ahci_acc_handle,
	    (uint32_t *)AHCI_PORT_PxSNTF(ahci_ctlp, port),
	    AHCI_SNOTIF_CLEAR_ALL);

	if (ahci_portp->ahciport_pmult_info->ahcipmi_snotif_tags == 0) {
		mutex_exit(&ahci_portp->ahciport_mutex);
		return (AHCI_SUCCESS);
	}

	/* Port Multiplier sub-device hot-plug handler */
	if (RDWR_PMULT_CMD_IN_PROGRESS(ahci_portp)) {
		mutex_exit(&ahci_portp->ahciport_mutex);
		return (AHCI_SUCCESS);
	}

	if (ahci_portp->ahciport_flags & AHCI_PORT_FLAG_PMULT_SNTF) {
		/* Not allowed to re-enter. */
		mutex_exit(&ahci_portp->ahciport_mutex);
		return (AHCI_SUCCESS);
	}

	ahci_portp->ahciport_flags |= AHCI_PORT_FLAG_PMULT_SNTF;

	/*
	 * NOTE:
	 * Even if Asynchronous Notification is supported (and enabled) by
	 * both controller and the port multiplier, the content of PxSNTF
	 * register is always set to 0x8000 by async notification event. We
	 * need to check GSCR[32] on the port multiplier to find out the
	 * owner of this event.
	 * This is not accord with SATA spec 2.6 and needs further
	 * clarification.
	 */
	/* hot-plug will not reported while reseting. */
	if (ahci_portp->ahciport_reset_in_progress == 1) {
		AHCIDBG(AHCIDBG_INFO|AHCIDBG_PMULT, ahci_ctlp,
		    "port %d snotif event ignored", port);
		ahci_portp->ahciport_flags &= ~AHCI_PORT_FLAG_PMULT_SNTF;
		mutex_exit(&ahci_portp->ahciport_mutex);
		return (AHCI_SUCCESS);
	}

	AHCIDBG(AHCIDBG_INFO|AHCIDBG_PMULT, ahci_ctlp,
	    "PxSNTF is set to 0x%x by port multiplier",
	    ahci_portp->ahciport_pmult_info->ahcipmi_snotif_tags);

	/*
	 * Now we need do some necessary operation and inform SATA framework
	 * that link/device events has happened.
	 */
	bzero((void *)&sdevice, sizeof (sata_device_t));
	sdevice.satadev_addr.cport = ahci_ctlp->
	    ahcictl_port_to_cport[port];
	sdevice.satadev_addr.pmport = SATA_PMULT_HOSTPORT;
	sdevice.satadev_addr.qual = SATA_ADDR_PMULT;
	sdevice.satadev_state = SATA_PSTATE_PWRON;

	/* Just reject packets, do not stop that port. */
	ahci_reject_all_abort_pkts(ahci_ctlp, ahci_portp, port);

	mutex_exit(&ahci_portp->ahciport_mutex);
	sata_hba_event_notify(
	    ahci_ctlp->ahcictl_sata_hba_tran->sata_tran_hba_dip,
	    &sdevice,
	    SATA_EVNT_PMULT_LINK_CHANGED);
	mutex_enter(&ahci_portp->ahciport_mutex);

	ahci_portp->ahciport_flags &= ~AHCI_PORT_FLAG_PMULT_SNTF;
	mutex_exit(&ahci_portp->ahciport_mutex);

	return (AHCI_SUCCESS);
}

/*
 * 1=Change in Current Connect Status. 0=No change in Current Connect Status.
 * This bit reflects the state of PxSERR.DIAG.X. This bit is only cleared
 * when PxSERR.DIAG.X is cleared. When PxSERR.DIAG.X is set to one, it
 * indicates a COMINIT signal was received.
 *
 * Hot plug insertion is detected by reception of a COMINIT signal from the
 * device. On reception of unsolicited COMINIT, the HBA shall generate a
 * COMRESET. If the COMINIT is in responce to a COMRESET, then the HBA shall
 * begin the normal communication negotiation sequence as outlined in the
 * Serial ATA 1.0a specification. When a COMRESET is sent to the device the
 * PxSSTS.DET field shall be cleared to 0h. When a COMINIT is received, the
 * PxSSTS.DET field shall be set to 1h. When the communication negotiation
 * sequence is complete and PhyRdy is true the PxSSTS.DET field	shall be set
 * to 3h. Therefore, at the moment the ahci driver is going to check PhyRdy
 * to handle hot plug insertion. In this interrupt handler, just do nothing
 * but print some log message and clear the bit.
 */
static int
ahci_intr_port_connect_change(ahci_ctl_t *ahci_ctlp,
    ahci_port_t *ahci_portp, uint8_t port)
{
#if AHCI_DEBUG
	uint32_t port_serror;
#endif

	mutex_enter(&ahci_portp->ahciport_mutex);

#if AHCI_DEBUG
	port_serror = ddi_get32(ahci_ctlp->ahcictl_ahci_acc_handle,
	    (uint32_t *)AHCI_PORT_PxSERR(ahci_ctlp, port));

	AHCIDBG(AHCIDBG_INTR|AHCIDBG_ENTRY, ahci_ctlp,
	    "ahci_intr_port_connect_change: port %d, "
	    "port_serror = 0x%x", port, port_serror);
#endif

	/* Clear PxSERR.DIAG.X to clear the interrupt bit */
	ddi_put32(ahci_ctlp->ahcictl_ahci_acc_handle,
	    (uint32_t *)AHCI_PORT_PxSERR(ahci_ctlp, port),
	    SERROR_EXCHANGED_ERR);

	mutex_exit(&ahci_portp->ahciport_mutex);

	return (AHCI_SUCCESS);
}

/*
 * Hot Plug Operation for platforms that support Mechanical Presence
 * Switches.
 *
 * When set, it indicates that a mechanical presence switch attached to this
 * port has been opened or closed, which may lead to a change in the connection
 * state of the device. This bit is only valid if both CAP.SMPS and PxCMD.MPSP
 * are set to '1'.
 *
 * At the moment, this interrupt is not needed and disabled and we just log
 * the debug message.
 */
static int
ahci_intr_device_mechanical_presence_status(ahci_ctl_t *ahci_ctlp,
    ahci_port_t *ahci_portp, uint8_t port)
{
	uint32_t cap_status, port_cmd_status;

	AHCIDBG(AHCIDBG_INTR|AHCIDBG_ENTRY, ahci_ctlp,
	    "ahci_intr_device_mechanical_presence_status enter, "
	    "port %d", port);

	cap_status = ddi_get32(ahci_ctlp->ahcictl_ahci_acc_handle,
	    (uint32_t *)AHCI_GLOBAL_CAP(ahci_ctlp));

	mutex_enter(&ahci_portp->ahciport_mutex);
	port_cmd_status = ddi_get32(ahci_ctlp->ahcictl_ahci_acc_handle,
	    (uint32_t *)AHCI_PORT_PxCMD(ahci_ctlp, port));

	if (!(cap_status & AHCI_HBA_CAP_SMPS) ||
	    !(port_cmd_status & AHCI_CMD_STATUS_MPSP)) {
		AHCIDBG(AHCIDBG_INTR, ahci_ctlp,
		    "CAP.SMPS or PxCMD.MPSP is not set, so just ignore "
		    "the interrupt: cap_status = 0x%x, "
		    "port_cmd_status = 0x%x", cap_status, port_cmd_status);
		mutex_exit(&ahci_portp->ahciport_mutex);

		return (AHCI_SUCCESS);
	}

#if AHCI_DEBUG
	if (port_cmd_status & AHCI_CMD_STATUS_MPSS) {
		AHCIDBG(AHCIDBG_INTR, ahci_ctlp,
		    "The mechanical presence switch is open: "
		    "port %d, port_cmd_status = 0x%x",
		    port, port_cmd_status);
	} else {
		AHCIDBG(AHCIDBG_INTR, ahci_ctlp,
		    "The mechanical presence switch is close: "
		    "port %d, port_cmd_status = 0x%x",
		    port, port_cmd_status);
	}
#endif

	mutex_exit(&ahci_portp->ahciport_mutex);

	return (AHCI_SUCCESS);
}

/*
 * Native Hot Plug Support.
 *
 * When set, it indicates that the internal PHYRDY signal changed state.
 * This bit reflects the state of PxSERR.DIAG.N.
 *
 * There are three kinds of conditions to generate this interrupt event:
 * 1. a device is inserted
 * 2. a device is disconnected
 * 3. when the link enters/exits a Partial or Slumber interface power
 *    management state
 *
 * If inteface power management is enabled for a port, the PxSERR.DIAG.N
 * bit may be set due to the link entering the Partial or Slumber power
 * management state, rather than due to a hot plug insertion or removal
 * event. So far, the interface power management is disabled, so the
 * driver can reliably get removal detection notification via the
 * PxSERR.DIAG.N bit.
 */
static int
ahci_intr_phyrdy_change(ahci_ctl_t *ahci_ctlp,
    ahci_port_t *ahci_portp, uint8_t port)
{
	uint32_t port_sstatus = 0; /* No dev present & PHY not established. */
	sata_device_t sdevice;
	int dev_exists_now = 0;
	int dev_existed_previously = 0;
	ahci_addr_t port_addr;

	AHCIDBG(AHCIDBG_INTR|AHCIDBG_ENTRY, ahci_ctlp,
	    "ahci_intr_phyrdy_change enter, port %d", port);

	/* Clear PxSERR.DIAG.N to clear the interrupt bit */
	mutex_enter(&ahci_portp->ahciport_mutex);
	ddi_put32(ahci_ctlp->ahcictl_ahci_acc_handle,
	    (uint32_t *)AHCI_PORT_PxSERR(ahci_ctlp, port),
	    SERROR_PHY_RDY_CHG);
	mutex_exit(&ahci_portp->ahciport_mutex);

	mutex_enter(&ahci_ctlp->ahcictl_mutex);
	if ((ahci_ctlp->ahcictl_sata_hba_tran == NULL) ||
	    (ahci_portp == NULL)) {
		/* The whole controller setup is not yet done. */
		mutex_exit(&ahci_ctlp->ahcictl_mutex);
		return (AHCI_SUCCESS);
	}
	mutex_exit(&ahci_ctlp->ahcictl_mutex);

	mutex_enter(&ahci_portp->ahciport_mutex);

	/* SStatus tells the presence of device. */
	port_sstatus = ddi_get32(ahci_ctlp->ahcictl_ahci_acc_handle,
	    (uint32_t *)AHCI_PORT_PxSSTS(ahci_ctlp, port));

	if (SSTATUS_GET_DET(port_sstatus) == SSTATUS_DET_DEVPRE_PHYCOM) {
		dev_exists_now = 1;
	}

	if (ahci_portp->ahciport_device_type != SATA_DTYPE_NONE) {
		dev_existed_previously = 1;
	}

	if (ahci_portp->ahciport_flags & AHCI_PORT_FLAG_NODEV) {
		ahci_portp->ahciport_flags &= ~AHCI_PORT_FLAG_NODEV;
		AHCIDBG(AHCIDBG_ERRS, ahci_ctlp,
		    "ahci_intr_phyrdy_change: port %d "
		    "AHCI_PORT_FLAG_NODEV is cleared", port);
		if (dev_exists_now == 0)
			dev_existed_previously = 1;
	}

	bzero((void *)&sdevice, sizeof (sata_device_t));
	sdevice.satadev_addr.cport = ahci_ctlp->ahcictl_port_to_cport[port];
	sdevice.satadev_addr.qual = SATA_ADDR_CPORT;
	sdevice.satadev_addr.pmport = 0;
	sdevice.satadev_state = SATA_PSTATE_PWRON;
	ahci_portp->ahciport_port_state = SATA_PSTATE_PWRON;

	AHCI_ADDR_SET_PORT(&port_addr, port);

	ahci_portp->ahciport_flags |= AHCI_PORT_FLAG_HOTPLUG;
	if (dev_exists_now) {
		if (dev_existed_previously) { /* 1 -> 1 */
			/* Things are fine now. The loss was temporary. */
			AHCIDBG(AHCIDBG_EVENT, ahci_ctlp,
			    "ahci_intr_phyrdy_change  port %d "
			    "device link lost/established", port);

			mutex_exit(&ahci_portp->ahciport_mutex);
			sata_hba_event_notify(
			    ahci_ctlp->ahcictl_sata_hba_tran->sata_tran_hba_dip,
			    &sdevice,
			    SATA_EVNT_LINK_LOST|SATA_EVNT_LINK_ESTABLISHED);
			mutex_enter(&ahci_portp->ahciport_mutex);

		} else { /* 0 -> 1 */
			AHCIDBG(AHCIDBG_EVENT, ahci_ctlp,
			    "ahci_intr_phyrdy_change: port %d "
			    "device link established", port);

			/*
			 * A new device has been detected. The new device
			 * might be a port multiplier instead of a drive, so
			 * we cannot update the signature directly.
			 */
			(void) ahci_initialize_port(ahci_ctlp,
			    ahci_portp, &port_addr);

			/* Try to start the port */
			if (ahci_start_port(ahci_ctlp, ahci_portp, port)
			    != AHCI_SUCCESS) {
				sdevice.satadev_state |= SATA_PSTATE_FAILED;
				AHCIDBG(AHCIDBG_ERRS, ahci_ctlp,
				    "ahci_intr_phyrdy_change: port %d failed "
				    "at start port", port);
			}

			/* Clear the max queue depth for inserted device */
			ahci_portp->ahciport_max_ncq_tags = 0;

			mutex_exit(&ahci_portp->ahciport_mutex);
			sata_hba_event_notify(
			    ahci_ctlp->ahcictl_sata_hba_tran->sata_tran_hba_dip,
			    &sdevice,
			    SATA_EVNT_LINK_ESTABLISHED);
			mutex_enter(&ahci_portp->ahciport_mutex);

		}
	} else { /* No device exists now */

		if (dev_existed_previously) { /* 1 -> 0 */
			AHCIDBG(AHCIDBG_EVENT, ahci_ctlp,
			    "ahci_intr_phyrdy_change: port %d "
			    "device link lost", port);

			ahci_reject_all_abort_pkts(ahci_ctlp, ahci_portp, port);
			(void) ahci_put_port_into_notrunning_state(ahci_ctlp,
			    ahci_portp, port);

			if (ahci_portp->ahciport_device_type ==
			    SATA_DTYPE_PMULT) {
				ahci_dealloc_pmult(ahci_ctlp, ahci_portp);
			}

			/* An existing device is lost. */
			ahci_portp->ahciport_device_type = SATA_DTYPE_NONE;
			ahci_portp->ahciport_port_state = SATA_STATE_UNKNOWN;

			mutex_exit(&ahci_portp->ahciport_mutex);
			sata_hba_event_notify(
			    ahci_ctlp->ahcictl_sata_hba_tran->sata_tran_hba_dip,
			    &sdevice,
			    SATA_EVNT_LINK_LOST);
			mutex_enter(&ahci_portp->ahciport_mutex);
		}
	}
	ahci_portp->ahciport_flags &= ~AHCI_PORT_FLAG_HOTPLUG;

	mutex_exit(&ahci_portp->ahciport_mutex);

	return (AHCI_SUCCESS);
}

/*
 * PxIS.UFS - Unknown FIS Error
 *
 * This interrupt event means an unknown FIS was received and has been
 * copied into system memory. An unknown FIS is not considered an illegal
 * FIS, unless the length received is more than 64 bytes. If an unknown
 * FIS arrives with length <= 64 bytes, it is posted and the HBA continues
 * normal operation. If the unknown FIS is more than 64 bytes, then it
 * won't be posted to memory and PxSERR.ERR.P will be set, which is then
 * a fatal error.
 *
 * PxIS.IPMS - Incorrect Port Multiplier Status
 *
 * IPMS Indicates that the HBA received a FIS from a device that did not
 * have a command outstanding. The IPMS bit may be set during enumeration
 * of devices on a Port Multiplier due to the normal Port Multiplier
 * enumeration process. It is recommended that IPMS only be used after
 * enumeration is complete on the Port Multiplier (copied from spec).
 *
 * PxIS.OFS - Overflow Error
 *
 * Command list overflow is defined as software building a command table
 * that has fewer total bytes than the transaction given to the device.
 * On device writes, the HBA will run out of data, and on reads, there
 * will be no room to put the data.
 *
 * For an overflow on data read, either PIO or DMA, the HBA will set
 * PxIS.OFS, and the HBA will do a best effort to continue, and it's a
 * non-fatal error when the HBA can continues. Sometimes, it will cause
 * a fatal error and need the software to do something.
 *
 * For an overflow on data write, setting PxIS.OFS is optional for both
 * DMA and PIO, and it's a fatal error, and a COMRESET is required by
 * software to clean up from this serious error.
 *
 * PxIS.INFS - Interface Non-Fatal Error
 *
 * This interrupt event indicates that the HBA encountered an error on
 * the Serial ATA interface but was able to continue operation. The kind
 * of error usually occurred during a non-Data FIS, and under this condition
 * the FIS will be re-transmitted by HBA automatically.
 *
 * When the FMA is implemented, there should be a stat structure to
 * record how many every kind of error happens.
 */
static int
ahci_intr_non_fatal_error(ahci_ctl_t *ahci_ctlp, ahci_port_t *ahci_portp,
    uint8_t port, uint32_t intr_status)
{
	uint32_t port_serror;
#if AHCI_DEBUG
	uint32_t port_cmd_status;
	uint32_t port_cmd_issue;
	uint32_t port_sactive;
	int current_slot;
	uint32_t current_tags;
	sata_pkt_t *satapkt;
	ahci_cmd_header_t *cmd_header;
	uint32_t cmd_dmacount;
#endif

	mutex_enter(&ahci_portp->ahciport_mutex);

	port_serror = ddi_get32(ahci_ctlp->ahcictl_ahci_acc_handle,
	    (uint32_t *)AHCI_PORT_PxSERR(ahci_ctlp, port));

	AHCIDBG(AHCIDBG_INTR|AHCIDBG_ENTRY|AHCIDBG_ERRS, ahci_ctlp,
	    "ahci_intr_non_fatal_error: port %d, "
	    "PxSERR = 0x%x, PxIS = 0x%x ", port, port_serror, intr_status);

	ahci_log_serror_message(ahci_ctlp, port, port_serror, 1);

	if (intr_status & AHCI_INTR_STATUS_UFS) {
		AHCIDBG(AHCIDBG_ERRS, ahci_ctlp,
		    "ahci port %d has unknown FIS error", port);

		/* Clear the interrupt bit by clearing PxSERR.DIAG.F */
		ddi_put32(ahci_ctlp->ahcictl_ahci_acc_handle,
		    (uint32_t *)AHCI_PORT_PxSERR(ahci_ctlp, port),
		    SERROR_FIS_TYPE);
	}

#if AHCI_DEBUG
	if (intr_status & AHCI_INTR_STATUS_IPMS) {
		AHCIDBG(AHCIDBG_ERRS, ahci_ctlp, "ahci port %d "
		    "has Incorrect Port Multiplier Status error", port);
	}

	if (intr_status & AHCI_INTR_STATUS_OFS) {
		AHCIDBG(AHCIDBG_INTR|AHCIDBG_ERRS, ahci_ctlp,
		    "ahci port %d has overflow error", port);
	}

	if (intr_status & AHCI_INTR_STATUS_INFS) {
		AHCIDBG(AHCIDBG_INTR|AHCIDBG_ERRS, ahci_ctlp,
		    "ahci port %d has interface non fatal error", port);
	}

	/*
	 * Record the error occurred command's slot.
	 */
	if (NON_NCQ_CMD_IN_PROGRESS(ahci_portp) ||
	    ERR_RETRI_CMD_IN_PROGRESS(ahci_portp)) {
		port_cmd_status = ddi_get32(ahci_ctlp->ahcictl_ahci_acc_handle,
		    (uint32_t *)AHCI_PORT_PxCMD(ahci_ctlp, port));

		current_slot = (port_cmd_status & AHCI_CMD_STATUS_CCS) >>
		    AHCI_CMD_STATUS_CCS_SHIFT;

		if (ERR_RETRI_CMD_IN_PROGRESS(ahci_portp)) {
			satapkt = ahci_portp->ahciport_err_retri_pkt;
			ASSERT(satapkt != NULL);
			ASSERT(current_slot == 0);
		} else {
			satapkt = ahci_portp->ahciport_slot_pkts[current_slot];
		}

		if (satapkt != NULL) {
			AHCIDBG(AHCIDBG_INTR|AHCIDBG_ERRS, ahci_ctlp,
			    "ahci_intr_non_fatal_error: pending_tags = 0x%x "
			    "cmd 0x%x", ahci_portp->ahciport_pending_tags,
			    satapkt->satapkt_cmd.satacmd_cmd_reg);

			AHCIDBG(AHCIDBG_INTR|AHCIDBG_ERRS, ahci_ctlp,
			    "ahci_intr_non_fatal_error: port %d, "
			    "satapkt 0x%p is being processed when error occurs",
			    port, (void *)satapkt);

			/*
			 * PRD Byte Count field of command header is not
			 * required to reflect the total number of bytes
			 * transferred when an overflow occurs, so here
			 * just log the value.
			 */
			cmd_dmacount =
			    ahci_portp->ahciport_prd_bytecounts[current_slot];
			if (cmd_dmacount) {
				cmd_header = &ahci_portp->
				    ahciport_cmd_list[current_slot];
				AHCIDBG(AHCIDBG_INTR|AHCIDBG_ERRS, ahci_ctlp,
				    "ahci_intr_non_fatal_error: port %d, "
				    "PRD Byte Count = 0x%x, "
				    "ahciport_prd_bytecounts = 0x%x", port,
				    cmd_header->ahcich_prd_byte_count,
				    cmd_dmacount);
			}
		}
	} else if (NCQ_CMD_IN_PROGRESS(ahci_portp)) {
		/*
		 * For queued command, list those command which have already
		 * been transmitted to the device and still not completed.
		 */
		port_sactive = ddi_get32(ahci_ctlp->ahcictl_ahci_acc_handle,
		    (uint32_t *)AHCI_PORT_PxSACT(ahci_ctlp, port));

		port_cmd_issue = ddi_get32(ahci_ctlp->ahcictl_ahci_acc_handle,
		    (uint32_t *)AHCI_PORT_PxCI(ahci_ctlp, port));

		AHCIDBG(AHCIDBG_INTR|AHCIDBG_NCQ|AHCIDBG_ERRS, ahci_ctlp,
		    "ahci_intr_non_fatal_error: pending_ncq_tags = 0x%x "
		    "port_sactive = 0x%x port_cmd_issue = 0x%x",
		    ahci_portp->ahciport_pending_ncq_tags,
		    port_sactive, port_cmd_issue);

		current_tags = ahci_portp->ahciport_pending_ncq_tags &
		    port_sactive & ~port_cmd_issue &
		    AHCI_NCQ_SLOT_MASK(ahci_portp);

		while (current_tags) {
			current_slot = ddi_ffs(current_tags) - 1;
			if (current_slot == -1) {
				goto out;
			}

			satapkt = ahci_portp->ahciport_slot_pkts[current_slot];
			AHCIDBG(AHCIDBG_INTR|AHCIDBG_NCQ|AHCIDBG_ERRS,
			    ahci_ctlp, "ahci_intr_non_fatal_error: "
			    "port %d, satapkt 0x%p is outstanding when "
			    "error occurs", port, (void *)satapkt);

			CLEAR_BIT(current_tags, current_slot);
		}
	}
out:
#endif
	mutex_exit(&ahci_portp->ahciport_mutex);

	return (AHCI_SUCCESS);
}

/*
 * According to the AHCI spec, the error types include system memory
 * errors, interface errors, port multiplier errors, device errors,
 * command list overflow, command list underflow, native command
 * queuing tag errors and pio data transfer errors.
 *
 * System memory errors such as target abort, master abort, and parity
 * may cause the host to stop, and they are serious errors and needed
 * to be recovered with software intervention. When system software
 * has given a pointer to the HBA that doesn't exist in physical memory,
 * a master/target abort error occurs, and PxIS.HBFS will be set. A
 * data error such as CRC or parity occurs, the HBA aborts the transfer
 * (if necessary) and PxIS.HBDS will be set.
 *
 * Interface errors are errors that occur due to electrical issues on
 * the interface, or protocol miscommunication between the device and
 * HBA, and the respective PxSERR register bit will be set. And PxIS.IFS
 * (fatal) or PxIS.INFS (non-fatal) will be set. The conditions that
 * causes PxIS.IFS/PxIS.INFS to be set are
 *	1. in PxSERR.ERR, P bit is set to '1'
 *	2. in PxSERR.DIAG, C or H bit is set to '1'
 *	3. PhyRdy drop unexpectly, N bit is set to '1'
 * If the error occurred during a non-data FIS, the FIS must be
 * retransmitted, and the error is non-fatal and PxIS.INFS is set. If
 * the error occurred during a data FIS, the transfer will stop, so
 * the error is fatal and PxIS.IFS is set.
 *
 * When a FIS arrives that updates the taskfile, the HBA checks to see
 * if PxTFD.STS.ERR is set. If yes, PxIS.TFES will be set and the HBA
 * stops processing any more commands.
 *
 * Command list overflow is defined as software building a command table
 * that has fewer total bytes than the transaction given to the device.
 * On device writes, the HBA will run out of data, and on reads, there
 * will be no room to put the data. For an overflow on data read, either
 * PIO or DMA, the HBA will set PxIS.OFS, and it's a non-fatal error.
 * For an overflow on data write, setting PxIS.OFS is optional for both
 * DMA and PIO, and a COMRESET is required by software to clean up from
 * this serious error.
 *
 * Command list underflow is defined as software building a command
 * table that has more total bytes than the transaction given to the
 * device. For data writes, both PIO and DMA, the device will detect
 * an error and end the transfer. And these errors are most likely going
 * to be fatal errors that will cause the port to be restarted. For
 * data reads, the HBA updates its PRD byte count, and may be
 * able to continue normally, but is not required to. And The HBA is
 * not required to detect underflow conditions for native command
 * queuing command.
 *
 * The HBA does not actively check incoming DMA Setup FISes to ensure
 * that the PxSACT register bit for that slot is set. Existing error
 * mechanisms, such as host bus failure, or bad protocol, are used to
 * recover from this case.
 *
 * In accordance with Serial ATA 1.0a, DATA FISes prior to the final
 * DATA FIS must be an integral number of Dwords. If the HBA receives
 * a request which is not an integral number of Dwords, the HBA
 * set PxSERR.ERR.P to '1', set PxIS.IFS to '1' and stop running until
 * software restarts the port. And the HBA ensures that the size
 * of the DATA FIS received during a PIO command matches the size in
 * the Transfer Cound field of the preceding PIO Setup FIS, if not, the
 * HBA sets PxSERR.ERR.P to '1', set PxIS.IFS to '1', and then
 * stop running until software restarts the port.
 */
/*
 * the fatal errors include PxIS.IFS, PxIS.HBDS, PxIS.HBFS and PxIS.TFES.
 *
 * PxIS.IFS indicates that the hba encountered an error on the serial ata
 * interface which caused the transfer to stop.
 *
 * PxIS.HBDS indicates that the hba encountered a data error
 * (uncorrectable ecc/parity) when reading from or writing to system memory.
 *
 * PxIS.HBFS indicates that the hba encountered a host bus error that it
 * cannot recover from, such as a bad software pointer.
 *
 * PxIS.TFES is set whenever the status register is updated by the device
 * and the error bit (bit 0) is set.
 */
static int
ahci_intr_fatal_error(ahci_ctl_t *ahci_ctlp,
    ahci_port_t *ahci_portp, uint8_t port, uint32_t intr_status)
{
	uint32_t port_cmd_status;
	uint32_t port_serror;
	uint32_t task_file_status;
	int failed_slot;
	sata_pkt_t *spkt = NULL;
	uint8_t err_byte;
	ahci_event_arg_t *args;
	int instance = ddi_get_instance(ahci_ctlp->ahcictl_dip);
	uint32_t failed_tags = 0;
	int task_fail_flag = 0, task_abort_flag = 0;
	uint32_t slot_status;

	mutex_enter(&ahci_portp->ahciport_mutex);

	/*
	 * ahci_intr_phyrdy_change() may have rendered it to
	 * SATA_DTYPE_NONE.
	 */
	if (ahci_portp->ahciport_device_type == SATA_DTYPE_NONE) {
		AHCIDBG(AHCIDBG_ENTRY|AHCIDBG_INTR, ahci_ctlp,
		    "ahci_intr_fatal_error: port %d no device attached, "
		    "and just return without doing anything", port);
		goto out0;
	}

	if (intr_status & AHCI_INTR_STATUS_TFES) {
		task_file_status = ddi_get32(ahci_ctlp->ahcictl_ahci_acc_handle,
		    (uint32_t *)AHCI_PORT_PxTFD(ahci_ctlp, port));
		AHCIDBG(AHCIDBG_INTR|AHCIDBG_ERRS, ahci_ctlp,
		    "ahci_intr_fatal_error: port %d "
		    "task_file_status = 0x%x", port, task_file_status);
		task_fail_flag = 1;

		err_byte = (task_file_status & AHCI_TFD_ERR_MASK)
		    >> AHCI_TFD_ERR_SHIFT;
		if (err_byte == SATA_ERROR_ABORT)
			task_abort_flag = 1;
	}

	/*
	 * Here we just log the fatal error info in interrupt context.
	 * Misc recovery processing will be handled in task queue.
	 */
	if (task_fail_flag  == 1) {
		if (NON_NCQ_CMD_IN_PROGRESS(ahci_portp)) {
			/*
			 * Read PxCMD.CCS to determine the slot that the HBA
			 * was processing when the error occurred.
			 */
			port_cmd_status = ddi_get32(
			    ahci_ctlp->ahcictl_ahci_acc_handle,
			    (uint32_t *)AHCI_PORT_PxCMD(ahci_ctlp, port));
			failed_slot = (port_cmd_status & AHCI_CMD_STATUS_CCS) >>
			    AHCI_CMD_STATUS_CCS_SHIFT;
			failed_tags = 0x1 << failed_slot;

			spkt = ahci_portp->ahciport_slot_pkts[failed_slot];
			AHCIDBG(AHCIDBG_INTR|AHCIDBG_ERRS, ahci_ctlp,
			    "ahci_intr_fatal_error: spkt 0x%p is being "
			    "processed when fatal error occurred for port %d",
			    spkt, port);

			/*
			 * Won't emit the error message if it is an IDENTIFY
			 * DEVICE command sent to an ATAPI device.
			 */
			if ((spkt != NULL) &&
			    (spkt->satapkt_cmd.satacmd_cmd_reg ==
			    SATAC_ID_DEVICE) &&
			    (task_abort_flag == 1))
			goto out1;

			/*
			 * Won't emit the error message if it is an ATAPI PACKET
			 * command
			 */
			if ((spkt != NULL) &&
			    (spkt->satapkt_cmd.satacmd_cmd_reg == SATAC_PACKET))
				goto out1;

		} else if (NCQ_CMD_IN_PROGRESS(ahci_portp)) {
			slot_status = ddi_get32(
			    ahci_ctlp->ahcictl_ahci_acc_handle,
			    (uint32_t *)AHCI_PORT_PxSACT(ahci_ctlp, port));
			failed_tags = slot_status &
			    AHCI_NCQ_SLOT_MASK(ahci_portp);
		}
	}

	/* print the fatal error type */
	ahci_log_fatal_error_message(ahci_ctlp, port, intr_status);
	ahci_portp->ahciport_flags |= AHCI_PORT_FLAG_ERRPRINT;

	port_serror = ddi_get32(ahci_ctlp->ahcictl_ahci_acc_handle,
	    (uint32_t *)AHCI_PORT_PxSERR(ahci_ctlp, port));

	/* print PxSERR related error message */
	ahci_log_serror_message(ahci_ctlp, port, port_serror, 0);

	/* print task file register value */
	if (task_fail_flag == 1) {
		cmn_err(CE_WARN, "!ahci%d: ahci port %d task_file_status "
		    "= 0x%x", instance, port, task_file_status);
		if (task_abort_flag == 1) {
			cmn_err(CE_WARN, "!ahci%d: the below command (s) on "
			    "port %d are aborted", instance, port);
			ahci_dump_commands(ahci_ctlp, port, failed_tags);
		}
	}

out1:
	/* Prepare the argument for the taskq */
	args = ahci_portp->ahciport_event_args;
	args->ahciea_ctlp = (void *)ahci_ctlp;
	args->ahciea_portp = (void *)ahci_portp;
	args->ahciea_event = intr_status;
	AHCI_ADDR_SET_PORT((ahci_addr_t *)args->ahciea_addrp, port);

	/* Start the taskq to handle error recovery */
	if ((ddi_taskq_dispatch(ahci_portp->ahciport_event_taskq,
	    ahci_events_handler,
	    (void *)args, DDI_NOSLEEP)) != DDI_SUCCESS) {
		ahci_portp->ahciport_flags &= ~AHCI_PORT_FLAG_ERRPRINT;
		cmn_err(CE_WARN, "!ahci%d: start taskq for error recovery "
		    "port %d failed", instance, port);
	}
out0:
	mutex_exit(&ahci_portp->ahciport_mutex);

	return (AHCI_SUCCESS);
}

/*
 * Hot Plug Operation for platforms that support Cold Presence Detect.
 *
 * When set, a device status has changed as detected by the cold presence
 * detect logic. This bit can either be set due to a non-connected port
 * receiving a device, or a connected port having its device removed.
 * This bit is only valid if the port supports cold presence detect as
 * indicated by PxCMD.CPD set to '1'.
 *
 * At the moment, this interrupt is not needed and disabled and we just
 * log the debug message.
 */
static int
ahci_intr_cold_port_detect(ahci_ctl_t *ahci_ctlp,
    ahci_port_t *ahci_portp, uint8_t port)
{
	uint32_t port_cmd_status;
	sata_device_t sdevice;

	AHCIDBG(AHCIDBG_INTR, ahci_ctlp,
	    "ahci_intr_cold_port_detect enter, port %d", port);

	mutex_enter(&ahci_portp->ahciport_mutex);

	port_cmd_status = ddi_get32(ahci_ctlp->ahcictl_ahci_acc_handle,
	    (uint32_t *)AHCI_PORT_PxCMD(ahci_ctlp, port));
	if (!(port_cmd_status & AHCI_CMD_STATUS_CPD)) {
		AHCIDBG(AHCIDBG_INTR, ahci_ctlp,
		    "port %d does not support cold presence detect, so "
		    "we just ignore this interrupt", port);
		mutex_exit(&ahci_portp->ahciport_mutex);
		return (AHCI_SUCCESS);
	}

	AHCIDBG(AHCIDBG_INTR, ahci_ctlp,
	    "port %d device status has changed", port);

	bzero((void *)&sdevice, sizeof (sata_device_t));
	sdevice.satadev_addr.cport = ahci_ctlp->ahcictl_port_to_cport[port];
	sdevice.satadev_addr.qual = SATA_ADDR_CPORT;
	sdevice.satadev_addr.pmport = 0;
	sdevice.satadev_state = SATA_PSTATE_PWRON;

	if (port_cmd_status & AHCI_CMD_STATUS_CPS) {
		AHCIDBG(AHCIDBG_INTR, ahci_ctlp,
		    "port %d: a device is hot plugged", port);
		mutex_exit(&ahci_portp->ahciport_mutex);
		sata_hba_event_notify(
		    ahci_ctlp->ahcictl_sata_hba_tran->sata_tran_hba_dip,
		    &sdevice,
		    SATA_EVNT_DEVICE_ATTACHED);
		mutex_enter(&ahci_portp->ahciport_mutex);

	} else {
		AHCIDBG(AHCIDBG_INTR, ahci_ctlp,
		    "port %d: a device is hot unplugged", port);
		mutex_exit(&ahci_portp->ahciport_mutex);
		sata_hba_event_notify(
		    ahci_ctlp->ahcictl_sata_hba_tran->sata_tran_hba_dip,
		    &sdevice,
		    SATA_EVNT_DEVICE_DETACHED);
		mutex_enter(&ahci_portp->ahciport_mutex);
	}

	mutex_exit(&ahci_portp->ahciport_mutex);

	return (AHCI_SUCCESS);
}

/*
 * Enable the interrupts for a particular port.
 */
static void
ahci_enable_port_intrs(ahci_ctl_t *ahci_ctlp, uint8_t port)
{
	ASSERT(MUTEX_HELD(&ahci_ctlp->ahcictl_ports[port]->ahciport_mutex));

	AHCIDBG(AHCIDBG_ENTRY, ahci_ctlp,
	    "ahci_enable_port_intrs enter, port %d", port);

	/*
	 * Clear port interrupt status before enabling interrupt
	 */
	ddi_put32(ahci_ctlp->ahcictl_ahci_acc_handle,
	    (uint32_t *)AHCI_PORT_PxIS(ahci_ctlp, port),
	    AHCI_PORT_INTR_MASK);

	/*
	 * Clear the pending bit from IS.IPS
	 */
	ddi_put32(ahci_ctlp->ahcictl_ahci_acc_handle,
	    (uint32_t *)AHCI_GLOBAL_IS(ahci_ctlp), (1 << port));

	/*
	 * Enable the following interrupts:
	 *	Device to Host Register FIS Interrupt (DHRS)
	 *	PIO Setup FIS Interrupt (PSS)
	 *	Set Device Bits Interrupt (SDBS)
	 *	Unknown FIS Interrupt (UFS)
	 *	Port Connect Change Status (PCS)
	 *	PhyRdy Change Status (PRCS)
	 *	Overflow Status (OFS)
	 *	Interface Non-fatal Error Status (INFS)
	 *	Interface Fatal Error Status (IFS)
	 *	Host Bus Data Error Status (HBDS)
	 *	Host Bus Fatal Error Status (HBFS)
	 *	Task File Error Status (TFES)
	 */
	ddi_put32(ahci_ctlp->ahcictl_ahci_acc_handle,
	    (uint32_t *)AHCI_PORT_PxIE(ahci_ctlp, port),
	    (AHCI_INTR_STATUS_DHRS |
	    AHCI_INTR_STATUS_PSS |
	    AHCI_INTR_STATUS_SDBS |
	    AHCI_INTR_STATUS_UFS |
	    AHCI_INTR_STATUS_DPS |
	    AHCI_INTR_STATUS_PCS |
	    AHCI_INTR_STATUS_PRCS |
	    AHCI_INTR_STATUS_OFS |
	    AHCI_INTR_STATUS_INFS |
	    AHCI_INTR_STATUS_IFS |
	    AHCI_INTR_STATUS_HBDS |
	    AHCI_INTR_STATUS_HBFS |
	    AHCI_INTR_STATUS_TFES));
}

/*
 * Enable interrupts for all the ports.
 */
static void
ahci_enable_all_intrs(ahci_ctl_t *ahci_ctlp)
{
	uint32_t ghc_control;

	ASSERT(MUTEX_HELD(&ahci_ctlp->ahcictl_mutex));

	AHCIDBG(AHCIDBG_ENTRY, ahci_ctlp, "ahci_enable_all_intrs enter", NULL);

	ghc_control = ddi_get32(ahci_ctlp->ahcictl_ahci_acc_handle,
	    (uint32_t *)AHCI_GLOBAL_GHC(ahci_ctlp));

	ghc_control |= AHCI_HBA_GHC_IE;

	ddi_put32(ahci_ctlp->ahcictl_ahci_acc_handle,
	    (uint32_t *)AHCI_GLOBAL_GHC(ahci_ctlp), ghc_control);
}

/*
 * Disable interrupts for a particular port.
 */
static void
ahci_disable_port_intrs(ahci_ctl_t *ahci_ctlp, uint8_t port)
{
	ASSERT(ahci_ctlp->ahcictl_flags & AHCI_QUIESCE ||
	    MUTEX_HELD(&ahci_ctlp->ahcictl_ports[port]->ahciport_mutex));

	AHCIDBG(AHCIDBG_ENTRY, ahci_ctlp,
	    "ahci_disable_port_intrs enter, port %d", port);

	ddi_put32(ahci_ctlp->ahcictl_ahci_acc_handle,
	    (uint32_t *)AHCI_PORT_PxIE(ahci_ctlp, port), 0);
}

/*
 * Disable interrupts for the whole HBA.
 *
 * The global bit is cleared, then all interrupt sources from all
 * ports are disabled.
 */
static void
ahci_disable_all_intrs(ahci_ctl_t *ahci_ctlp)
{
	uint32_t ghc_control;

	ASSERT(ahci_ctlp->ahcictl_flags & (AHCI_ATTACH | AHCI_QUIESCE) ||
	    MUTEX_HELD(&ahci_ctlp->ahcictl_mutex));

	AHCIDBG(AHCIDBG_ENTRY, ahci_ctlp, "ahci_disable_all_intrs enter",
	    NULL);

	ghc_control = ddi_get32(ahci_ctlp->ahcictl_ahci_acc_handle,
	    (uint32_t *)AHCI_GLOBAL_GHC(ahci_ctlp));

	ghc_control &= ~AHCI_HBA_GHC_IE;

	ddi_put32(ahci_ctlp->ahcictl_ahci_acc_handle,
	    (uint32_t *)AHCI_GLOBAL_GHC(ahci_ctlp), ghc_control);
}

/*
 * Handle FIXED or MSI interrupts.
 */
/*
 * According to AHCI spec, the HBA may support several interrupt modes:
 *	* pin based interrupts (FIXED)
 *	* single MSI message interrupts
 *	* multiple MSI based message interrupts
 *
 * For pin based interrupts, the software interrupt handler need to check IS
 * register to find out which port has pending interrupts. And then check
 * PxIS register to find out which interrupt events happened on that port.
 *
 * For single MSI message interrupts, MSICAP.MC.MSIE is set with '1', and
 * MSICAP.MC.MME is set with '0'. This mode is similar to pin based interrupts
 * in that software interrupt handler need to check IS register to determine
 * which port triggered the interrupts since it uses a single message for all
 * port interrupts.
 *
 * HBA may optionally support multiple MSI message for better performance. In
 * this mode, each port may have its own interrupt message, and thus generation
 * of interrupts is no longer controlled through the IS register. MSICAP.MC.MMC
 * represents a power-of-2 wrapper on the number of implemented ports, and
 * the mapping of ports to interrupts is done in a 1-1 relationship, up to the
 * maximum number of assigned interrupts. When the number of MSI messages
 * allocated is less than the number requested, then hardware may have two
 * implementation behaviors:
 *	* assign each ports its own interrupt and then force all additional
 *	  ports to share the last interrupt message, and this condition is
 *	  indicated by clearing GHC.MRSM to '0'
 *	* revert to single MSI mode, indicated by setting GHC.MRSM to '1'
 * When multiple-message MSI is enabled, hardware will still set IS register
 * as single message case. And this IS register may be used by software when
 * fewer than the requested number of messages is granted in order to determine
 * which port had the interrupt.
 *
 * Note: The current ahci driver only supports the first two interrupt modes:
 * pin based interrupts and single MSI message interrupts, and the reason
 * is indicated in below code.
 */
static int
ahci_add_intrs(ahci_ctl_t *ahci_ctlp, int intr_type)
{
	dev_info_t *dip = ahci_ctlp->ahcictl_dip;
	int		count, avail, actual;
	int		i, rc;

	AHCIDBG(AHCIDBG_ENTRY|AHCIDBG_INIT|AHCIDBG_INTR, ahci_ctlp,
	    "ahci_add_intrs enter interrupt type 0x%x", intr_type);

	/* get number of interrupts. */
	rc = ddi_intr_get_nintrs(dip, intr_type, &count);
	if ((rc != DDI_SUCCESS) || (count == 0)) {
		AHCIDBG(AHCIDBG_INTR|AHCIDBG_INIT, ahci_ctlp,
		    "ddi_intr_get_nintrs() failed, "
		    "rc %d count %d\n", rc, count);
		return (DDI_FAILURE);
	}

	/* get number of available interrupts. */
	rc = ddi_intr_get_navail(dip, intr_type, &avail);
	if ((rc != DDI_SUCCESS) || (avail == 0)) {
		AHCIDBG(AHCIDBG_INTR|AHCIDBG_INIT, ahci_ctlp,
		    "ddi_intr_get_navail() failed, "
		    "rc %d avail %d\n", rc, avail);
		return (DDI_FAILURE);
	}

#if AHCI_DEBUG
	if (avail < count) {
		AHCIDBG(AHCIDBG_INTR|AHCIDBG_INIT, ahci_ctlp,
		    "ddi_intr_get_nintrs returned %d, navail() returned %d",
		    count, avail);
	}
#endif

	/*
	 * Note: So far Solaris restricts the maximum number of messages for
	 * x86 to 2, that is avail is 2, so here we set the count with 1 to
	 * force the driver to use single MSI message interrupt. In future if
	 * Solaris remove the restriction, then we need to delete the below
	 * code and try to use multiple interrupt routine to gain better
	 * performance.
	 */
	if ((intr_type == DDI_INTR_TYPE_MSI) && (count > 1)) {
		AHCIDBG(AHCIDBG_INTR, ahci_ctlp,
		    "force to use one interrupt routine though the "
		    "HBA supports %d interrupt", count);
		count = 1;
	}

	/* Allocate an array of interrupt handles. */
	ahci_ctlp->ahcictl_intr_size = count * sizeof (ddi_intr_handle_t);
	ahci_ctlp->ahcictl_intr_htable =
	    kmem_alloc(ahci_ctlp->ahcictl_intr_size, KM_SLEEP);

	/* call ddi_intr_alloc(). */
	rc = ddi_intr_alloc(dip, ahci_ctlp->ahcictl_intr_htable,
	    intr_type, 0, count, &actual, DDI_INTR_ALLOC_NORMAL);

	if ((rc != DDI_SUCCESS) || (actual == 0)) {
		AHCIDBG(AHCIDBG_INTR|AHCIDBG_INIT, ahci_ctlp,
		    "ddi_intr_alloc() failed, rc %d count %d actual %d "
		    "avail %d\n", rc, count, actual, avail);
		kmem_free(ahci_ctlp->ahcictl_intr_htable,
		    ahci_ctlp->ahcictl_intr_size);
		return (DDI_FAILURE);
	}

	/* use interrupt count returned */
#if AHCI_DEBUG
	if (actual < count) {
		AHCIDBG(AHCIDBG_INTR|AHCIDBG_INIT, ahci_ctlp,
		    "Requested: %d, Received: %d", count, actual);
	}
#endif

	ahci_ctlp->ahcictl_intr_cnt = actual;

	/*
	 * Get priority for first, assume remaining are all the same.
	 */
	if (ddi_intr_get_pri(ahci_ctlp->ahcictl_intr_htable[0],
	    &ahci_ctlp->ahcictl_intr_pri) != DDI_SUCCESS) {
		AHCIDBG(AHCIDBG_INTR|AHCIDBG_INIT, ahci_ctlp,
		    "ddi_intr_get_pri() failed", NULL);

		/* Free already allocated intr. */
		for (i = 0; i < actual; i++) {
			(void) ddi_intr_free(ahci_ctlp->ahcictl_intr_htable[i]);
		}

		kmem_free(ahci_ctlp->ahcictl_intr_htable,
		    ahci_ctlp->ahcictl_intr_size);
		return (DDI_FAILURE);
	}

	/* Test for high level interrupt. */
	if (ahci_ctlp->ahcictl_intr_pri >= ddi_intr_get_hilevel_pri()) {
		AHCIDBG(AHCIDBG_INTR|AHCIDBG_INIT, ahci_ctlp,
		    "ahci_add_intrs: Hi level intr not supported", NULL);

		/* Free already allocated intr. */
		for (i = 0; i < actual; i++) {
			(void) ddi_intr_free(ahci_ctlp->ahcictl_intr_htable[i]);
		}

		kmem_free(ahci_ctlp->ahcictl_intr_htable,
		    sizeof (ddi_intr_handle_t));

		return (DDI_FAILURE);
	}

	/* Call ddi_intr_add_handler(). */
	for (i = 0; i < actual; i++) {
		if (ddi_intr_add_handler(ahci_ctlp->ahcictl_intr_htable[i],
		    ahci_intr, (caddr_t)ahci_ctlp, NULL) != DDI_SUCCESS) {
			AHCIDBG(AHCIDBG_INTR|AHCIDBG_INIT, ahci_ctlp,
			    "ddi_intr_add_handler() failed", NULL);

			/* Free already allocated intr. */
			for (i = 0; i < actual; i++) {
				(void) ddi_intr_free(
				    ahci_ctlp->ahcictl_intr_htable[i]);
			}

			kmem_free(ahci_ctlp->ahcictl_intr_htable,
			    ahci_ctlp->ahcictl_intr_size);
			return (DDI_FAILURE);
		}
	}

	if (ddi_intr_get_cap(ahci_ctlp->ahcictl_intr_htable[0],
	    &ahci_ctlp->ahcictl_intr_cap) != DDI_SUCCESS) {
		AHCIDBG(AHCIDBG_INTR|AHCIDBG_INIT, ahci_ctlp,
		    "ddi_intr_get_cap() failed", NULL);

		/* Free already allocated intr. */
		for (i = 0; i < actual; i++) {
			(void) ddi_intr_free(
			    ahci_ctlp->ahcictl_intr_htable[i]);
		}

		kmem_free(ahci_ctlp->ahcictl_intr_htable,
		    ahci_ctlp->ahcictl_intr_size);
		return (DDI_FAILURE);
	}

	if (ahci_ctlp->ahcictl_intr_cap & DDI_INTR_FLAG_BLOCK) {
		/* Call ddi_intr_block_enable() for MSI. */
		(void) ddi_intr_block_enable(ahci_ctlp->ahcictl_intr_htable,
		    ahci_ctlp->ahcictl_intr_cnt);
	} else {
		/* Call ddi_intr_enable() for FIXED or MSI non block enable. */
		for (i = 0; i < ahci_ctlp->ahcictl_intr_cnt; i++) {
			(void) ddi_intr_enable(
			    ahci_ctlp->ahcictl_intr_htable[i]);
		}
	}

	return (DDI_SUCCESS);
}

/*
 * Removes the registered interrupts irrespective of whether they
 * were legacy or MSI.
 *
 * NOTE: The controller interrupts must be disabled before calling
 * this routine.
 */
static void
ahci_rem_intrs(ahci_ctl_t *ahci_ctlp)
{
	int x;

	AHCIDBG(AHCIDBG_ENTRY, ahci_ctlp, "ahci_rem_intrs entered", NULL);

	/* Disable all interrupts. */
	if ((ahci_ctlp->ahcictl_intr_type == DDI_INTR_TYPE_MSI) &&
	    (ahci_ctlp->ahcictl_intr_cap & DDI_INTR_FLAG_BLOCK)) {
		/* Call ddi_intr_block_disable(). */
		(void) ddi_intr_block_disable(ahci_ctlp->ahcictl_intr_htable,
		    ahci_ctlp->ahcictl_intr_cnt);
	} else {
		for (x = 0; x < ahci_ctlp->ahcictl_intr_cnt; x++) {
			(void) ddi_intr_disable(
			    ahci_ctlp->ahcictl_intr_htable[x]);
		}
	}

	/* Call ddi_intr_remove_handler(). */
	for (x = 0; x < ahci_ctlp->ahcictl_intr_cnt; x++) {
		(void) ddi_intr_remove_handler(
		    ahci_ctlp->ahcictl_intr_htable[x]);
		(void) ddi_intr_free(ahci_ctlp->ahcictl_intr_htable[x]);
	}

	kmem_free(ahci_ctlp->ahcictl_intr_htable, ahci_ctlp->ahcictl_intr_size);
}

/*
 * This routine tries to put port into P:NotRunning state by clearing
 * PxCMD.ST. HBA will clear PxCI to 0h, PxSACT to 0h, PxCMD.CCS to 0h
 * and PxCMD.CR to '0'.
 */
static int
ahci_put_port_into_notrunning_state(ahci_ctl_t *ahci_ctlp,
    ahci_port_t *ahci_portp, uint8_t port)
{
	uint32_t port_cmd_status;
	int loop_count;

	ASSERT(ahci_ctlp->ahcictl_flags & AHCI_QUIESCE ||
	    MUTEX_HELD(&ahci_ctlp->ahcictl_ports[port]->ahciport_mutex));

	AHCIDBG(AHCIDBG_ENTRY, ahci_ctlp,
	    "ahci_put_port_into_notrunning_state enter: port %d", port);

	port_cmd_status = ddi_get32(ahci_ctlp->ahcictl_ahci_acc_handle,
	    (uint32_t *)AHCI_PORT_PxCMD(ahci_ctlp, port));

	port_cmd_status &= ~AHCI_CMD_STATUS_ST;
	ddi_put32(ahci_ctlp->ahcictl_ahci_acc_handle,
	    (uint32_t *)AHCI_PORT_PxCMD(ahci_ctlp, port), port_cmd_status);

	/* Wait until PxCMD.CR is cleared */
	loop_count = 0;
	do {
		port_cmd_status =
		    ddi_get32(ahci_ctlp->ahcictl_ahci_acc_handle,
		    (uint32_t *)AHCI_PORT_PxCMD(ahci_ctlp, port));

		if (loop_count++ > AHCI_POLLRATE_PORT_IDLE) {
			AHCIDBG(AHCIDBG_INIT, ahci_ctlp,
			    "clearing port %d CMD.CR timeout, "
			    "port_cmd_status = 0x%x", port,
			    port_cmd_status);
			/*
			 * We are effectively timing out after 0.5 sec.
			 * This value is specified in AHCI spec.
			 */
			break;
		}

		/* Wait for 10 millisec */
		drv_usecwait(AHCI_10MS_USECS);
	} while (port_cmd_status & AHCI_CMD_STATUS_CR);

	ahci_portp->ahciport_flags &= ~AHCI_PORT_FLAG_STARTED;

	if (port_cmd_status & AHCI_CMD_STATUS_CR) {
		AHCIDBG(AHCIDBG_INIT|AHCIDBG_POLL_LOOP, ahci_ctlp,
		    "ahci_put_port_into_notrunning_state: failed to clear "
		    "PxCMD.CR to '0' after loop count: %d, and "
		    "port_cmd_status = 0x%x", loop_count, port_cmd_status);
		return (AHCI_FAILURE);
	} else {
		AHCIDBG(AHCIDBG_INIT|AHCIDBG_POLL_LOOP, ahci_ctlp,
		    "ahci_put_port_into_notrunning_state: succeeded to clear "
		    "PxCMD.CR to '0' after loop count: %d, and "
		    "port_cmd_status = 0x%x", loop_count, port_cmd_status);
		return (AHCI_SUCCESS);
	}
}

/*
 * First clear PxCMD.ST, and then check PxTFD. If both PxTFD.STS.BSY
 * and PxTFD.STS.DRQ cleared to '0', it means the device is in a
 * stable state, then set PxCMD.ST to '1' to start the port directly.
 * If PxTFD.STS.BSY or PxTFD.STS.DRQ is set to '1', then issue a
 * COMRESET to the device to put it in an idle state.
 *
 * The fifth argument returns whether the port reset is involved during
 * the process.
 *
 * The routine will be called under following scenarios:
 *	+ To reset the HBA
 *	+ To abort the packet(s)
 *	+ To reset the port
 *	+ To activate the port
 *	+ Fatal error recovery
 *	+ To abort the timeout packet(s)
 *
 * NOTES!!! During this procedure, PxSERR register will be cleared, and
 * according to the spec, the clearance of three bits will also clear
 * three interrupt status bits.
 *	1. PxSERR.DIAG.F will clear PxIS.UFS
 *	2. PxSERR.DIAG.X will clear PxIS.PCS
 *	3. PxSERR.DIAG.N will clear PxIS.PRCS
 *
 * Among these three interrupt events, the driver needs to take care of
 * PxIS.PRCS, which is the hot plug event. When the driver found out
 * a device was unplugged, it will call the interrupt handler.
 */
static int
ahci_restart_port_wait_till_ready(ahci_ctl_t *ahci_ctlp,
    ahci_port_t *ahci_portp, uint8_t port, int flag, int *reset_flag)
{
	uint32_t port_sstatus;
	uint32_t task_file_status;
	sata_device_t sdevice;
	int rval;
	ahci_addr_t addr_port;
	ahci_pmult_info_t *pminfo = NULL;
	int dev_exists_begin = 0;
	int dev_exists_end = 0;
	uint32_t previous_dev_type = ahci_portp->ahciport_device_type;
	int npmport = 0;
	uint8_t cport = ahci_ctlp->ahcictl_port_to_cport[port];

	ASSERT(MUTEX_HELD(&ahci_portp->ahciport_mutex));

	AHCIDBG(AHCIDBG_ENTRY, ahci_ctlp,
	    "ahci_restart_port_wait_till_ready: port %d enter", port);

	AHCI_ADDR_SET_PORT(&addr_port, port);

	if (ahci_portp->ahciport_device_type != SATA_DTYPE_NONE)
		dev_exists_begin = 1;

	/* First clear PxCMD.ST */
	rval = ahci_put_port_into_notrunning_state(ahci_ctlp, ahci_portp,
	    port);
	if (rval != AHCI_SUCCESS)
		/*
		 * If PxCMD.CR does not clear within a reasonable time, it
		 * may assume the interface is in a hung condition and may
		 * continue with issuing the port reset.
		 */
		goto reset;

	/* Then clear PxSERR */
	ddi_put32(ahci_ctlp->ahcictl_ahci_acc_handle,
	    (uint32_t *)AHCI_PORT_PxSERR(ahci_ctlp, port),
	    AHCI_SERROR_CLEAR_ALL);

	/* Then get PxTFD */
	task_file_status = ddi_get32(ahci_ctlp->ahcictl_ahci_acc_handle,
	    (uint32_t *)AHCI_PORT_PxTFD(ahci_ctlp, port));

	/*
	 * Check whether the device is in a stable status, if yes,
	 * then start the port directly. However for ahci_tran_reset_dport,
	 * we may have to perform a port reset.
	 */
	if (!(task_file_status & (AHCI_TFD_STS_BSY | AHCI_TFD_STS_DRQ)) &&
	    !(flag & AHCI_PORT_RESET))
		goto out;

reset:
	/*
	 * If PxTFD.STS.BSY or PxTFD.STS.DRQ is set to '1', then issue
	 * a COMRESET to the device
	 */
	ahci_disable_port_intrs(ahci_ctlp, port);
	rval = ahci_port_reset(ahci_ctlp, ahci_portp, &addr_port);
	ahci_enable_port_intrs(ahci_ctlp, port);

#ifdef AHCI_DEBUG
	if (rval != AHCI_SUCCESS)
		AHCIDBG(AHCIDBG_ERRS, ahci_ctlp,
		    "ahci_restart_port_wait_till_ready: port %d failed",
		    port);
#endif

	if (reset_flag != NULL)
		*reset_flag = 1;

	/* Indicate to the framework that a reset has happened. */
	if ((ahci_portp->ahciport_device_type != SATA_DTYPE_NONE) &&
	    (ahci_portp->ahciport_device_type != SATA_DTYPE_PMULT) &&
	    !(flag & AHCI_RESET_NO_EVENTS_UP)) {
		/* Set the reset in progress flag */
		ahci_portp->ahciport_reset_in_progress = 1;

		bzero((void *)&sdevice, sizeof (sata_device_t));
		sdevice.satadev_addr.cport =
		    ahci_ctlp->ahcictl_port_to_cport[port];
		sdevice.satadev_addr.pmport = 0;
		sdevice.satadev_addr.qual = SATA_ADDR_DCPORT;

		sdevice.satadev_state = SATA_DSTATE_RESET |
		    SATA_DSTATE_PWR_ACTIVE;
		if (ahci_ctlp->ahcictl_sata_hba_tran) {
			mutex_exit(&ahci_portp->ahciport_mutex);
			sata_hba_event_notify(
			    ahci_ctlp->ahcictl_sata_hba_tran->sata_tran_hba_dip,
			    &sdevice,
			    SATA_EVNT_DEVICE_RESET);
			mutex_enter(&ahci_portp->ahciport_mutex);
		}

		AHCIDBG(AHCIDBG_EVENT, ahci_ctlp,
		    "port %d sending event up: SATA_EVNT_DEVICE_RESET", port);
	} else {
		ahci_portp->ahciport_reset_in_progress = 0;
	}

out:
	(void) ahci_start_port(ahci_ctlp, ahci_portp, port);

	/* SStatus tells the presence of device. */
	port_sstatus = ddi_get32(ahci_ctlp->ahcictl_ahci_acc_handle,
	    (uint32_t *)AHCI_PORT_PxSSTS(ahci_ctlp, port));

	if (SSTATUS_GET_DET(port_sstatus) == SSTATUS_DET_DEVPRE_PHYCOM) {
		dev_exists_end = 1;
	}

	if (dev_exists_begin == 0 && dev_exists_end == 0) /* 0 -> 0 */
		return (rval);

	/* Check whether a hot plug event happened */
	if (dev_exists_begin == 1 && dev_exists_end == 0) { /* 1 -> 0 */
		AHCIDBG(AHCIDBG_ERRS, ahci_ctlp,
		    "ahci_restart_port_wait_till_ready: port %d "
		    "device is removed", port);
		ahci_portp->ahciport_flags |= AHCI_PORT_FLAG_NODEV;
		AHCIDBG(AHCIDBG_ERRS, ahci_ctlp,
		    "ahci_restart_port_wait_till_ready: port %d "
		    "AHCI_PORT_FLAG_NODEV flag is set", port);
		mutex_exit(&ahci_portp->ahciport_mutex);
		(void) ahci_intr_phyrdy_change(ahci_ctlp, ahci_portp, port);
		mutex_enter(&ahci_portp->ahciport_mutex);

		return (rval);
	}


	/* 0/1 -> 1 : device may change */
	/*
	 * May be called by ahci_fatal_error_recovery_handler, so
	 * don't issue software if the previous device is ATAPI.
	 */
	if (ahci_portp->ahciport_device_type == SATA_DTYPE_ATAPI)
		return (rval);

	/*
	 * The COMRESET will make port multiplier enter legacy mode.
	 * Issue a software reset to make it work again.
	 */
	ahci_disable_port_intrs(ahci_ctlp, port);
	ahci_find_dev_signature(ahci_ctlp, ahci_portp, &addr_port);
	ahci_enable_port_intrs(ahci_ctlp, port);

	/*
	 * Following codes are specific for the port multiplier
	 */
	if (previous_dev_type != SATA_DTYPE_PMULT &&
	    ahci_portp->ahciport_device_type != SATA_DTYPE_PMULT) {
		/* in case previous_dev_type is corrupt */
		ahci_dealloc_pmult(ahci_ctlp, ahci_portp);
		(void) ahci_start_port(ahci_ctlp, ahci_portp, port);
		return (rval);
	}

	/* Device change: PMult -> Non-PMult */
	if (previous_dev_type == SATA_DTYPE_PMULT &&
	    ahci_portp->ahciport_device_type != SATA_DTYPE_PMULT) {
		/*
		 * This might happen because
		 * 1. Software reset failed. Port multiplier is not correctly
		 *    enumerated.
		 * 2. Another non-port-multiplier device is attached. Perhaps
		 *    the port multiplier was replaced by another device by
		 *    whatever reason, but AHCI driver missed hot-plug event.
		 *
		 * Now that the port has been initialized, we just need to
		 * update the port structure according new device, then report
		 * and wait SATA framework to probe new device.
		 */

		/* Force to release pmult resource */
		ahci_dealloc_pmult(ahci_ctlp, ahci_portp);
		(void) ahci_start_port(ahci_ctlp, ahci_portp, port);

		bzero((void *)&sdevice, sizeof (sata_device_t));
		sdevice.satadev_addr.cport =
		    ahci_ctlp->ahcictl_port_to_cport[port];
		sdevice.satadev_addr.pmport = 0;
		sdevice.satadev_addr.qual = SATA_ADDR_DCPORT;

		sdevice.satadev_state = SATA_DSTATE_RESET |
		    SATA_DSTATE_PWR_ACTIVE;

		mutex_exit(&ahci_portp->ahciport_mutex);
		sata_hba_event_notify(
		    ahci_ctlp->ahcictl_dip,
		    &sdevice,
		    SATA_EVNT_DEVICE_RESET);
		mutex_enter(&ahci_portp->ahciport_mutex);

		AHCIDBG(AHCIDBG_ERRS, ahci_ctlp,
		    "Port multiplier is [Gone] at port %d ", port);
		AHCIDBG(AHCIDBG_EVENT, ahci_ctlp,
		    "port %d sending event up: SATA_EVNT_DEVICE_RESET", port);

		return (AHCI_SUCCESS);
	}

	/* Device change: Non-PMult -> PMult */
	if (ahci_portp->ahciport_device_type == SATA_DTYPE_PMULT) {

		/* NOTE: The PxCMD.PMA may be cleared by HBA reset. */
		ahci_alloc_pmult(ahci_ctlp, ahci_portp);

		(void) ahci_start_port(ahci_ctlp, ahci_portp, port);
	}
	pminfo = ahci_portp->ahciport_pmult_info;
	ASSERT(pminfo != NULL);

	/* Device (may) change: PMult -> PMult */
	/*
	 * First initialize port multiplier. Set state to READY and wait for
	 * probe entry point to initialize it
	 */
	ahci_portp->ahciport_port_state = SATA_STATE_READY;

	/*
	 * It's a little complicated while target is a port multiplier. we
	 * need to COMRESET all pmports behind that PMult otherwise those
	 * sub-links between the PMult and the sub-devices will be in an
	 * inactive state (indicated by PSCR0/PxSSTS) and the following access
	 * to those sub-devices will be rejected by Link-Fatal-Error.
	 */
	/*
	 * The PxSNTF will be set soon after the pmult is plugged. While the
	 * pmult itself is attaching, sata_hba_event_notfiy will fail. so we
	 * simply mark every sub-port as 'unknown', then ahci_probe_pmport
	 * will initialized it.
	 */
	for (npmport = 0; npmport < pminfo->ahcipmi_num_dev_ports; npmport++)
		pminfo->ahcipmi_port_state[npmport] = SATA_STATE_UNKNOWN;

	/* Report reset event. */
	ahci_portp->ahciport_reset_in_progress = 1;

	bzero((void *)&sdevice, sizeof (sata_device_t));
	sdevice.satadev_addr.cport = cport;
	sdevice.satadev_addr.pmport = SATA_PMULT_HOSTPORT;
	sdevice.satadev_addr.qual = SATA_ADDR_PMULT;
	sdevice.satadev_state = SATA_DSTATE_RESET | SATA_DSTATE_PWR_ACTIVE;
	sata_hba_event_notify(ahci_ctlp->ahcictl_dip, &sdevice,
	    SATA_EVNT_DEVICE_RESET);

	return (rval);
}

/*
 * This routine may be called under four scenarios:
 *	a) do the recovery from fatal error
 *	b) or we need to timeout some commands
 *	c) or we need to abort some commands
 *	d) or we need reset device/port/controller
 *
 * In all these scenarios, we need to send any pending unfinished
 * commands up to sata framework.
 */
static void
ahci_mop_commands(ahci_ctl_t *ahci_ctlp,
    ahci_port_t *ahci_portp,
    uint32_t slot_status,
    uint32_t failed_tags,
    uint32_t timeout_tags,
    uint32_t aborted_tags,
    uint32_t reset_tags)
{
	uint32_t finished_tags = 0;
	uint32_t unfinished_tags = 0;
	int tmp_slot;
	sata_pkt_t *satapkt;
	int ncq_cmd_in_progress = 0;
	int err_retri_cmd_in_progress = 0;
	int rdwr_pmult_cmd_in_progress = 0;

	ASSERT(MUTEX_HELD(&ahci_portp->ahciport_mutex));

	AHCIDBG(AHCIDBG_ERRS|AHCIDBG_ENTRY, ahci_ctlp,
	    "ahci_mop_commands entered: port: %d slot_status: 0x%x",
	    ahci_portp->ahciport_port_num, slot_status);

	AHCIDBG(AHCIDBG_ERRS|AHCIDBG_ENTRY, ahci_ctlp,
	    "ahci_mop_commands: failed_tags: 0x%x, "
	    "timeout_tags: 0x%x aborted_tags: 0x%x, "
	    "reset_tags: 0x%x", failed_tags,
	    timeout_tags, aborted_tags, reset_tags);

#ifdef AHCI_DEBUG
	if (ahci_debug_flags & AHCIDBG_ERRS) {
		int i;
		char msg_buf[200] = {0, };
		for (i = 0x1f; i >= 0; i--) {
			if (ahci_portp->ahciport_slot_pkts[i] != NULL)
				msg_buf[i] = 'X';
			else
				msg_buf[i] = '.';
		}
		msg_buf[0x20] = '\0';
		cmn_err(CE_NOTE, "port[%d] slots: %s",
		    ahci_portp->ahciport_port_num, msg_buf);
		cmn_err(CE_NOTE, "[ERR-RT] %p [RW-PM] %p ",
		    (void *)ahci_portp->ahciport_err_retri_pkt,
		    (void *)ahci_portp->ahciport_rdwr_pmult_pkt);
	}
#endif

	if (NON_NCQ_CMD_IN_PROGRESS(ahci_portp)) {
		finished_tags = ahci_portp->ahciport_pending_tags &
		    ~slot_status & AHCI_SLOT_MASK(ahci_ctlp);

		unfinished_tags = slot_status &
		    AHCI_SLOT_MASK(ahci_ctlp) &
		    ~failed_tags &
		    ~aborted_tags &
		    ~reset_tags &
		    ~timeout_tags;
	} else if (NCQ_CMD_IN_PROGRESS(ahci_portp)) {
		ncq_cmd_in_progress = 1;
		finished_tags = ahci_portp->ahciport_pending_ncq_tags &
		    ~slot_status & AHCI_NCQ_SLOT_MASK(ahci_portp);

		unfinished_tags = slot_status &
		    AHCI_NCQ_SLOT_MASK(ahci_portp) &
		    ~failed_tags &
		    ~aborted_tags &
		    ~reset_tags &
		    ~timeout_tags;
	} else if (ERR_RETRI_CMD_IN_PROGRESS(ahci_portp)) {

		/*
		 * When AHCI_PORT_FLAG_RQSENSE or AHCI_PORT_FLAG_RDLOGEXT is
		 * set, it means REQUEST SENSE or READ LOG EXT command doesn't
		 * complete successfully due to one of the following three
		 * conditions:
		 *
		 *	1. Fatal error - failed_tags includes its slot
		 *	2. Timed out - timeout_tags includes its slot
		 *	3. Aborted when hot unplug - aborted_tags includes its
		 *	   slot
		 *
		 * Please note that the command is always sent down in Slot 0
		 */
		err_retri_cmd_in_progress = 1;
		AHCIDBG(AHCIDBG_ERRS|AHCIDBG_NCQ, ahci_ctlp,
		    "ahci_mop_commands is called for port %d while "
		    "REQUEST SENSE or READ LOG EXT for error retrieval "
		    "is being executed slot_status = 0x%x",
		    ahci_portp->ahciport_port_num, slot_status);
		ASSERT(ahci_portp->ahciport_mop_in_progress > 1);
		ASSERT(slot_status == 0x1);
	} else if (RDWR_PMULT_CMD_IN_PROGRESS(ahci_portp)) {
		rdwr_pmult_cmd_in_progress = 1;
		AHCIDBG(AHCIDBG_ERRS|AHCIDBG_PMULT, ahci_ctlp,
		    "ahci_mop_commands is called for port %d while "
		    "READ/WRITE PORTMULT command is being executed",
		    ahci_portp->ahciport_port_num);

		ASSERT(slot_status == 0x1);
	}

#ifdef AHCI_DEBUG
	AHCIDBG(AHCIDBG_ERRS|AHCIDBG_ENTRY, ahci_ctlp,
	    "ahci_mop_commands: finished_tags: 0x%x, "
	    "unfinished_tags 0x%x", finished_tags, unfinished_tags);
#endif

	/* Send up finished packets with SATA_PKT_COMPLETED */
	while (finished_tags) {
		tmp_slot = ddi_ffs(finished_tags) - 1;
		if (tmp_slot == -1) {
			break;
		}

		satapkt = ahci_portp->ahciport_slot_pkts[tmp_slot];
		ASSERT(satapkt != NULL);

		AHCIDBG(AHCIDBG_INFO, ahci_ctlp, "ahci_mop_commands: "
		    "sending up pkt 0x%p with SATA_PKT_COMPLETED",
		    (void *)satapkt);

		/*
		 * Cannot fetch the return register content since the port
		 * was restarted, so the corresponding tag will be set to
		 * aborted tags.
		 */
		if (satapkt->satapkt_cmd.satacmd_flags.sata_special_regs) {
			CLEAR_BIT(finished_tags, tmp_slot);
			aborted_tags |= tmp_slot;
			continue;
		}

		if (ncq_cmd_in_progress)
			CLEAR_BIT(ahci_portp->ahciport_pending_ncq_tags,
			    tmp_slot);
		CLEAR_BIT(ahci_portp->ahciport_pending_tags, tmp_slot);
		CLEAR_BIT(finished_tags, tmp_slot);
		ahci_portp->ahciport_slot_pkts[tmp_slot] = NULL;

		ahci_add_doneq(ahci_portp, satapkt, SATA_PKT_COMPLETED);
	}

	/* Send up failed packets with SATA_PKT_DEV_ERROR. */
	while (failed_tags) {
		if (err_retri_cmd_in_progress) {
			satapkt = ahci_portp->ahciport_err_retri_pkt;
			ASSERT(satapkt != NULL);
			ASSERT(failed_tags == 0x1);

			AHCIDBG(AHCIDBG_ERRS, ahci_ctlp, "ahci_mop_commands: "
			    "sending up pkt 0x%p with SATA_PKT_DEV_ERROR",
			    (void *)satapkt);
			ahci_add_doneq(ahci_portp, satapkt, SATA_PKT_DEV_ERROR);
			break;
		}
		if (rdwr_pmult_cmd_in_progress) {
			satapkt = ahci_portp->ahciport_rdwr_pmult_pkt;
			ASSERT(satapkt != NULL);
			AHCIDBG(AHCIDBG_ERRS, ahci_ctlp,
			    "ahci_mop_commands: sending up "
			    "rdwr pmult pkt 0x%p with SATA_PKT_DEV_ERROR",
			    (void *)satapkt);
			ahci_add_doneq(ahci_portp, satapkt, SATA_PKT_DEV_ERROR);
			break;
		}

		tmp_slot = ddi_ffs(failed_tags) - 1;
		if (tmp_slot == -1) {
			break;
		}

		satapkt = ahci_portp->ahciport_slot_pkts[tmp_slot];
		ASSERT(satapkt != NULL);

		AHCIDBG(AHCIDBG_ERRS, ahci_ctlp, "ahci_mop_commands: "
		    "sending up pkt 0x%p with SATA_PKT_DEV_ERROR",
		    (void *)satapkt);

		if (ncq_cmd_in_progress)
			CLEAR_BIT(ahci_portp->ahciport_pending_ncq_tags,
			    tmp_slot);
		CLEAR_BIT(ahci_portp->ahciport_pending_tags, tmp_slot);
		CLEAR_BIT(failed_tags, tmp_slot);
		ahci_portp->ahciport_slot_pkts[tmp_slot] = NULL;

		ahci_add_doneq(ahci_portp, satapkt, SATA_PKT_DEV_ERROR);
	}

	/* Send up timeout packets with SATA_PKT_TIMEOUT. */
	while (timeout_tags) {
		if (err_retri_cmd_in_progress) {
			satapkt = ahci_portp->ahciport_err_retri_pkt;
			ASSERT(satapkt != NULL);
			ASSERT(timeout_tags == 0x1);

			AHCIDBG(AHCIDBG_ERRS, ahci_ctlp, "ahci_mop_commands: "
			    "sending up pkt 0x%p with SATA_PKT_TIMEOUT",
			    (void *)satapkt);
			ahci_add_doneq(ahci_portp, satapkt, SATA_PKT_TIMEOUT);
			break;
		}
		if (rdwr_pmult_cmd_in_progress) {
			satapkt = ahci_portp->ahciport_rdwr_pmult_pkt;
			ASSERT(satapkt != NULL);
			AHCIDBG(AHCIDBG_ERRS, ahci_ctlp,
			    "ahci_mop_commands: sending up "
			    "rdwr pmult pkt 0x%p with SATA_PKT_TIMEOUT",
			    (void *)satapkt);
			ahci_add_doneq(ahci_portp, satapkt, SATA_PKT_TIMEOUT);
			break;
		}

		tmp_slot = ddi_ffs(timeout_tags) - 1;
		if (tmp_slot == -1) {
			break;
		}

		satapkt = ahci_portp->ahciport_slot_pkts[tmp_slot];
		ASSERT(satapkt != NULL);

		AHCIDBG(AHCIDBG_ERRS, ahci_ctlp, "ahci_mop_commands: "
		    "sending up pkt 0x%p with SATA_PKT_TIMEOUT",
		    (void *)satapkt);

		if (ncq_cmd_in_progress)
			CLEAR_BIT(ahci_portp->ahciport_pending_ncq_tags,
			    tmp_slot);
		CLEAR_BIT(ahci_portp->ahciport_pending_tags, tmp_slot);
		CLEAR_BIT(timeout_tags, tmp_slot);
		ahci_portp->ahciport_slot_pkts[tmp_slot] = NULL;

		ahci_add_doneq(ahci_portp, satapkt, SATA_PKT_TIMEOUT);
	}

	/* Send up aborted packets with SATA_PKT_ABORTED */
	while (aborted_tags) {
		if (err_retri_cmd_in_progress) {
			satapkt = ahci_portp->ahciport_err_retri_pkt;
			ASSERT(satapkt != NULL);
			ASSERT(aborted_tags == 0x1);

			AHCIDBG(AHCIDBG_ERRS, ahci_ctlp, "ahci_mop_commands: "
			    "sending up pkt 0x%p with SATA_PKT_ABORTED",
			    (void *)satapkt);
			ahci_add_doneq(ahci_portp, satapkt, SATA_PKT_ABORTED);
			break;
		}
		if (rdwr_pmult_cmd_in_progress) {
			satapkt = ahci_portp->ahciport_rdwr_pmult_pkt;
			ASSERT(satapkt != NULL);
			ASSERT(aborted_tags == 0x1);
			AHCIDBG(AHCIDBG_ERRS, ahci_ctlp,
			    "ahci_mop_commands: sending up "
			    "rdwr pmult pkt 0x%p with SATA_PKT_ABORTED",
			    (void *)satapkt);
			ahci_add_doneq(ahci_portp, satapkt, SATA_PKT_ABORTED);
			break;
		}

		tmp_slot = ddi_ffs(aborted_tags) - 1;
		if (tmp_slot == -1) {
			break;
		}

		satapkt = ahci_portp->ahciport_slot_pkts[tmp_slot];
		ASSERT(satapkt != NULL);

		AHCIDBG(AHCIDBG_ERRS, ahci_ctlp, "ahci_mop_commands: "
		    "sending up pkt 0x%p with SATA_PKT_ABORTED",
		    (void *)satapkt);

		if (ncq_cmd_in_progress)
			CLEAR_BIT(ahci_portp->ahciport_pending_ncq_tags,
			    tmp_slot);
		CLEAR_BIT(ahci_portp->ahciport_pending_tags, tmp_slot);
		CLEAR_BIT(aborted_tags, tmp_slot);
		ahci_portp->ahciport_slot_pkts[tmp_slot] = NULL;

		ahci_add_doneq(ahci_portp, satapkt, SATA_PKT_ABORTED);
	}

	/* Send up reset packets with SATA_PKT_RESET. */
	while (reset_tags) {
		if (rdwr_pmult_cmd_in_progress) {
			satapkt = ahci_portp->ahciport_rdwr_pmult_pkt;
			ASSERT(satapkt != NULL);
			ASSERT(aborted_tags == 0x1);
			AHCIDBG(AHCIDBG_ERRS, ahci_ctlp,
			    "ahci_mop_commands: sending up "
			    "rdwr pmult pkt 0x%p with SATA_PKT_RESET",
			    (void *)satapkt);
			ahci_add_doneq(ahci_portp, satapkt, SATA_PKT_RESET);
			break;
		}

		tmp_slot = ddi_ffs(reset_tags) - 1;
		if (tmp_slot == -1) {
			break;
		}

		satapkt = ahci_portp->ahciport_slot_pkts[tmp_slot];
		ASSERT(satapkt != NULL);

		AHCIDBG(AHCIDBG_ERRS, ahci_ctlp, "ahci_mop_commands: "
		    "sending up pkt 0x%p with SATA_PKT_RESET",
		    (void *)satapkt);

		if (ncq_cmd_in_progress)
			CLEAR_BIT(ahci_portp->ahciport_pending_ncq_tags,
			    tmp_slot);
		CLEAR_BIT(ahci_portp->ahciport_pending_tags, tmp_slot);
		CLEAR_BIT(reset_tags, tmp_slot);
		ahci_portp->ahciport_slot_pkts[tmp_slot] = NULL;

		ahci_add_doneq(ahci_portp, satapkt, SATA_PKT_RESET);
	}

	/* Send up unfinished packets with SATA_PKT_RESET */
	while (unfinished_tags) {
		tmp_slot = ddi_ffs(unfinished_tags) - 1;
		if (tmp_slot == -1) {
			break;
		}

		satapkt = ahci_portp->ahciport_slot_pkts[tmp_slot];
		ASSERT(satapkt != NULL);

		AHCIDBG(AHCIDBG_ERRS, ahci_ctlp, "ahci_mop_commands: "
		    "sending up pkt 0x%p with SATA_PKT_RESET",
		    (void *)satapkt);

		if (ncq_cmd_in_progress)
			CLEAR_BIT(ahci_portp->ahciport_pending_ncq_tags,
			    tmp_slot);
		CLEAR_BIT(ahci_portp->ahciport_pending_tags, tmp_slot);
		CLEAR_BIT(unfinished_tags, tmp_slot);
		ahci_portp->ahciport_slot_pkts[tmp_slot] = NULL;

		ahci_add_doneq(ahci_portp, satapkt, SATA_PKT_RESET);
	}

	ahci_portp->ahciport_mop_in_progress--;
	ASSERT(ahci_portp->ahciport_mop_in_progress >= 0);

	if (ahci_portp->ahciport_mop_in_progress == 0)
		ahci_portp->ahciport_flags &= ~AHCI_PORT_FLAG_MOPPING;

	ahci_flush_doneq(ahci_portp);
}

/*
 * This routine is going to first request a READ LOG EXT sata pkt from sata
 * module, and then deliver it to the HBA to get the ncq failure context.
 * The return value is the exactly failed tags.
 */
static uint32_t
ahci_get_rdlogext_data(ahci_ctl_t *ahci_ctlp, ahci_port_t *ahci_portp,
    uint8_t port)
{
	sata_device_t	sdevice;
	sata_pkt_t	*rdlog_spkt, *spkt;
	ddi_dma_handle_t buf_dma_handle;
	ahci_addr_t	addr;
	int		loop_count;
	int		rval;
	int		failed_slot;
	uint32_t	failed_tags = 0;
	struct sata_ncq_error_recovery_page *ncq_err_page;

	AHCIDBG(AHCIDBG_ENTRY|AHCIDBG_NCQ, ahci_ctlp,
	    "ahci_get_rdlogext_data enter: port %d", port);

	/* Prepare the sdevice data */
	bzero((void *)&sdevice, sizeof (sata_device_t));
	sdevice.satadev_addr.cport = ahci_ctlp->ahcictl_port_to_cport[port];

	sdevice.satadev_addr.qual = SATA_ADDR_DCPORT;
	sdevice.satadev_addr.pmport = 0;

	/* Translate sata_device.satadev_addr -> ahci_addr */
	ahci_get_ahci_addr(ahci_ctlp, &sdevice, &addr);

	/*
	 * Call the sata hba interface to get a rdlog spkt
	 */
	loop_count = 0;
loop:
	rdlog_spkt = sata_get_error_retrieval_pkt(ahci_ctlp->ahcictl_dip,
	    &sdevice, SATA_ERR_RETR_PKT_TYPE_NCQ);
	if (rdlog_spkt == NULL) {
		if (loop_count++ < AHCI_POLLRATE_GET_SPKT) {
			/* Sleep for a while */
			drv_usecwait(AHCI_10MS_USECS);
			goto loop;
		}
		/* Timed out after 1s */
		AHCIDBG(AHCIDBG_ERRS, ahci_ctlp,
		    "failed to get rdlog spkt for port %d", port);
		return (failed_tags);
	}

	ASSERT(rdlog_spkt->satapkt_op_mode & SATA_OPMODE_SYNCH);

	/*
	 * This flag is used to handle the specific error recovery when the
	 * READ LOG EXT command gets a failure (fatal error or time-out).
	 */
	ahci_portp->ahciport_flags |= AHCI_PORT_FLAG_RDLOGEXT;

	/*
	 * This start is not supposed to fail because after port is restarted,
	 * the whole command list is empty.
	 */
	ahci_portp->ahciport_err_retri_pkt = rdlog_spkt;
	(void) ahci_do_sync_start(ahci_ctlp, ahci_portp, &addr, rdlog_spkt);
	ahci_portp->ahciport_err_retri_pkt = NULL;

	/* Remove the flag after READ LOG EXT command is completed */
	ahci_portp->ahciport_flags &= ~AHCI_PORT_FLAG_RDLOGEXT;

	if (rdlog_spkt->satapkt_reason == SATA_PKT_COMPLETED) {
		/* Update the request log data */
		buf_dma_handle = *(ddi_dma_handle_t *)
		    (rdlog_spkt->satapkt_cmd.satacmd_err_ret_buf_handle);
		rval = ddi_dma_sync(buf_dma_handle, 0, 0,
		    DDI_DMA_SYNC_FORKERNEL);
		if (rval == DDI_SUCCESS) {
			ncq_err_page =
			    (struct sata_ncq_error_recovery_page *)rdlog_spkt->
			    satapkt_cmd.satacmd_bp->b_un.b_addr;

			/* Get the failed tag */
			failed_slot = ncq_err_page->ncq_tag;
			AHCIDBG(AHCIDBG_ERRS, ahci_ctlp,
			    "ahci_get_rdlogext_data: port %d "
			    "failed slot %d", port, failed_slot);
			if (failed_slot & NQ) {
				AHCIDBG(AHCIDBG_ERRS, ahci_ctlp,
				    "the failed slot is not a valid tag", NULL);
				goto out;
			}

			failed_slot &= NCQ_TAG_MASK;
			spkt = ahci_portp->ahciport_slot_pkts[failed_slot];
			AHCIDBG(AHCIDBG_ERRS, ahci_ctlp,
			    "ahci_get_rdlogext_data: failed spkt 0x%p",
			    (void *)spkt);
			if (spkt == NULL) {
				AHCIDBG(AHCIDBG_ERRS, ahci_ctlp,
				    "the failed slot spkt is NULL", NULL);
				goto out;
			}

			failed_tags = 0x1 << failed_slot;

			/* Fill out the error context */
			ahci_copy_ncq_err_page(&spkt->satapkt_cmd,
			    ncq_err_page);
			ahci_update_sata_registers(ahci_ctlp, port,
			    &spkt->satapkt_device);
		}
	}
out:
	sata_free_error_retrieval_pkt(rdlog_spkt);

	return (failed_tags);
}

/*
 * This routine is going to first request a REQUEST SENSE sata pkt from sata
 * module, and then deliver it to the HBA to get the sense data and copy
 * the sense data back to the orignal failed sata pkt, and free the REQUEST
 * SENSE sata pkt later.
 */
static void
ahci_get_rqsense_data(ahci_ctl_t *ahci_ctlp, ahci_port_t *ahci_portp,
    uint8_t port, sata_pkt_t *spkt)
{
	sata_device_t	sdevice;
	sata_pkt_t	*rs_spkt;
	sata_cmd_t	*sata_cmd;
	ddi_dma_handle_t buf_dma_handle;
	ahci_addr_t	addr;
	int		loop_count;
#if AHCI_DEBUG
	struct scsi_extended_sense *rqsense;
#endif

	AHCIDBG(AHCIDBG_ENTRY, ahci_ctlp,
	    "ahci_get_rqsense_data enter: port %d", port);

	/* Prepare the sdevice data */
	bzero((void *)&sdevice, sizeof (sata_device_t));
	sdevice.satadev_addr.cport = ahci_ctlp->ahcictl_port_to_cport[port];

	sdevice.satadev_addr.qual = SATA_ADDR_DCPORT;
	sdevice.satadev_addr.pmport = 0;

	/* Translate sata_device.satadev_addr -> ahci_addr */
	ahci_get_ahci_addr(ahci_ctlp, &sdevice, &addr);

	sata_cmd = &spkt->satapkt_cmd;

	/*
	 * Call the sata hba interface to get a rs spkt
	 */
	loop_count = 0;
loop:
	rs_spkt = sata_get_error_retrieval_pkt(ahci_ctlp->ahcictl_dip,
	    &sdevice, SATA_ERR_RETR_PKT_TYPE_ATAPI);
	if (rs_spkt == NULL) {
		if (loop_count++ < AHCI_POLLRATE_GET_SPKT) {
			/* Sleep for a while */
			drv_usecwait(AHCI_10MS_USECS);
			goto loop;

		}
		/* Timed out after 1s */
		AHCIDBG(AHCIDBG_ERRS, ahci_ctlp,
		    "failed to get rs spkt for port %d", port);
		return;
	}

	ASSERT(rs_spkt->satapkt_op_mode & SATA_OPMODE_SYNCH);

	/*
	 * This flag is used to handle the specific error recovery when the
	 * REQUEST SENSE command gets a faiure (fatal error or time-out).
	 */
	ahci_portp->ahciport_flags |= AHCI_PORT_FLAG_RQSENSE;

	/*
	 * This start is not supposed to fail because after port is restarted,
	 * the whole command list is empty.
	 */
	ahci_portp->ahciport_err_retri_pkt = rs_spkt;
	(void) ahci_do_sync_start(ahci_ctlp, ahci_portp, &addr, rs_spkt);
	ahci_portp->ahciport_err_retri_pkt = NULL;

	/* Remove the flag after REQUEST SENSE command is completed */
	ahci_portp->ahciport_flags &= ~AHCI_PORT_FLAG_RQSENSE;

	if (rs_spkt->satapkt_reason == SATA_PKT_COMPLETED) {
		/* Update the request sense data */
		buf_dma_handle = *(ddi_dma_handle_t *)
		    (rs_spkt->satapkt_cmd.satacmd_err_ret_buf_handle);
		(void) ddi_dma_sync(buf_dma_handle, 0, 0,
		    DDI_DMA_SYNC_FORKERNEL);
		/* Copy the request sense data */
		bcopy(rs_spkt->
		    satapkt_cmd.satacmd_bp->b_un.b_addr,
		    &sata_cmd->satacmd_rqsense,
		    SATA_ATAPI_MIN_RQSENSE_LEN);
#if AHCI_DEBUG
		rqsense = (struct scsi_extended_sense *)
		    sata_cmd->satacmd_rqsense;

		/* Dump the sense data */
		AHCIDBG(AHCIDBG_SENSEDATA, ahci_ctlp, "\n", NULL);
		AHCIDBG(AHCIDBG_SENSEDATA, ahci_ctlp,
		    "Sense data for satapkt %p ATAPI cmd 0x%x",
		    spkt, sata_cmd->satacmd_acdb[0]);
		AHCIDBG(AHCIDBG_SENSEDATA, ahci_ctlp,
		    "  es_code 0x%x es_class 0x%x "
		    "es_key 0x%x es_add_code 0x%x "
		    "es_qual_code 0x%x",
		    rqsense->es_code, rqsense->es_class,
		    rqsense->es_key, rqsense->es_add_code,
		    rqsense->es_qual_code);
#endif
	}

	sata_free_error_retrieval_pkt(rs_spkt);
}

/*
 * Fatal errors will cause the HBA to enter the ERR: Fatal state. To recover,
 * the port must be restarted. When the HBA detects thus error, it may try
 * to abort a transfer. And if the transfer was aborted, the device is
 * expected to send a D2H Register FIS with PxTFD.STS.ERR set to '1' and both
 * PxTFD.STS.BSY and PxTFD.STS.DRQ cleared to '0'. Then system software knows
 * that the device is in a stable status and transfers may be restarted without
 * issuing a COMRESET to the device. If PxTFD.STS.BSY or PxTFD.STS.DRQ is set,
 * then the software will send the COMRESET to do the port reset.
 *
 * Software should perform the appropriate error recovery actions based on
 * whether non-queued commands were being issued or natived command queuing
 * commands were being issued.
 *
 * And software will complete the command that had the error with error mark
 * to higher level software.
 *
 * Fatal errors include the following:
 *	PxIS.IFS - Interface Fatal Error Status
 *	PxIS.HBDS - Host Bus Data Error Status
 *	PxIS.HBFS - Host Bus Fatal Error Status
 *	PxIS.TFES - Task File Error Status
 */
static void
ahci_fatal_error_recovery_handler(ahci_ctl_t *ahci_ctlp,
    ahci_port_t *ahci_portp, ahci_addr_t *addrp, uint32_t intr_status)
{
	uint32_t	port_cmd_status;
	uint32_t	slot_status = 0;
	uint32_t	failed_tags = 0;
	int		failed_slot;
	int		reset_flag = 0, flag = 0;
	ahci_fis_d2h_register_t	*ahci_rcvd_fisp;
	sata_cmd_t	*sata_cmd = NULL;
	sata_pkt_t	*spkt = NULL;
#if AHCI_DEBUG
	ahci_cmd_header_t *cmd_header;
#endif
	uint8_t		port = addrp->aa_port;
	int		instance = ddi_get_instance(ahci_ctlp->ahcictl_dip);
	int		rval;

	ASSERT(MUTEX_HELD(&ahci_portp->ahciport_mutex));

	AHCIDBG(AHCIDBG_ENTRY, ahci_ctlp,
	    "ahci_fatal_error_recovery_handler enter: port %d", port);

	/* Port multiplier error */
	if (ahci_portp->ahciport_device_type == SATA_DTYPE_PMULT) {
		/* FBS code is neither completed nor tested. */
		ahci_pmult_error_recovery_handler(ahci_ctlp, ahci_portp,
		    port, intr_status);

		/* Force a port reset */
		flag = AHCI_PORT_RESET;
	}

	if (NON_NCQ_CMD_IN_PROGRESS(ahci_portp) ||
	    ERR_RETRI_CMD_IN_PROGRESS(ahci_portp)) {

		/* Read PxCI to see which commands are still outstanding */
		slot_status = ddi_get32(ahci_ctlp->ahcictl_ahci_acc_handle,
		    (uint32_t *)AHCI_PORT_PxCI(ahci_ctlp, port));

		/*
		 * Read PxCMD.CCS to determine the slot that the HBA
		 * was processing when the error occurred.
		 */
		port_cmd_status = ddi_get32(ahci_ctlp->ahcictl_ahci_acc_handle,
		    (uint32_t *)AHCI_PORT_PxCMD(ahci_ctlp, port));
		failed_slot = (port_cmd_status & AHCI_CMD_STATUS_CCS) >>
		    AHCI_CMD_STATUS_CCS_SHIFT;

		if (ERR_RETRI_CMD_IN_PROGRESS(ahci_portp)) {
			spkt = ahci_portp->ahciport_err_retri_pkt;
			ASSERT(spkt != NULL);
		} else {
			spkt = ahci_portp->ahciport_slot_pkts[failed_slot];
			if (spkt == NULL) {
				/* May happen when interface errors occur? */
				goto next;
			}
		}

#if AHCI_DEBUG
		/*
		 * Debugging purpose...
		 */
		if (ahci_portp->ahciport_prd_bytecounts[failed_slot]) {
			cmd_header =
			    &ahci_portp->ahciport_cmd_list[failed_slot];
			AHCIDBG(AHCIDBG_INTR|AHCIDBG_ERRS, ahci_ctlp,
			    "ahci_fatal_error_recovery_handler: port %d, "
			    "PRD Byte Count = 0x%x, "
			    "ahciport_prd_bytecounts = 0x%x", port,
			    cmd_header->ahcich_prd_byte_count,
			    ahci_portp->ahciport_prd_bytecounts[failed_slot]);
		}
#endif

		sata_cmd = &spkt->satapkt_cmd;

		/* Fill out the status and error registers for PxIS.TFES */
		if (intr_status & AHCI_INTR_STATUS_TFES) {
			ahci_rcvd_fisp = &(ahci_portp->ahciport_rcvd_fis->
			    ahcirf_d2h_register_fis);

			/* Copy the error context back to the sata_cmd */
			ahci_copy_err_cnxt(sata_cmd, ahci_rcvd_fisp);
		}

		/* The failed command must be one of the outstanding commands */
		failed_tags = 0x1 << failed_slot;
		ASSERT(failed_tags & slot_status);

		/* Update the sata registers, especially PxSERR register */
		ahci_update_sata_registers(ahci_ctlp, port,
		    &spkt->satapkt_device);

	} else if (NCQ_CMD_IN_PROGRESS(ahci_portp)) {
		/* Read PxSACT to see which commands are still outstanding */
		slot_status = ddi_get32(ahci_ctlp->ahcictl_ahci_acc_handle,
		    (uint32_t *)AHCI_PORT_PxSACT(ahci_ctlp, port));
	}
next:

#if AHCI_DEBUG
	/*
	 * When AHCI_PORT_FLAG_RQSENSE or AHCI_PORT_FLAG_RDLOGEXT flag is
	 * set, it means a fatal error happened after REQUEST SENSE command
	 * or READ LOG EXT command is delivered to the HBA during the error
	 * recovery process. At this time, the only outstanding command is
	 * supposed to be REQUEST SENSE command or READ LOG EXT command.
	 */
	if (ERR_RETRI_CMD_IN_PROGRESS(ahci_portp)) {
		AHCIDBG(AHCIDBG_ERRS, ahci_ctlp,
		    "ahci_fatal_error_recovery_handler: port %d REQUEST SENSE "
		    "command or READ LOG EXT command for error data retrieval "
		    "failed", port);
		ASSERT(slot_status == 0x1);
		ASSERT(failed_slot == 0);
		ASSERT(spkt->satapkt_cmd.satacmd_acdb[0] ==
		    SCMD_REQUEST_SENSE ||
		    spkt->satapkt_cmd.satacmd_cmd_reg ==
		    SATAC_READ_LOG_EXT);
	}
#endif

	ahci_portp->ahciport_flags |= AHCI_PORT_FLAG_MOPPING;
	ahci_portp->ahciport_mop_in_progress++;

	rval = ahci_restart_port_wait_till_ready(ahci_ctlp, ahci_portp,
	    port, flag, &reset_flag);

	if (ahci_portp->ahciport_flags & AHCI_PORT_FLAG_ERRPRINT) {
		ahci_portp->ahciport_flags &= ~AHCI_PORT_FLAG_ERRPRINT;
		if (rval == AHCI_SUCCESS)
			cmn_err(CE_WARN, "!ahci%d: error recovery for port %d "
			    "succeed", instance, port);
		else
			cmn_err(CE_WARN, "!ahci%d: error recovery for port %d "
			    "failed", instance, port);
	}

	/*
	 * Won't retrieve error information:
	 * 1. Port reset was involved to recover
	 * 2. Device is gone
	 * 3. IDENTIFY DEVICE command sent to ATAPI device
	 * 4. REQUEST SENSE or READ LOG EXT command during error recovery
	 */
	if (reset_flag ||
	    ahci_portp->ahciport_device_type == SATA_DTYPE_NONE ||
	    spkt && spkt->satapkt_cmd.satacmd_cmd_reg == SATAC_ID_DEVICE ||
	    ERR_RETRI_CMD_IN_PROGRESS(ahci_portp))
		goto out;

	/*
	 * Deliver READ LOG EXT to gather information about the error when
	 * a COMRESET has not been performed as part of the error recovery
	 * during NCQ command processing.
	 */
	if (NCQ_CMD_IN_PROGRESS(ahci_portp)) {
		failed_tags = ahci_get_rdlogext_data(ahci_ctlp,
		    ahci_portp, port);
		goto out;
	}

	/*
	 * Deliver REQUEST SENSE for ATAPI command to gather information about
	 * the error when a COMRESET has not been performed as part of the
	 * error recovery.
	 */
	if (spkt && ahci_portp->ahciport_device_type == SATA_DTYPE_ATAPI)
		ahci_get_rqsense_data(ahci_ctlp, ahci_portp, port, spkt);
out:
	AHCIDBG(AHCIDBG_ERRS, ahci_ctlp,
	    "ahci_fatal_error_recovery_handler: port %d fatal error "
	    "occurred slot_status = 0x%x, pending_tags = 0x%x, "
	    "pending_ncq_tags = 0x%x failed_tags = 0x%x",
	    port, slot_status, ahci_portp->ahciport_pending_tags,
	    ahci_portp->ahciport_pending_ncq_tags, failed_tags);

	ahci_mop_commands(ahci_ctlp,
	    ahci_portp,
	    slot_status,
	    failed_tags, /* failed tags */
	    0, /* timeout tags */
	    0, /* aborted tags */
	    0); /* reset tags */
}

/*
 * Used to recovery a PMULT pmport fatal error under FIS-based switching.
 *	1. device specific.PxFBS.SDE=1
 *	2. Non Device specific.
 * Nothing will be done when Command-based switching is employed.
 *
 * Currently code is neither completed nor tested.
 */
static void
ahci_pmult_error_recovery_handler(ahci_ctl_t *ahci_ctlp,
    ahci_port_t *ahci_portp, uint8_t port, uint32_t intr_status)
{
#ifndef __lock_lint
	_NOTE(ARGUNUSED(intr_status))
#endif
	uint32_t	port_fbs_ctrl;
	int loop_count = 0;
	ahci_addr_t	addr;

	ASSERT(MUTEX_HELD(&ahci_portp->ahciport_mutex));

	/* Nothing will be done under Command-based switching. */
	if (!(ahci_ctlp->ahcictl_cap & AHCI_CAP_PMULT_FBSS))
		return;

	port_fbs_ctrl = ddi_get32(ahci_ctlp->ahcictl_ahci_acc_handle,
	    (uint32_t *)AHCI_PORT_PxFBS(ahci_ctlp, port));

	if (!(port_fbs_ctrl & AHCI_FBS_EN))
		/* FBS is not enabled. */
		return;

	/* Problem's getting complicated now. */
	/*
	 * If FIS-based switching is used, we need to check
	 * the PxFBS to see the error type.
	 */
	port_fbs_ctrl = ddi_get32(ahci_ctlp->ahcictl_ahci_acc_handle,
	    (uint32_t *)AHCI_PORT_PxFBS(ahci_ctlp, port));

	/* Refer to spec(v1.2) 9.3.6.1 */
	if (port_fbs_ctrl & AHCI_FBS_SDE) {
		AHCIDBG(AHCIDBG_ERRS, ahci_ctlp,
		    "A Device Sepcific Error: port %d", port);
		/*
		 * Controller has paused commands for all other
		 * sub-devices until PxFBS.DEC is set.
		 */
		ahci_reject_all_abort_pkts(ahci_ctlp,
		    ahci_portp, 0);

		ddi_put32(ahci_ctlp->ahcictl_ahci_acc_handle,
		    (uint32_t *)AHCI_PORT_PxFBS(ahci_ctlp, port),
		    port_fbs_ctrl | AHCI_FBS_DEC);

		/*
		 * Wait controller clear PxFBS.DEC,
		 * then we can continue.
		 */
		loop_count = 0;
		do {
			port_fbs_ctrl = ddi_get32(ahci_ctlp->
			    ahcictl_ahci_acc_handle, (uint32_t *)
			    AHCI_PORT_PxFBS(ahci_ctlp, port));

			if (loop_count++ > 1000)
				/*
				 * Esclate the error. Follow
				 * non-device specific error
				 * procedure.
				 */
				return;

			drv_usecwait(AHCI_100US_USECS);
		} while (port_fbs_ctrl & AHCI_FBS_DEC);

		/*
		 * Issue a software reset to ensure drive is in
		 * a known state.
		 */
		(void) ahci_software_reset(ahci_ctlp,
		    ahci_portp, &addr);

	} else {

		/* Process Non-Device Specific Error. */
		/* This will be handled later on. */
		cmn_err(CE_NOTE, "!FBS is not supported now.");
	}
}
/*
 * Handle events - fatal error recovery
 */
static void
ahci_events_handler(void *args)
{
	ahci_event_arg_t *ahci_event_arg;
	ahci_ctl_t *ahci_ctlp;
	ahci_port_t *ahci_portp;
	ahci_addr_t *addrp;
	uint32_t event;
	int instance;

	ahci_event_arg = (ahci_event_arg_t *)args;

	ahci_ctlp = ahci_event_arg->ahciea_ctlp;
	ahci_portp = ahci_event_arg->ahciea_portp;
	addrp = ahci_event_arg->ahciea_addrp;
	event = ahci_event_arg->ahciea_event;
	instance = ddi_get_instance(ahci_ctlp->ahcictl_dip);

	AHCIDBG(AHCIDBG_ENTRY|AHCIDBG_INTR|AHCIDBG_ERRS, ahci_ctlp,
	    "ahci_events_handler enter: port %d intr_status = 0x%x",
	    ahci_portp->ahciport_port_num, event);

	mutex_enter(&ahci_portp->ahciport_mutex);

	/*
	 * ahci_intr_phyrdy_change() may have rendered it to
	 * SATA_DTYPE_NONE.
	 */
	if (ahci_portp->ahciport_device_type == SATA_DTYPE_NONE) {
		AHCIDBG(AHCIDBG_ENTRY|AHCIDBG_INTR, ahci_ctlp,
		    "ahci_events_handler: port %d no device attached, "
		    "and just return without doing anything",
		    ahci_portp->ahciport_port_num);

		if (ahci_portp->ahciport_flags & AHCI_PORT_FLAG_ERRPRINT) {
			ahci_portp->ahciport_flags &= ~AHCI_PORT_FLAG_ERRPRINT;
			cmn_err(CE_WARN, "!ahci%d: error recovery for port %d "
			    "succeed", instance, ahci_portp->ahciport_port_num);
		}

		goto out;
	}

	if (event & (AHCI_INTR_STATUS_IFS |
	    AHCI_INTR_STATUS_HBDS |
	    AHCI_INTR_STATUS_HBFS |
	    AHCI_INTR_STATUS_TFES))
		ahci_fatal_error_recovery_handler(ahci_ctlp, ahci_portp,
		    addrp, event);

out:
	mutex_exit(&ahci_portp->ahciport_mutex);
}

/*
 * ahci_watchdog_handler() and ahci_do_sync_start will call us if they
 * detect there are some commands which are timed out.
 */
static void
ahci_timeout_pkts(ahci_ctl_t *ahci_ctlp, ahci_port_t *ahci_portp,
    uint8_t port, uint32_t tmp_timeout_tags)
{
	uint32_t slot_status = 0;
	uint32_t finished_tags = 0;
	uint32_t timeout_tags = 0;

	AHCIDBG(AHCIDBG_TIMEOUT|AHCIDBG_ENTRY, ahci_ctlp,
	    "ahci_timeout_pkts enter: port %d", port);

	mutex_enter(&ahci_portp->ahciport_mutex);

	if (NON_NCQ_CMD_IN_PROGRESS(ahci_portp) ||
	    RDWR_PMULT_CMD_IN_PROGRESS(ahci_portp) ||
	    ERR_RETRI_CMD_IN_PROGRESS(ahci_portp)) {
		/* Read PxCI to see which commands are still outstanding */
		slot_status = ddi_get32(ahci_ctlp->ahcictl_ahci_acc_handle,
		    (uint32_t *)AHCI_PORT_PxCI(ahci_ctlp, port));
	} else if (NCQ_CMD_IN_PROGRESS(ahci_portp)) {
		/* Read PxSACT to see which commands are still outstanding */
		slot_status = ddi_get32(ahci_ctlp->ahcictl_ahci_acc_handle,
		    (uint32_t *)AHCI_PORT_PxSACT(ahci_ctlp, port));
	}

#if AHCI_DEBUG
	/*
	 * When AHCI_PORT_FLAG_RQSENSE or AHCI_PORT_FLAG_RDLOGEXT flag is
	 * set, it means a fatal error happened after REQUEST SENSE command
	 * or READ LOG EXT command is delivered to the HBA during the error
	 * recovery process. At this time, the only outstanding command is
	 * supposed to be REQUEST SENSE command or READ LOG EXT command.
	 */
	if (ERR_RETRI_CMD_IN_PROGRESS(ahci_portp)) {
		AHCIDBG(AHCIDBG_ERRS|AHCIDBG_TIMEOUT, ahci_ctlp,
		    "ahci_timeout_pkts called while REQUEST SENSE "
		    "command or READ LOG EXT command for error recovery "
		    "timed out timeout_tags = 0x%x, slot_status = 0x%x, "
		    "pending_tags = 0x%x, pending_ncq_tags = 0x%x",
		    tmp_timeout_tags, slot_status,
		    ahci_portp->ahciport_pending_tags,
		    ahci_portp->ahciport_pending_ncq_tags);
		ASSERT(slot_status == 0x1);
	} else if (RDWR_PMULT_CMD_IN_PROGRESS(ahci_portp)) {
		AHCIDBG(AHCIDBG_ERRS|AHCIDBG_TIMEOUT, ahci_ctlp,
		    "ahci_timeout_pkts called while executing R/W PMULT "
		    "command timeout_tags = 0x%x, slot_status = 0x%x",
		    tmp_timeout_tags, slot_status);
		ASSERT(slot_status == 0x1);
	}
#endif

	ahci_portp->ahciport_flags |= AHCI_PORT_FLAG_MOPPING;
	ahci_portp->ahciport_mop_in_progress++;

	(void) ahci_restart_port_wait_till_ready(ahci_ctlp, ahci_portp,
	    port, AHCI_PORT_RESET, NULL);

	/*
	 * Re-identify timeout tags because some previously checked commands
	 * could already complete.
	 */
	if (NON_NCQ_CMD_IN_PROGRESS(ahci_portp)) {
		finished_tags = ahci_portp->ahciport_pending_tags &
		    ~slot_status & AHCI_SLOT_MASK(ahci_ctlp);
		timeout_tags = tmp_timeout_tags & ~finished_tags;

		AHCIDBG(AHCIDBG_TIMEOUT, ahci_ctlp,
		    "ahci_timeout_pkts: port %d, finished_tags = 0x%x, "
		    "timeout_tags = 0x%x, port_cmd_issue = 0x%x, "
		    "pending_tags = 0x%x ",
		    port, finished_tags, timeout_tags,
		    slot_status, ahci_portp->ahciport_pending_tags);
	} else if (NCQ_CMD_IN_PROGRESS(ahci_portp)) {
		finished_tags = ahci_portp->ahciport_pending_ncq_tags &
		    ~slot_status & AHCI_NCQ_SLOT_MASK(ahci_portp);
		timeout_tags = tmp_timeout_tags & ~finished_tags;

		AHCIDBG(AHCIDBG_TIMEOUT|AHCIDBG_NCQ, ahci_ctlp,
		    "ahci_timeout_pkts: port %d, finished_tags = 0x%x, "
		    "timeout_tags = 0x%x, port_sactive = 0x%x, "
		    "pending_ncq_tags = 0x%x ",
		    port, finished_tags, timeout_tags,
		    slot_status, ahci_portp->ahciport_pending_ncq_tags);
	} else if (ERR_RETRI_CMD_IN_PROGRESS(ahci_portp) ||
	    RDWR_PMULT_CMD_IN_PROGRESS(ahci_portp)) {
		timeout_tags = tmp_timeout_tags;
	}

	ahci_mop_commands(ahci_ctlp,
	    ahci_portp,
	    slot_status,
	    0,			/* failed tags */
	    timeout_tags,	/* timeout tags */
	    0,			/* aborted tags */
	    0);			/* reset tags */

	mutex_exit(&ahci_portp->ahciport_mutex);
}

/*
 * Watchdog handler kicks in every 5 seconds to timeout any commands pending
 * for long time.
 */
static void
ahci_watchdog_handler(ahci_ctl_t *ahci_ctlp)
{
	ahci_port_t *ahci_portp;
	sata_pkt_t *spkt;
	uint32_t pending_tags;
	uint32_t timeout_tags;
	uint32_t port_cmd_status;
	uint32_t port_sactive;
	uint8_t port;
	int tmp_slot;
	int current_slot;
	uint32_t current_tags;
	int instance = ddi_get_instance(ahci_ctlp->ahcictl_dip);

	mutex_enter(&ahci_ctlp->ahcictl_mutex);

	AHCIDBG(AHCIDBG_ENTRY, ahci_ctlp,
	    "ahci_watchdog_handler entered", NULL);

	for (port = 0; port < ahci_ctlp->ahcictl_num_ports; port++) {
		if (!AHCI_PORT_IMPLEMENTED(ahci_ctlp, port)) {
			continue;
		}

		ahci_portp = ahci_ctlp->ahcictl_ports[port];

		mutex_enter(&ahci_portp->ahciport_mutex);
		if (ahci_portp->ahciport_device_type == SATA_DTYPE_NONE) {
			mutex_exit(&ahci_portp->ahciport_mutex);
			continue;
		}

		/* Skip the check for those ports in error recovery */
		if ((ahci_portp->ahciport_flags & AHCI_PORT_FLAG_MOPPING) &&
		    !(ERR_RETRI_CMD_IN_PROGRESS(ahci_portp))) {
			mutex_exit(&ahci_portp->ahciport_mutex);
			continue;
		}

		pending_tags = 0;
		port_cmd_status = ddi_get32(ahci_ctlp->ahcictl_ahci_acc_handle,
		    (uint32_t *)AHCI_PORT_PxCMD(ahci_ctlp, port));

		if (ERR_RETRI_CMD_IN_PROGRESS(ahci_portp) ||
		    RDWR_PMULT_CMD_IN_PROGRESS(ahci_portp)) {
			current_slot = 0;
			pending_tags = 0x1;
		} else if (NON_NCQ_CMD_IN_PROGRESS(ahci_portp)) {
			current_slot =
			    (port_cmd_status & AHCI_CMD_STATUS_CCS) >>
			    AHCI_CMD_STATUS_CCS_SHIFT;
			pending_tags = ahci_portp->ahciport_pending_tags;
		} else if (NCQ_CMD_IN_PROGRESS(ahci_portp)) {
			port_sactive = ddi_get32(
			    ahci_ctlp->ahcictl_ahci_acc_handle,
			    (uint32_t *)AHCI_PORT_PxSACT(ahci_ctlp, port));
			current_tags = port_sactive &
			    ~port_cmd_status &
			    AHCI_NCQ_SLOT_MASK(ahci_portp);
			pending_tags = ahci_portp->ahciport_pending_ncq_tags;
		}

		timeout_tags = 0;
		while (pending_tags) {
			tmp_slot = ddi_ffs(pending_tags) - 1;
			if (tmp_slot == -1) {
				break;
			}

			if (ERR_RETRI_CMD_IN_PROGRESS(ahci_portp))
				spkt = ahci_portp->ahciport_err_retri_pkt;
			else if (RDWR_PMULT_CMD_IN_PROGRESS(ahci_portp))
				spkt = ahci_portp->ahciport_rdwr_pmult_pkt;
			else
				spkt = ahci_portp->ahciport_slot_pkts[tmp_slot];

			if ((spkt != NULL) && spkt->satapkt_time &&
			    !(spkt->satapkt_op_mode & SATA_OPMODE_POLLING)) {
				/*
				 * If a packet has survived for more than it's
				 * max life cycles, it is a candidate for time
				 * out.
				 */
				ahci_portp->ahciport_slot_timeout[tmp_slot] -=
				    ahci_watchdog_timeout;

				if (ahci_portp->ahciport_slot_timeout[tmp_slot]
				    > 0)
					goto next;

#if AHCI_DEBUG
				if (NCQ_CMD_IN_PROGRESS(ahci_portp)) {
					AHCIDBG(AHCIDBG_ERRS|AHCIDBG_TIMEOUT,
					    ahci_ctlp, "watchdog: the current "
					    "tags is 0x%x", current_tags);
				} else {
					AHCIDBG(AHCIDBG_ERRS|AHCIDBG_TIMEOUT,
					    ahci_ctlp, "watchdog: the current "
					    "slot is %d", current_slot);
				}
#endif

				/*
				 * We need to check whether the HBA has
				 * begun to execute the command, if not,
				 * then re-set the timer of the command.
				 */
				if (NON_NCQ_CMD_IN_PROGRESS(ahci_portp) &&
				    (tmp_slot != current_slot) ||
				    NCQ_CMD_IN_PROGRESS(ahci_portp) &&
				    ((0x1 << tmp_slot) & current_tags)) {
					ahci_portp->ahciport_slot_timeout \
					    [tmp_slot] = spkt->satapkt_time;
				} else {
					timeout_tags |= (0x1 << tmp_slot);
					cmn_err(CE_WARN, "!ahci%d: watchdog "
					    "port %d satapkt 0x%p timed out\n",
					    instance, port, (void *)spkt);
				}
			}
next:
			CLEAR_BIT(pending_tags, tmp_slot);
		}

		if (timeout_tags) {
			mutex_exit(&ahci_portp->ahciport_mutex);
			mutex_exit(&ahci_ctlp->ahcictl_mutex);
			ahci_timeout_pkts(ahci_ctlp, ahci_portp,
			    port, timeout_tags);
			mutex_enter(&ahci_ctlp->ahcictl_mutex);
			mutex_enter(&ahci_portp->ahciport_mutex);
		}

		mutex_exit(&ahci_portp->ahciport_mutex);
	}

	/* Re-install the watchdog timeout handler */
	if (ahci_ctlp->ahcictl_timeout_id != 0) {
		ahci_ctlp->ahcictl_timeout_id =
		    timeout((void (*)(void *))ahci_watchdog_handler,
		    (caddr_t)ahci_ctlp, ahci_watchdog_tick);
	}

	mutex_exit(&ahci_ctlp->ahcictl_mutex);
}

/*
 * Fill the error context into sata_cmd for non-queued command error.
 */
static void
ahci_copy_err_cnxt(sata_cmd_t *scmd, ahci_fis_d2h_register_t *rfisp)
{
	scmd->satacmd_status_reg = GET_RFIS_STATUS(rfisp);
	scmd->satacmd_error_reg = GET_RFIS_ERROR(rfisp);
	scmd->satacmd_sec_count_lsb = GET_RFIS_SECTOR_COUNT(rfisp);
	scmd->satacmd_lba_low_lsb = GET_RFIS_CYL_LOW(rfisp);
	scmd->satacmd_lba_mid_lsb = GET_RFIS_CYL_MID(rfisp);
	scmd->satacmd_lba_high_lsb = GET_RFIS_CYL_HI(rfisp);
	scmd->satacmd_device_reg = GET_RFIS_DEV_HEAD(rfisp);

	if (scmd->satacmd_addr_type == ATA_ADDR_LBA48) {
		scmd->satacmd_sec_count_msb = GET_RFIS_SECTOR_COUNT_EXP(rfisp);
		scmd->satacmd_lba_low_msb = GET_RFIS_CYL_LOW_EXP(rfisp);
		scmd->satacmd_lba_mid_msb = GET_RFIS_CYL_MID_EXP(rfisp);
		scmd->satacmd_lba_high_msb = GET_RFIS_CYL_HI_EXP(rfisp);
	}
}

/*
 * Fill the ncq error page into sata_cmd for queued command error.
 */
static void
ahci_copy_ncq_err_page(sata_cmd_t *scmd,
    struct sata_ncq_error_recovery_page *ncq_err_page)
{
	scmd->satacmd_sec_count_msb = ncq_err_page->ncq_sector_count_ext;
	scmd->satacmd_sec_count_lsb = ncq_err_page->ncq_sector_count;
	scmd->satacmd_lba_low_msb = ncq_err_page->ncq_sector_number_ext;
	scmd->satacmd_lba_low_lsb = ncq_err_page->ncq_sector_number;
	scmd->satacmd_lba_mid_msb = ncq_err_page->ncq_cyl_low_ext;
	scmd->satacmd_lba_mid_lsb = ncq_err_page->ncq_cyl_low;
	scmd->satacmd_lba_high_msb = ncq_err_page->ncq_cyl_high_ext;
	scmd->satacmd_lba_high_lsb = ncq_err_page->ncq_cyl_high;
	scmd->satacmd_device_reg = ncq_err_page->ncq_dev_head;
	scmd->satacmd_status_reg = ncq_err_page->ncq_status;
	scmd->satacmd_error_reg = ncq_err_page->ncq_error;
}

/*
 * Put the respective register value to sata_cmd_t for satacmd_flags.
 */
static void
ahci_copy_out_regs(sata_cmd_t *scmd, ahci_fis_d2h_register_t *rfisp)
{
	if (scmd->satacmd_flags.sata_copy_out_sec_count_msb)
		scmd->satacmd_sec_count_msb = GET_RFIS_SECTOR_COUNT_EXP(rfisp);
	if (scmd->satacmd_flags.sata_copy_out_lba_low_msb)
		scmd->satacmd_lba_low_msb = GET_RFIS_CYL_LOW_EXP(rfisp);
	if (scmd->satacmd_flags.sata_copy_out_lba_mid_msb)
		scmd->satacmd_lba_mid_msb = GET_RFIS_CYL_MID_EXP(rfisp);
	if (scmd->satacmd_flags.sata_copy_out_lba_high_msb)
		scmd->satacmd_lba_high_msb = GET_RFIS_CYL_HI_EXP(rfisp);
	if (scmd->satacmd_flags.sata_copy_out_sec_count_lsb)
		scmd->satacmd_sec_count_lsb = GET_RFIS_SECTOR_COUNT(rfisp);
	if (scmd->satacmd_flags.sata_copy_out_lba_low_lsb)
		scmd->satacmd_lba_low_lsb = GET_RFIS_CYL_LOW(rfisp);
	if (scmd->satacmd_flags.sata_copy_out_lba_mid_lsb)
		scmd->satacmd_lba_mid_lsb = GET_RFIS_CYL_MID(rfisp);
	if (scmd->satacmd_flags.sata_copy_out_lba_high_lsb)
		scmd->satacmd_lba_high_lsb = GET_RFIS_CYL_HI(rfisp);
	if (scmd->satacmd_flags.sata_copy_out_device_reg)
		scmd->satacmd_device_reg = GET_RFIS_DEV_HEAD(rfisp);
	if (scmd->satacmd_flags.sata_copy_out_error_reg)
		scmd->satacmd_error_reg = GET_RFIS_ERROR(rfisp);
}

static void
ahci_log_fatal_error_message(ahci_ctl_t *ahci_ctlp, uint8_t port,
    uint32_t intr_status)
{
	int instance = ddi_get_instance(ahci_ctlp->ahcictl_dip);

	if (intr_status & AHCI_INTR_STATUS_IFS)
		cmn_err(CE_WARN, "!ahci%d: ahci port %d has interface fatal "
		    "error", instance, port);

	if (intr_status & AHCI_INTR_STATUS_HBDS)
		cmn_err(CE_WARN, "!ahci%d: ahci port %d has bus data error",
		    instance, port);

	if (intr_status & AHCI_INTR_STATUS_HBFS)
		cmn_err(CE_WARN, "!ahci%d: ahci port %d has bus fatal error",
		    instance, port);

	if (intr_status & AHCI_INTR_STATUS_TFES)
		cmn_err(CE_WARN, "!ahci%d: ahci port %d has task file error",
		    instance, port);

	cmn_err(CE_WARN, "!ahci%d: ahci port %d is trying to do error "
	    "recovery", instance, port);
}

static void
ahci_dump_commands(ahci_ctl_t *ahci_ctlp, uint8_t port,
    uint32_t slot_tags)
{
	ahci_port_t *ahci_portp;
	int tmp_slot;
	sata_pkt_t *spkt;
	sata_cmd_t cmd;

	ahci_portp = ahci_ctlp->ahcictl_ports[port];
	ASSERT(ahci_portp != NULL);

	while (slot_tags) {
		tmp_slot = ddi_ffs(slot_tags) - 1;
		if (tmp_slot == -1) {
			break;
		}

		spkt = ahci_portp->ahciport_slot_pkts[tmp_slot];
		if (spkt != NULL) {
			cmd = spkt->satapkt_cmd;

			cmn_err(CE_WARN, "!satapkt 0x%p: cmd_reg = 0x%x "
			    "features_reg = 0x%x sec_count_msb = 0x%x "
			    "lba_low_msb = 0x%x lba_mid_msb = 0x%x "
			    "lba_high_msb = 0x%x sec_count_lsb = 0x%x "
			    "lba_low_lsb = 0x%x lba_mid_lsb = 0x%x "
			    "lba_high_lsb = 0x%x device_reg = 0x%x "
			    "addr_type = 0x%x cmd_flags = 0x%x", (void *)spkt,
			    cmd.satacmd_cmd_reg, cmd.satacmd_features_reg,
			    cmd.satacmd_sec_count_msb, cmd.satacmd_lba_low_msb,
			    cmd.satacmd_lba_mid_msb, cmd.satacmd_lba_high_msb,
			    cmd.satacmd_sec_count_lsb, cmd.satacmd_lba_low_lsb,
			    cmd.satacmd_lba_mid_lsb, cmd.satacmd_lba_high_lsb,
			    cmd.satacmd_device_reg, cmd.satacmd_addr_type,
			    *((uint32_t *)&(cmd.satacmd_flags)));
		}

		CLEAR_BIT(slot_tags, tmp_slot);
	}
}

/*
 * Dump the serror message to the log.
 */
static void
ahci_log_serror_message(ahci_ctl_t *ahci_ctlp, uint8_t port,
    uint32_t port_serror, int debug_only)
{
	static char err_buf[512];
	static char err_msg_header[16];
	char *err_msg = err_buf;

	*err_buf = '\0';
	*err_msg_header = '\0';

	if (port_serror & SERROR_DATA_ERR_FIXED) {
		err_msg = strcat(err_msg,
		    "\tRecovered Data Integrity Error (I)\n");
	}

	if (port_serror & SERROR_COMM_ERR_FIXED) {
		err_msg = strcat(err_msg,
		    "\tRecovered Communication Error (M)\n");
	}

	if (port_serror & SERROR_DATA_ERR) {
		err_msg = strcat(err_msg,
		    "\tTransient Data Integrity Error (T)\n");
	}

	if (port_serror & SERROR_PERSISTENT_ERR) {
		err_msg = strcat(err_msg,
		    "\tPersistent Communication or Data Integrity Error (C)\n");
	}

	if (port_serror & SERROR_PROTOCOL_ERR) {
		err_msg = strcat(err_msg, "\tProtocol Error (P)\n");
	}

	if (port_serror & SERROR_INT_ERR) {
		err_msg = strcat(err_msg, "\tInternal Error (E)\n");
	}

	if (port_serror & SERROR_PHY_RDY_CHG) {
		err_msg = strcat(err_msg, "\tPhyRdy Change (N)\n");
	}

	if (port_serror & SERROR_PHY_INT_ERR) {
		err_msg = strcat(err_msg, "\tPhy Internal Error (I)\n");
	}

	if (port_serror & SERROR_COMM_WAKE) {
		err_msg = strcat(err_msg, "\tComm Wake (W)\n");
	}

	if (port_serror & SERROR_10B_TO_8B_ERR) {
		err_msg = strcat(err_msg, "\t10B to 8B Decode Error (B)\n");
	}

	if (port_serror & SERROR_DISPARITY_ERR) {
		err_msg = strcat(err_msg, "\tDisparity Error (D)\n");
	}

	if (port_serror & SERROR_CRC_ERR) {
		err_msg = strcat(err_msg, "\tCRC Error (C)\n");
	}

	if (port_serror & SERROR_HANDSHAKE_ERR) {
		err_msg = strcat(err_msg, "\tHandshake Error (H)\n");
	}

	if (port_serror & SERROR_LINK_SEQ_ERR) {
		err_msg = strcat(err_msg, "\tLink Sequence Error (S)\n");
	}

	if (port_serror & SERROR_TRANS_ERR) {
		err_msg = strcat(err_msg,
		    "\tTransport state transition error (T)\n");
	}

	if (port_serror & SERROR_FIS_TYPE) {
		err_msg = strcat(err_msg, "\tUnknown FIS Type (F)\n");
	}

	if (port_serror & SERROR_EXCHANGED_ERR) {
		err_msg = strcat(err_msg, "\tExchanged (X)\n");
	}

	if (*err_msg == '\0')
		return;

	if (debug_only) {
		(void) sprintf(err_msg_header, "port %d", port);
		AHCIDBG(AHCIDBG_ERRS, ahci_ctlp, err_msg_header, NULL);
		AHCIDBG(AHCIDBG_ERRS, ahci_ctlp, err_msg, NULL);
	} else if (ahci_ctlp) {
		cmn_err(CE_WARN, "!ahci%d: %s %s",
		    ddi_get_instance(ahci_ctlp->ahcictl_dip),
		    err_msg_header, err_msg);

		/* sata trace debug */
		sata_trace_debug(ahci_ctlp->ahcictl_dip,
		    "ahci%d: %s %s", ddi_get_instance(ahci_ctlp->ahcictl_dip),
		    err_msg_header, err_msg);
	} else {
		cmn_err(CE_WARN, "!ahci: %s %s", err_msg_header, err_msg);

		/* sata trace debug */
		sata_trace_debug(NULL, "ahci: %s %s", err_msg_header, err_msg);
	}
}

/*
 * Translate the sata_address_t type into the ahci_addr_t type.
 * sata_device.satadev_addr structure is used as source.
 */
static void
ahci_get_ahci_addr(ahci_ctl_t *ahci_ctlp, sata_device_t *sd,
    ahci_addr_t *ahci_addrp)
{
	sata_address_t *sata_addrp = &sd->satadev_addr;
	ahci_addrp->aa_port =
	    ahci_ctlp->ahcictl_cport_to_port[sata_addrp->cport];
	ahci_addrp->aa_pmport = sata_addrp->pmport;

	switch (sata_addrp->qual) {
	case SATA_ADDR_DCPORT:
	case SATA_ADDR_CPORT:
		ahci_addrp->aa_qual = AHCI_ADDR_PORT;
		break;
	case SATA_ADDR_PMULT:
	case SATA_ADDR_PMULT_SPEC:
		ahci_addrp->aa_qual = AHCI_ADDR_PMULT;
		break;
	case SATA_ADDR_DPMPORT:
	case SATA_ADDR_PMPORT:
		ahci_addrp->aa_qual = AHCI_ADDR_PMPORT;
		break;
	case SATA_ADDR_NULL:
	default:
		/* something went wrong */
		ahci_addrp->aa_qual = AHCI_ADDR_NULL;
		break;
	}
}

/*
 * This routine is to calculate the total number of ports implemented
 * by the HBA.
 */
static int
ahci_get_num_implemented_ports(uint32_t ports_implemented)
{
	uint8_t i;
	int num = 0;

	for (i = 0; i < AHCI_MAX_PORTS; i++) {
		if (((uint32_t)0x1 << i) & ports_implemented)
			num++;
	}

	return (num);
}

#if AHCI_DEBUG
static void
ahci_log(ahci_ctl_t *ahci_ctlp, uint_t level, char *fmt, ...)
{
	static char name[16];
	va_list ap;

	mutex_enter(&ahci_log_mutex);

	va_start(ap, fmt);
	if (ahci_ctlp) {
		(void) sprintf(name, "ahci%d: ",
		    ddi_get_instance(ahci_ctlp->ahcictl_dip));
	} else {
		(void) sprintf(name, "ahci: ");
	}

	(void) vsprintf(ahci_log_buf, fmt, ap);
	va_end(ap);

	cmn_err(level, "%s%s", name, ahci_log_buf);

	mutex_exit(&ahci_log_mutex);
}
#endif

/*
 * quiesce(9E) entry point.
 *
 * This function is called when the system is single-threaded at high
 * PIL with preemption disabled. Therefore, this function must not be
 * blocked. Because no taskqs are running, there is no need for us to
 * take any action for enclosure services which are running in the
 * taskq context, especially as no interrupts are generated by it nor
 * are any messages expected to come in.
 *
 * This function returns DDI_SUCCESS on success, or DDI_FAILURE on failure.
 * DDI_FAILURE indicates an error condition and should almost never happen.
 */
static int
ahci_quiesce(dev_info_t *dip)
{
	ahci_ctl_t *ahci_ctlp;
	ahci_port_t *ahci_portp;
	int instance, port;

	instance = ddi_get_instance(dip);
	ahci_ctlp = ddi_get_soft_state(ahci_statep, instance);

	if (ahci_ctlp == NULL)
		return (DDI_FAILURE);

#if AHCI_DEBUG
	ahci_debug_flags = 0;
#endif

	ahci_ctlp->ahcictl_flags |= AHCI_QUIESCE;

	/* disable all the interrupts. */
	ahci_disable_all_intrs(ahci_ctlp);

	for (port = 0; port < ahci_ctlp->ahcictl_num_ports; port++) {
		if (!AHCI_PORT_IMPLEMENTED(ahci_ctlp, port)) {
			continue;
		}

		ahci_portp = ahci_ctlp->ahcictl_ports[port];

		/*
		 * Stop the port by clearing PxCMD.ST
		 *
		 * Here we must disable the port interrupt because
		 * ahci_disable_all_intrs only clear GHC.IE, and IS
		 * register will be still set if PxIE is enabled.
		 * When ahci shares one IRQ with other drivers, the
		 * intr handler may claim the intr mistakenly.
		 */
		ahci_disable_port_intrs(ahci_ctlp, port);
		(void) ahci_put_port_into_notrunning_state(ahci_ctlp,
		    ahci_portp, port);
	}

	ahci_ctlp->ahcictl_flags &= ~AHCI_QUIESCE;

	return (DDI_SUCCESS);
}

/*
 * The function will add a sata packet to the done queue.
 */
static void
ahci_add_doneq(ahci_port_t *ahci_portp, sata_pkt_t *satapkt, int reason)
{
	ASSERT(satapkt != NULL);
	ASSERT(MUTEX_HELD(&ahci_portp->ahciport_mutex));

	/* set the reason for all packets */
	satapkt->satapkt_reason = reason;
	satapkt->satapkt_hba_driver_private = NULL;

	if (! (satapkt->satapkt_op_mode & SATA_OPMODE_SYNCH) &&
	    satapkt->satapkt_comp) {
		/*
		 * only add to queue when mode is not synch and there is
		 * completion callback
		 */
		*ahci_portp->ahciport_doneqtail = satapkt;
		ahci_portp->ahciport_doneqtail =
		    (sata_pkt_t **)&(satapkt->satapkt_hba_driver_private);
		ahci_portp->ahciport_doneq_len++;

	} else if ((satapkt->satapkt_op_mode & SATA_OPMODE_SYNCH) &&
	    ! (satapkt->satapkt_op_mode & SATA_OPMODE_POLLING))
		/*
		 * for sync/non-poll mode, just call cv_broadcast
		 */
		cv_broadcast(&ahci_portp->ahciport_cv);
}

/*
 * The function will call completion callback of sata packet on the
 * completed queue
 */
static void
ahci_flush_doneq(ahci_port_t *ahci_portp)
{
	sata_pkt_t *satapkt, *next;

	ASSERT(MUTEX_HELD(&ahci_portp->ahciport_mutex));

	if (ahci_portp->ahciport_doneq) {
		satapkt = ahci_portp->ahciport_doneq;

		ahci_portp->ahciport_doneq = NULL;
		ahci_portp->ahciport_doneqtail = &ahci_portp->ahciport_doneq;
		ahci_portp->ahciport_doneq_len = 0;

		mutex_exit(&ahci_portp->ahciport_mutex);

		while (satapkt != NULL) {
			next = satapkt->satapkt_hba_driver_private;
			satapkt->satapkt_hba_driver_private = NULL;

			/* Call the callback */
			(*satapkt->satapkt_comp)(satapkt);

			satapkt = next;
		}

		mutex_enter(&ahci_portp->ahciport_mutex);
	}
}

/*
 * Sets the state for the specified port on the controller to desired state.
 * This must be run in the context of the enclosure taskq which ensures that
 * only one event is outstanding at any time.
 */
static boolean_t
ahci_em_set_led(ahci_ctl_t *ahci_ctlp, uint8_t port, ahci_em_led_state_t desire)
{
	ahci_em_led_msg_t msg;
	ahci_em_msg_hdr_t hdr;
	uint32_t msgval, hdrval;
	uint_t i, max_delay = ahci_em_tx_delay_count;

	msg.alm_hba = port;
	msg.alm_pminfo = 0;
	msg.alm_value = 0;

	if (desire & AHCI_EM_LED_IDENT_ENABLE) {
		msg.alm_value |= AHCI_LED_ON << AHCI_LED_IDENT_OFF;
	}

	if (desire & AHCI_EM_LED_FAULT_ENABLE) {
		msg.alm_value |= AHCI_LED_ON << AHCI_LED_FAULT_OFF;
	}

	if ((ahci_ctlp->ahcictl_em_ctl & AHCI_HBA_EM_CTL_ATTR_ALHD) == 0 &&
	    (desire & AHCI_EM_LED_ACTIVITY_DISABLE) == 0) {
		msg.alm_value |= AHCI_LED_ON << AHCI_LED_ACTIVITY_OFF;
	}

	hdr.aemh_rsvd = 0;
	hdr.aemh_mlen = sizeof (ahci_em_led_msg_t);
	hdr.aemh_dlen = 0;
	hdr.aemh_mtype = AHCI_EM_MSG_TYPE_LED;

	bcopy(&msg, &msgval, sizeof (msgval));
	bcopy(&hdr, &hdrval, sizeof (hdrval));

	/*
	 * First, make sure we can transmit. We should not have been placed in a
	 * situation where an outstanding transmission is going on.
	 */
	for (i = 0; i < max_delay; i++) {
		uint32_t val;

		val = ddi_get32(ahci_ctlp->ahcictl_ahci_acc_handle,
		    (uint32_t *)AHCI_GLOBAL_EM_CTL(ahci_ctlp));
		if ((val & AHCI_HBA_EM_CTL_CTL_TM) == 0)
			break;

		delay(drv_usectohz(ahci_em_tx_delay_ms * 1000));
	}

	if (i == max_delay)
		return (B_FALSE);

	ddi_put32(ahci_ctlp->ahcictl_ahci_acc_handle,
	    (uint32_t *)ahci_ctlp->ahcictl_em_tx_off, hdrval);
	ddi_put32(ahci_ctlp->ahcictl_ahci_acc_handle,
	    (uint32_t *)(ahci_ctlp->ahcictl_em_tx_off + 4), msgval);
	ddi_put32(ahci_ctlp->ahcictl_ahci_acc_handle,
	    (uint32_t *)AHCI_GLOBAL_EM_CTL(ahci_ctlp), AHCI_HBA_EM_CTL_CTL_TM);

	for (i = 0; i < max_delay; i++) {
		uint32_t val;

		val = ddi_get32(ahci_ctlp->ahcictl_ahci_acc_handle,
		    (uint32_t *)AHCI_GLOBAL_EM_CTL(ahci_ctlp));
		if ((val & AHCI_HBA_EM_CTL_CTL_TM) == 0)
			break;

		delay(drv_usectohz(ahci_em_tx_delay_ms * 1000));
	}

	if (i == max_delay)
		return (B_FALSE);

	return (B_TRUE);
}

typedef struct ahci_em_led_task_arg {
	ahci_ctl_t		*aelta_ctl;
	uint8_t			aelta_port;
	uint_t			aelta_op;
	ahci_em_led_state_t	aelta_state;
	uint_t			aelta_ret;
	kcondvar_t		aelta_cv;
	uint_t			aelta_ref;
} ahci_em_led_task_arg_t;

static void
ahci_em_led_task_free(ahci_em_led_task_arg_t *task)
{
	ASSERT3U(task->aelta_ref, ==, 0);
	cv_destroy(&task->aelta_cv);
	kmem_free(task, sizeof (*task));
}

static void
ahci_em_led_task(void *arg)
{
	boolean_t ret, cleanup = B_FALSE;
	ahci_em_led_task_arg_t *led = arg;
	ahci_em_led_state_t state;

	mutex_enter(&led->aelta_ctl->ahcictl_mutex);
	if (led->aelta_ctl->ahcictl_em_flags != AHCI_EM_USABLE) {
		led->aelta_ret = EIO;
		mutex_exit(&led->aelta_ctl->ahcictl_mutex);
		return;
	}

	state = led->aelta_ctl->ahcictl_em_state[led->aelta_port];
	mutex_exit(&led->aelta_ctl->ahcictl_mutex);

	switch (led->aelta_op) {
	case AHCI_EM_IOC_SET_OP_ADD:
		state |= led->aelta_state;
		break;
	case AHCI_EM_IOC_SET_OP_REM:
		state &= ~led->aelta_state;
		break;
	case AHCI_EM_IOC_SET_OP_SET:
		state = led->aelta_state;
		break;
	default:
		led->aelta_ret = ENOTSUP;
		return;
	}

	ret = ahci_em_set_led(led->aelta_ctl, led->aelta_port, state);

	mutex_enter(&led->aelta_ctl->ahcictl_mutex);
	if (ret) {
		led->aelta_ctl->ahcictl_em_state[led->aelta_port] =
		    led->aelta_state;
		led->aelta_ret = 0;
	} else {
		led->aelta_ret = EIO;
		led->aelta_ctl->ahcictl_em_flags |= AHCI_EM_TIMEOUT;
	}
	led->aelta_ref--;
	if (led->aelta_ref > 0) {
		cv_signal(&led->aelta_cv);
	} else {
		cleanup = B_TRUE;
	}
	mutex_exit(&led->aelta_ctl->ahcictl_mutex);

	if (cleanup) {
		ahci_em_led_task_free(led);
	}
}

static void
ahci_em_reset(void *arg)
{
	uint_t i, max_delay = ahci_em_reset_delay_count;
	ahci_ctl_t *ahci_ctlp = arg;

	/*
	 * We've been asked to reset the device. The caller should have set the
	 * resetting flag. Make sure that we don't have a request to quiesce.
	 */
	mutex_enter(&ahci_ctlp->ahcictl_mutex);
	ASSERT(ahci_ctlp->ahcictl_em_flags & AHCI_EM_RESETTING);
	if (ahci_ctlp->ahcictl_em_flags & AHCI_EM_QUIESCE) {
		ahci_ctlp->ahcictl_em_flags &= ~AHCI_EM_RESETTING;
		mutex_exit(&ahci_ctlp->ahcictl_mutex);
		return;
	}
	mutex_exit(&ahci_ctlp->ahcictl_mutex);

	ddi_put32(ahci_ctlp->ahcictl_ahci_acc_handle,
	    (uint32_t *)AHCI_GLOBAL_EM_CTL(ahci_ctlp), AHCI_HBA_EM_CTL_CTL_RST);
	for (i = 0; i < max_delay; i++) {
		uint32_t val;

		val = ddi_get32(ahci_ctlp->ahcictl_ahci_acc_handle,
		    (uint32_t *)AHCI_GLOBAL_EM_CTL(ahci_ctlp));
		if ((val & AHCI_HBA_EM_CTL_CTL_RST) == 0)
			break;

		delay(drv_usectohz(ahci_em_reset_delay_ms * 1000));
	}

	if (i == max_delay) {
		mutex_enter(&ahci_ctlp->ahcictl_mutex);
		ahci_ctlp->ahcictl_em_flags &= ~AHCI_EM_RESETTING;
		ahci_ctlp->ahcictl_em_flags |= AHCI_EM_TIMEOUT;
		mutex_exit(&ahci_ctlp->ahcictl_mutex);
		cmn_err(CE_WARN, "!ahci%d: enclosure timed out resetting",
		    ddi_get_instance(ahci_ctlp->ahcictl_dip));
		return;
	}

	for (i = 0; i < ahci_ctlp->ahcictl_num_ports; i++) {

		if (!AHCI_PORT_IMPLEMENTED(ahci_ctlp, i))
			continue;

		/*
		 * Try to flush all the LEDs as part of reset. If it fails,
		 * drive on.
		 */
		if (!ahci_em_set_led(ahci_ctlp, i,
		    ahci_ctlp->ahcictl_em_state[i])) {
			mutex_enter(&ahci_ctlp->ahcictl_mutex);
			ahci_ctlp->ahcictl_em_flags &= ~AHCI_EM_RESETTING;
			ahci_ctlp->ahcictl_em_flags |= AHCI_EM_TIMEOUT;
			mutex_exit(&ahci_ctlp->ahcictl_mutex);
			cmn_err(CE_WARN, "!ahci%d: enclosure timed out "
			    "setting port %u",
			    ddi_get_instance(ahci_ctlp->ahcictl_dip), i);
			return;
		}
	}

	mutex_enter(&ahci_ctlp->ahcictl_mutex);
	ahci_ctlp->ahcictl_em_flags &= ~AHCI_EM_RESETTING;
	ahci_ctlp->ahcictl_em_flags |= AHCI_EM_READY;
	mutex_exit(&ahci_ctlp->ahcictl_mutex);
}

static boolean_t
ahci_em_init(ahci_ctl_t *ahci_ctlp)
{
	char name[128];

	/*
	 * First make sure we actually have enclosure services and if so, that
	 * we have the hardware support that we care about for this.
	 */
	if (ahci_ctlp->ahcictl_em_loc == 0 ||
	    (ahci_ctlp->ahcictl_em_ctl & AHCI_HBA_EM_CTL_SUPP_LED) == 0)
		return (B_TRUE);

	/*
	 * Next, make sure that the buffer is large enough for us. We need two
	 * dwords or 8 bytes. The location register is stored in dwords.
	 */
	if ((ahci_ctlp->ahcictl_em_loc & AHCI_HBA_EM_LOC_SZ_MASK) <
	    AHCI_EM_BUFFER_MIN) {
		return (B_TRUE);
	}

	ahci_ctlp->ahcictl_em_flags |= AHCI_EM_PRESENT;

	ahci_ctlp->ahcictl_em_tx_off = ((ahci_ctlp->ahcictl_em_loc &
	    AHCI_HBA_EM_LOC_OFST_MASK) >> AHCI_HBA_EM_LOC_OFST_SHIFT) * 4;
	ahci_ctlp->ahcictl_em_tx_off += ahci_ctlp->ahcictl_ahci_addr;

	bzero(ahci_ctlp->ahcictl_em_state,
	    sizeof (ahci_ctlp->ahcictl_em_state));

	(void) snprintf(name, sizeof (name), "ahcti_em_taskq%d",
	    ddi_get_instance(ahci_ctlp->ahcictl_dip));
	if ((ahci_ctlp->ahcictl_em_taskq =
	    ddi_taskq_create(ahci_ctlp->ahcictl_dip, name, 1,
	    TASKQ_DEFAULTPRI, 0)) == NULL) {
		cmn_err(CE_WARN, "!ahci%d: ddi_tasq_create failed for em "
		    "services", ddi_get_instance(ahci_ctlp->ahcictl_dip));
		return (B_FALSE);
	}

	mutex_enter(&ahci_ctlp->ahcictl_mutex);
	ahci_ctlp->ahcictl_em_flags |= AHCI_EM_RESETTING;
	mutex_exit(&ahci_ctlp->ahcictl_mutex);
	(void) ddi_taskq_dispatch(ahci_ctlp->ahcictl_em_taskq, ahci_em_reset,
	    ahci_ctlp, DDI_SLEEP);

	return (B_TRUE);
}

static int
ahci_em_ioctl_get(ahci_ctl_t *ahci_ctlp, intptr_t arg)
{
	int i;
	ahci_ioc_em_get_t get;

	bzero(&get, sizeof (get));
	get.aiemg_nports = ahci_ctlp->ahcictl_ports_implemented;
	if ((ahci_ctlp->ahcictl_em_ctl & AHCI_HBA_EM_CTL_ATTR_ALHD) == 0) {
		get.aiemg_flags |= AHCI_EM_FLAG_CONTROL_ACTIVITY;
	}

	mutex_enter(&ahci_ctlp->ahcictl_mutex);
	for (i = 0; i < ahci_ctlp->ahcictl_num_ports; i++) {
		if (!AHCI_PORT_IMPLEMENTED(ahci_ctlp, i)) {
			continue;
		}
		get.aiemg_status[i] = ahci_ctlp->ahcictl_em_state[i];
	}
	mutex_exit(&ahci_ctlp->ahcictl_mutex);

	if (ddi_copyout(&get, (void *)arg, sizeof (get), 0) != 0)
		return (EFAULT);

	return (0);
}

static int
ahci_em_ioctl_set(ahci_ctl_t *ahci_ctlp, intptr_t arg)
{
	int ret;
	ahci_ioc_em_set_t set;
	ahci_em_led_task_arg_t *task;
	boolean_t signal, cleanup;

	if (ddi_copyin((void *)arg, &set, sizeof (set), 0) != 0)
		return (EFAULT);

	if (set.aiems_port > ahci_ctlp->ahcictl_num_ports)
		return (EINVAL);

	if (!AHCI_PORT_IMPLEMENTED(ahci_ctlp, set.aiems_port)) {
		return (EINVAL);
	}

	if ((set.aiems_leds & ~(AHCI_EM_LED_IDENT_ENABLE |
	    AHCI_EM_LED_FAULT_ENABLE |
	    AHCI_EM_LED_ACTIVITY_DISABLE)) != 0) {
		return (EINVAL);
	}

	switch (set.aiems_op) {
	case AHCI_EM_IOC_SET_OP_ADD:
	case AHCI_EM_IOC_SET_OP_REM:
	case AHCI_EM_IOC_SET_OP_SET:
		break;
	default:
		return (EINVAL);
	}

	if ((set.aiems_leds & AHCI_EM_LED_ACTIVITY_DISABLE) != 0 &&
	    ((ahci_ctlp->ahcictl_em_ctl & AHCI_HBA_EM_CTL_ATTR_ALHD) != 0)) {
		return (ENOTSUP);
	}

	task = kmem_alloc(sizeof (*task), KM_NOSLEEP | KM_NORMALPRI);
	if (task == NULL) {
		return (ENOMEM);
	}

	task->aelta_ctl = ahci_ctlp;
<<<<<<< HEAD
	task->aelta_port = set.aiems_port;
=======
	task->aelta_port = (uint8_t)set.aiems_port;
>>>>>>> 48d370f1
	task->aelta_op = set.aiems_op;
	task->aelta_state = set.aiems_leds;

	cv_init(&task->aelta_cv, NULL, CV_DRIVER, NULL);

	/*
	 * Initialize the reference count to two. One for us and one for the
	 * taskq. This will be used in case we get canceled.
	 */
	task->aelta_ref = 2;

	/*
	 * Once dispatched, the task state is protected by our global mutex.
	 */
	(void) ddi_taskq_dispatch(ahci_ctlp->ahcictl_em_taskq,
	    ahci_em_led_task, task, DDI_SLEEP);

	signal = B_FALSE;
	mutex_enter(&ahci_ctlp->ahcictl_mutex);
	while (task->aelta_ref > 1) {
		if (cv_wait_sig(&task->aelta_cv, &ahci_ctlp->ahcictl_mutex) ==
		    0) {
			signal = B_TRUE;
			break;
		}
	}

	/*
	 * Remove our reference count. If we were woken up because of a signal
	 * then the taskq may still be dispatched. In which case we shouldn't
	 * free this memory until it is done. In that case, the taskq will take
	 * care of it.
	 */
	task->aelta_ref--;
	cleanup = (task->aelta_ref == 0);
	if (signal) {
		ret = EINTR;
	} else {
		ret = task->aelta_ret;
	}
	mutex_exit(&ahci_ctlp->ahcictl_mutex);

	if (cleanup) {
		ahci_em_led_task_free(task);
	}

	return (ret);
}

static int
ahci_em_ioctl(dev_info_t *dip, int cmd, intptr_t arg)
{
	int inst;
	ahci_ctl_t *ahci_ctlp;

	inst = ddi_get_instance(dip);
	if ((ahci_ctlp = ddi_get_soft_state(ahci_statep, inst)) == NULL) {
		return (ENXIO);
	}

	switch (cmd) {
	case AHCI_EM_IOC_GET:
		return (ahci_em_ioctl_get(ahci_ctlp, arg));
	case AHCI_EM_IOC_SET:
		return (ahci_em_ioctl_set(ahci_ctlp, arg));
	default:
		return (ENOTTY);
	}

}

static void
ahci_em_quiesce(ahci_ctl_t *ahci_ctlp)
{
	ASSERT(ahci_ctlp->ahcictl_em_flags & AHCI_EM_PRESENT);

	mutex_enter(&ahci_ctlp->ahcictl_mutex);
	ahci_ctlp->ahcictl_em_flags |= AHCI_EM_QUIESCE;
	mutex_exit(&ahci_ctlp->ahcictl_mutex);

	ddi_taskq_wait(ahci_ctlp->ahcictl_em_taskq);
}

static void
ahci_em_suspend(ahci_ctl_t *ahci_ctlp)
{
	ahci_em_quiesce(ahci_ctlp);

	mutex_enter(&ahci_ctlp->ahcictl_mutex);
	ahci_ctlp->ahcictl_em_flags &= ~AHCI_EM_READY;
	mutex_exit(&ahci_ctlp->ahcictl_mutex);
}

static void
ahci_em_resume(ahci_ctl_t *ahci_ctlp)
{
	mutex_enter(&ahci_ctlp->ahcictl_mutex);
	ahci_ctlp->ahcictl_em_flags |= AHCI_EM_RESETTING;
	mutex_exit(&ahci_ctlp->ahcictl_mutex);

	(void) ddi_taskq_dispatch(ahci_ctlp->ahcictl_em_taskq, ahci_em_reset,
	    ahci_ctlp, DDI_SLEEP);
}

static void
ahci_em_fini(ahci_ctl_t *ahci_ctlp)
{
	if ((ahci_ctlp->ahcictl_em_flags & AHCI_EM_PRESENT) == 0) {
		return;
	}

	ahci_em_quiesce(ahci_ctlp);
	ddi_taskq_destroy(ahci_ctlp->ahcictl_em_taskq);
	ahci_ctlp->ahcictl_em_taskq = NULL;
}<|MERGE_RESOLUTION|>--- conflicted
+++ resolved
@@ -10770,11 +10770,8 @@
 	}
 
 	task->aelta_ctl = ahci_ctlp;
-<<<<<<< HEAD
 	task->aelta_port = set.aiems_port;
-=======
 	task->aelta_port = (uint8_t)set.aiems_port;
->>>>>>> 48d370f1
 	task->aelta_op = set.aiems_op;
 	task->aelta_state = set.aiems_leds;
 
