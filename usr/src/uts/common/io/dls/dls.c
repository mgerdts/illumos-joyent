--- conflicted
+++ resolved
@@ -25,11 +25,7 @@
  */
 
 /*
-<<<<<<< HEAD
- * Copyright 2018 Joyent, Inc.
-=======
  * Copyright 2019 Joyent, Inc.
->>>>>>> 9c2acf00
  */
 
 /*
