--- conflicted
+++ resolved
@@ -153,13 +153,13 @@
 	    zhp->zfs_type == ZFS_TYPE_BOOKMARK)
 		return (0);
 
-<<<<<<< HEAD
+
 	if (zhp->zfs_hdl->libzfs_cachedprops &&
 	    libzfs_cmd_set_cachedprops(zhp->zfs_hdl, &zc) != 0)
 		return (-1);
-=======
+
 	zc.zc_simple = simple;
->>>>>>> 8df0bcf0
+
 
 	if (zcmd_alloc_dst_nvlist(zhp->zfs_hdl, &zc, 0) != 0)
 		return (-1);
@@ -167,16 +167,11 @@
 	while ((ret = zfs_do_list_ioctl(zhp, ZFS_IOC_SNAPSHOT_LIST_NEXT,
 	    &zc)) == 0) {
 
-<<<<<<< HEAD
-		if ((nzhp = make_dataset_handle_zc(zhp->zfs_hdl,
-		    &zc)) == NULL)
-=======
 		if (simple)
 			nzhp = make_dataset_simple_handle_zc(zhp, &zc);
 		else
 			nzhp = make_dataset_handle_zc(zhp->zfs_hdl, &zc);
 		if (nzhp == NULL)
->>>>>>> 8df0bcf0
 			continue;
 
 		if ((ret = func(nzhp, data)) != 0) {
