/*
 * CDDL HEADER START
 *
 * The contents of this file are subject to the terms of the
 * Common Development and Distribution License (the "License").
 * You may not use this file except in compliance with the License.
 *
 * You can obtain a copy of the license at usr/src/OPENSOLARIS.LICENSE
 * or http://www.opensolaris.org/os/licensing.
 * See the License for the specific language governing permissions
 * and limitations under the License.
 *
 * When distributing Covered Code, include this CDDL HEADER in each
 * file and include the License file at usr/src/OPENSOLARIS.LICENSE.
 * If applicable, add the following below this CDDL HEADER, with the
 * fields enclosed by brackets "[]" replaced with your own identifying
 * information: Portions Copyright [yyyy] [name of copyright owner]
 *
 * CDDL HEADER END
 */
/*
 * Copyright 2006 Sun Microsystems, Inc.  All rights reserved.
 * Use is subject to license terms.
 */
/*
 * Copyright (c) 2012, Joyent, Inc.  All rights reserved.
 */

#ifndef	_UMEM_BASE_H
#define	_UMEM_BASE_H

#include <umem_impl.h>

#ifdef	__cplusplus
extern "C" {
#endif

#include "misc.h"

extern size_t pagesize;
#undef PAGESIZE
#define	PAGESIZE	pagesize

/*
 * umem.c: non-tunables
 */
extern vmem_t		*umem_memalign_arena;

extern int umem_ready;
extern thread_t umem_init_thr;		/* the thread doing the init */

extern int umem_init(void);		/* do umem's initialization */
#pragma rarely_called(umem_init)

extern umem_log_header_t *umem_transaction_log;
extern umem_log_header_t *umem_content_log;
extern umem_log_header_t *umem_failure_log;
extern umem_log_header_t *umem_slab_log;

extern mutex_t umem_init_lock;

extern mutex_t umem_cache_lock;
extern umem_cache_t umem_null_cache;

extern mutex_t umem_flags_lock;

extern mutex_t umem_update_lock;
extern cond_t umem_update_cv;
extern volatile thread_t umem_st_update_thr;
extern thread_t umem_update_thr;
extern struct timeval	umem_update_next;

extern volatile hrtime_t umem_reap_next;
extern volatile uint32_t umem_reaping;
#define	UMEM_REAP_DONE		0x00000000	/* inactive */
#define	UMEM_REAP_ADDING	0x00000001	/* umem_reap() is active */
#define	UMEM_REAP_ACTIVE	0x00000002	/* update thread is reaping */

extern uintptr_t umem_tmem_off;

/*
 * umem.c: tunables
 */
extern uint32_t umem_max_ncpus;

extern uint32_t umem_stack_depth;
extern uint32_t umem_reap_interval;
extern uint32_t umem_update_interval;
extern uint32_t umem_depot_contention;
extern uint32_t umem_abort;
extern uint32_t umem_output;
extern uint32_t umem_logging;
extern uint32_t umem_mtbf;
extern size_t umem_transaction_log_size;
extern size_t umem_content_log_size;
extern size_t umem_failure_log_size;
extern size_t umem_slab_log_size;
extern size_t umem_content_maxsave;
extern size_t umem_lite_minsize;
extern size_t umem_lite_maxalign;
extern size_t umem_maxverify;
extern size_t umem_minfirewall;
extern size_t umem_ptc_size;

extern uint32_t umem_flags;

/*
 * umem.c: Internal aliases (to avoid PLTs)
 */
extern void *_umem_alloc(size_t size, int umflags);
extern void *_umem_zalloc(size_t size, int umflags);
extern void _umem_free(void *buf, size_t size);

extern void *_umem_cache_alloc(umem_cache_t *cache, int flags);
extern void _umem_cache_free(umem_cache_t *cache, void *buffer);

/*
 * umem.c: private interfaces
 */
extern void umem_type_init(caddr_t, size_t, size_t);
extern int umem_get_max_ncpus(void);
extern void umem_process_updates(void);
extern void umem_cache_applyall(void (*)(umem_cache_t *));
extern void umem_cache_update(umem_cache_t *);

extern void umem_alloc_sizes_add(size_t);
extern void umem_alloc_sizes_clear(void);
extern void umem_alloc_sizes_remove(size_t);

/*
 * umem_fork.c: private interfaces
 */
extern void umem_forkhandler_init(void);

/*
 * umem_update_thread.c
 */
extern int umem_create_update_thread(void);

/*
 * envvar.c:
 */
void umem_setup_envvars(int);
void umem_process_envvars(void);

/*
 * umem_genasm.c: private interfaces
 */
<<<<<<< HEAD
extern int umem_genasm_supported;
extern int umem_genasm(int *, umem_cache_t **, int);

=======
extern const int umem_genasm_supported;
extern int umem_genasm(int *, umem_cache_t **, int);

/*
 * malloc.c: traditional malloc/free interface for genasm
 */
extern void *umem_malloc(size_t);
extern void umem_malloc_free(void *);
extern void *_malloc(size_t);
extern void _free(void *);

>>>>>>> 9ee94b97
#ifdef	__cplusplus
}
#endif

#endif	/* _UMEM_BASE_H */<|MERGE_RESOLUTION|>--- conflicted
+++ resolved
@@ -146,11 +146,6 @@
 /*
  * umem_genasm.c: private interfaces
  */
-<<<<<<< HEAD
-extern int umem_genasm_supported;
-extern int umem_genasm(int *, umem_cache_t **, int);
-
-=======
 extern const int umem_genasm_supported;
 extern int umem_genasm(int *, umem_cache_t **, int);
 
@@ -162,7 +157,6 @@
 extern void *_malloc(size_t);
 extern void _free(void *);
 
->>>>>>> 9ee94b97
 #ifdef	__cplusplus
 }
 #endif
