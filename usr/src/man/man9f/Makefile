--- conflicted
+++ resolved
@@ -12,11 +12,7 @@
 #
 # Copyright 2017, Richard Lowe
 # Copyright 2014 Garrett D'Amore <garrett@damore>
-<<<<<<< HEAD
-# Copyright (c) 2019, Joyent, Inc.
-=======
 # Copyright 2019 Joyent, Inc.
->>>>>>> 5cffb260
 # Copyright 2016 Nexenta Systems, Inc.
 # Copyright 2016 Hans Rosenfeld <rosenfeld@grumpf.hope-2000.org>
 #
@@ -925,10 +921,7 @@
 		ddi_ufm_fini.9f					\
 		ddi_ufm_image_set_desc.9f			\
 		ddi_ufm_image_set_misc.9f			\
-<<<<<<< HEAD
-=======
 		ddi_ufm_image_set_nslots.9f			\
->>>>>>> 5cffb260
 		ddi_ufm_init.9f					\
 		ddi_ufm_slot_set_attrs.9f			\
 		ddi_ufm_slot_set_misc.9f			\
@@ -1777,10 +1770,7 @@
 ddi_ufm_fini.9f				:= LINKSRC = ddi_ufm.9f
 ddi_ufm_image_set_desc.9f		:= LINKSRC = ddi_ufm_image.9f
 ddi_ufm_image_set_misc.9f		:= LINKSRC = ddi_ufm_image.9f
-<<<<<<< HEAD
-=======
 ddi_ufm_image_set_nslots.9f		:= LINKSRC = ddi_ufm_image.9f
->>>>>>> 5cffb260
 ddi_ufm_init.9f				:= LINKSRC = ddi_ufm.9f
 ddi_ufm_slot_set_attrs.9f		:= LINKSRC = ddi_ufm_slot.9f
 ddi_ufm_slot_set_misc.9f		:= LINKSRC = ddi_ufm_slot.9f
