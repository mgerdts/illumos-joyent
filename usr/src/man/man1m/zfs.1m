--- conflicted
+++ resolved
@@ -27,251 +27,6 @@
 .\" Copyright (c) 2014 by Adam Stevko. All rights reserved.
 .\" Copyright 2015 Nexenta Systems, Inc.  All Rights Reserved.
 .\"
-<<<<<<< HEAD
-.TH ZFS 1M "November 11, 2014"
-.SH NAME
-zfs \- configures ZFS file systems
-.SH SYNOPSIS
-.LP
-.nf
-\fBzfs\fR [\fB-?\fR]
-.fi
-
-.LP
-.nf
-\fBzfs\fR \fBcreate\fR [\fB-p\fR] [\fB-o\fR \fIproperty\fR=\fIvalue\fR]... \fIfilesystem\fR
-.fi
-
-.LP
-.nf
-\fBzfs\fR \fBcreate\fR [\fB-ps\fR] [\fB-b\fR \fIblocksize\fR] [\fB-o\fR \fIproperty\fR=\fIvalue\fR]... \fB-V\fR \fIsize\fR \fIvolume\fR
-.fi
-
-.LP
-.nf
-\fBzfs\fR \fBdestroy\fR [\fB-fnpRrv\fR] \fIfilesystem\fR|\fIvolume\fR
-.fi
-
-.LP
-.nf
-\fBzfs\fR \fBdestroy\fR [\fB-dnpRrv\fR] \fIfilesystem\fR|\fIvolume\fR@\fIsnap\fR[%\fIsnap\fR][,\fIsnap\fR[%\fIsnap\fR]]...
-.fi
-
-.LP
-.nf
-\fBzfs\fR \fBdestroy\fR \fIfilesystem\fR|\fIvolume\fR#\fIbookmark\fR
-.fi
-
-.LP
-.nf
-\fBzfs\fR \fBsnapshot\fR [\fB-r\fR] [\fB-o\fR \fIproperty\fR=\fIvalue\fR]...
-      \fIfilesystem@snapname\fR|\fIvolume@snapname\fR...
-.fi
-
-.LP
-.nf
-\fBzfs\fR \fBrollback\fR [\fB-rRf\fR] \fIsnapshot\fR
-.fi
-
-.LP
-.nf
-\fBzfs\fR \fBclone\fR [\fB-p\fR] [\fB-o\fR \fIproperty\fR=\fIvalue\fR]... \fIsnapshot\fR \fIfilesystem\fR|\fIvolume\fR
-.fi
-
-.LP
-.nf
-\fBzfs\fR \fBpromote\fR \fIclone-filesystem\fR
-.fi
-
-.LP
-.nf
-\fBzfs\fR \fBrename\fR [\fB-f\fR] \fIfilesystem\fR|\fIvolume\fR|\fIsnapshot\fR
-     \fIfilesystem\fR|\fIvolume\fR|\fIsnapshot\fR
-.fi
-
-.LP
-.nf
-\fBzfs\fR \fBrename\fR [\fB-fp\fR] \fIfilesystem\fR|\fIvolume\fR \fIfilesystem\fR|\fIvolume\fR
-.fi
-
-.LP
-.nf
-\fBzfs\fR \fBrename\fR \fB-r\fR \fIsnapshot\fR \fIsnapshot\fR
-.fi
-
-.LP
-.nf
-\fBzfs\fR \fBlist\fR [\fB-r\fR|\fB-d\fR \fIdepth\fR][\fB-Hp\fR][\fB-o\fR \fIproperty\fR[,\fIproperty\fR]...] [\fB-t\fR \fItype\fR[,\fItype\fR]...]
-     [\fB-s\fR \fIproperty\fR]... [\fB-S\fR \fIproperty\fR]... [\fIfilesystem\fR|\fIvolume\fR|\fIsnapshot\fR]...
-.fi
-
-.LP
-.nf
-\fBzfs\fR \fBset\fR \fIproperty\fR=\fIvalue\fR... \fIfilesystem\fR|\fIvolume\fR|\fIsnapshot\fR...
-.fi
-
-.LP
-.nf
-\fBzfs\fR \fBget\fR [\fB-r\fR|\fB-d\fR \fIdepth\fR][\fB-Hpc\fR][\fB-o\fR \fIfield\fR[,\fIfield\fR]...] [\fB-t\fR \fItype\fR[,\fItype\fR]...] 
-    [\fB-s\fR \fIsource\fR[,\fIsource\fR]...] \fBall\fR | \fIproperty\fR[,\fIproperty\fR]...
-    \fIfilesystem\fR|\fIvolume\fR|\fIsnapshot\fR...
-.fi
-
-.LP
-.nf
-\fBzfs\fR \fBinherit\fR [\fB-rS\fR] \fIproperty\fR \fIfilesystem\fR|\fIvolume|snapshot\fR...
-.fi
-
-.LP
-.nf
-\fBzfs\fR \fBupgrade\fR [\fB-v\fR]
-.fi
-
-.LP
-.nf
-\fBzfs\fR \fBupgrade\fR [\fB-r\fR] [\fB-V\fR \fIversion\fR] \fB-a\fR | \fIfilesystem\fR
-.fi
-
-.LP
-.nf
-\fBzfs\fR \fBuserspace\fR [\fB-Hinp\fR] [\fB-o\fR \fIfield\fR[,\fIfield\fR]...] [\fB-s\fR \fIfield\fR]...
-    [\fB-S\fR \fIfield\fR]... [\fB-t\fR \fItype\fR[,\fItype\fR]...] \fIfilesystem\fR|\fIsnapshot\fR
-.fi
-
-.LP
-.nf
-\fBzfs\fR \fBgroupspace\fR [\fB-Hinp\fR] [\fB-o\fR \fIfield\fR[,\fIfield\fR]...] [\fB-s\fR \fIfield\fR]...
-    [\fB-S\fR \fIfield\fR]... [\fB-t\fR \fItype\fR[,\fItype\fR]...] \fIfilesystem\fR|\fIsnapshot\fR
-.fi
-
-.LP
-.nf
-\fBzfs\fR \fBmount\fR
-.fi
-
-.LP
-.nf
-\fBzfs\fR \fBmount\fR [\fB-vO\fR] [\fB-o \fIoptions\fR\fR] \fB-a\fR | \fIfilesystem\fR
-.fi
-
-.LP
-.nf
-\fBzfs\fR \fBunmount\fR [\fB-f\fR] \fB-a\fR | \fIfilesystem\fR|\fImountpoint\fR
-.fi
-
-.LP
-.nf
-\fBzfs\fR \fBshare\fR \fB-a\fR | \fIfilesystem\fR
-.fi
-
-.LP
-.nf
-\fBzfs\fR \fBunshare\fR \fB-a\fR \fIfilesystem\fR|\fImountpoint\fR
-.fi
-
-.LP
-.nf
-\fBzfs\fR \fBbookmark\fR \fIsnapshot\fR \fIbookmark\fR
-.fi
-
-.LP
-.nf
-\fBzfs\fR \fBsend\fR [\fB-DnPpRveL\fR] [\fB-\fR[\fBiI\fR] \fIsnapshot\fR] \fIsnapshot\fR
-.fi
-
-.LP
-.nf
-\fBzfs\fR \fBsend\fR [\fB-eL\fR] [\fB-i \fIsnapshot\fR|\fIbookmark\fR]\fR \fIfilesystem\fR|\fIvolume\fR|\fIsnapshot\fR
-.fi
-
-.LP
-.nf
-\fBzfs\fR \fBreceive\fR [\fB-vnFu\fR] \fIfilesystem\fR|\fIvolume\fR|\fIsnapshot\fR
-.fi
-
-.LP
-.nf
-\fBzfs\fR \fBreceive\fR [\fB-vnFu\fR] [\fB-d\fR|\fB-e\fR] \fIfilesystem\fR
-.fi
-
-.LP
-.nf
-\fBzfs\fR \fBallow\fR \fIfilesystem\fR|\fIvolume\fR
-.fi
-
-.LP
-.nf
-\fBzfs\fR \fBallow\fR [\fB-ldug\fR] \fIuser\fR|\fIgroup\fR[,\fIuser\fR|\fIgroup\fR]...
-     \fIperm\fR|\fI@setname\fR[,\fIperm\fR|\fI@setname\fR]... \fIfilesystem\fR|\fIvolume\fR
-.fi
-
-.LP
-.nf
-\fBzfs\fR \fBallow\fR [\fB-ld\fR] \fB-e\fR|\fBeveryone\fR \fIperm\fR|@\fIsetname\fR[,\fIperm\fR|\fI@setname\fR]...
-     \fIfilesystem\fR|\fIvolume\fR
-.fi
-
-.LP
-.nf
-\fBzfs\fR \fBallow\fR \fB-c\fR \fIperm\fR|@\fIsetname\fR[,\fIperm\fR|\fI@setname\fR]... \fIfilesystem\fR|\fIvolume\fR
-.fi
-
-.LP
-.nf
-\fBzfs\fR \fBallow\fR \fB-s\fR @\fIsetname\fR \fIperm\fR|@\fIsetname\fR[,\fIperm\fR|\fI@setname\fR]... \fIfilesystem\fR|\fIvolume\fR
-.fi
-
-.LP
-.nf
-\fBzfs\fR \fBunallow\fR [\fB-rldug\fR] \fIuser\fR|\fIgroup\fR[,\fIuser\fR|\fIgroup\fR]...
-     [\fIperm\fR|@\fIsetname\fR[,\fIperm\fR|\fI@setname\fR]...] \fIfilesystem\fR|\fIvolume\fR
-.fi
-
-.LP
-.nf
-\fBzfs\fR \fBunallow\fR [\fB-rld\fR] \fB-e\fR|\fBeveryone\fR [\fIperm\fR|@\fIsetname\fR[,\fIperm\fR|\fI@setname\fR]...]
-     \fIfilesystem\fR|\fIvolume\fR
-.fi
-
-.LP
-.nf
-\fBzfs\fR \fBunallow\fR [\fB-r\fR] \fB-c\fR [\fIperm\fR|@\fIsetname\fR[,\fIperm\fR|\fI@setname\fR]...] \fIfilesystem\fR|\fIvolume\fR
-.fi
-
-.LP
-.nf
-\fBzfs\fR \fBunallow\fR [\fB-r\fR] \fB-s\fR @\fIsetname\fR [\fIperm\fR|@\fIsetname\fR[,\fIperm\fR|\fI@setname\fR]...]
-     \fIfilesystem\fR|\fIvolume\fR
-.fi
-
-.LP
-.nf
-\fBzfs\fR \fBhold\fR [\fB-r\fR] \fItag\fR \fIsnapshot\fR...
-.fi
-
-.LP
-.nf
-\fBzfs\fR \fBholds\fR [\fB-r\fR] \fIsnapshot\fR...
-.fi
-
-.LP
-.nf
-\fBzfs\fR \fBrelease\fR [\fB-r\fR] \fItag\fR \fIsnapshot\fR...
-.fi
-
-.LP
-.nf
-\fBzfs\fR \fBdiff\fR [\fB-FHt\fR] \fIsnapshot\fR \fIsnapshot|filesystem\fR
-
-.SH DESCRIPTION
-.LP
-The \fBzfs\fR command configures \fBZFS\fR datasets within a \fBZFS\fR storage
-pool, as described in \fBzpool\fR(1M). A dataset is identified by a unique path
-within the \fBZFS\fR namespace. For example:
-.sp
-.in +2
-.nf
-=======
 .Dd June 8, 2015
 .Dt ZFS 1M
 .Os
@@ -506,7 +261,6 @@
 .Xr zpool 1M .
 A dataset is identified by a unique path within the ZFS namespace. For example:
 .Bd -literal
->>>>>>> b884368d
 pool/{filesystem,volume,snapshot}
 .Ed
 .Pp
@@ -2309,86 +2063,6 @@
 Numeric types sort in numeric order.
 .It
 String types sort in alphabetical order.
-<<<<<<< HEAD
-.RE
-.RS +4
-.TP
-.ie t \(bu
-.el o
-Types inappropriate for a row sort that row to the literal bottom, regardless
-of the specified ordering.
-.RE
-.RS +4
-.TP
-.ie t \(bu
-.el o
-If no sorting options are specified the existing behavior of \fBzfs list\fR is
-preserved.
-.RE
-.RE
-
-.sp
-.ne 2
-.na
-\fB\fB-S\fR \fIproperty\fR\fR
-.ad
-.sp .6
-.RS 4n
-Same as the \fB-s\fR option, but sorts by property in descending order.
-.RE
-
-.sp
-.ne 2
-.na
-\fB\fB-t\fR \fItype\fR\fR
-.ad
-.sp .6
-.RS 4n
-A comma-separated list of types to display, where \fItype\fR is one of
-\fBfilesystem\fR, \fBsnapshot\fR , \fBvolume\fR, \fBbookmark\fR, or \fBall\fR.
-For example, specifying \fB-t snapshot\fR displays only snapshots.
-.RE
-
-.sp
-.ne 2
-.na
-\fB\fB-p\fR\fR
-.ad
-.sp .6
-.RS 4n
-Display numbers in parseable (exact) values.
-.RE
-
-.RE
-
-.sp
-.ne 2
-.na
-\fB\fBzfs set\fR \fIproperty\fR=\fIvalue\fR[ \fIproperty\fR=\fIvalue\fR]...
-\fIfilesystem\fR|\fIvolume\fR|\fIsnapshot\fR...\fR
-.ad
-.sp .6
-.RS 4n
-Sets the property or list of properties to the given value(s) for each dataset.
-Only some properties can be edited. See the "Properties" section for more
-information on what properties can be set and acceptable values. Numeric values
-can be specified as exact values, or in a human-readable form with a suffix of
-\fBB\fR, \fBK\fR, \fBM\fR, \fBG\fR, \fBT\fR, \fBP\fR, \fBE\fR, \fBZ\fR (for
-bytes, kilobytes, megabytes, gigabytes, terabytes, petabytes, exabytes, or
-zettabytes, respectively). User properties can be set on snapshots. For more
-information, see the "User Properties" section.
-.RE
-
-.sp
-.ne 2
-.na
-\fB\fBzfs get\fR [\fB-r\fR|\fB-d\fR \fIdepth\fR] [\fB-Hpc\fR] [\fB-o\fR
-\fIfield\fR[,\fIfield\fR]... [\fB-t\fR \fItype\fR[,\fItype\fR]...] [\fB-s\fR \fIsource\fR[,\fIsource\fR]... \fBall\fR |
-\fIproperty\fR[,\fIproperty\fR]... \fIfilesystem\fR|\fIvolume\fR|\fIsnapshot\fR...\fR
-.ad
-.sp .6
-.RS 4n
-=======
 .It
 Types inappropriate for a row sort that row to the literal bottom, regardless of
 the specified ordering.
@@ -2441,7 +2115,6 @@
 .Cm all | Ar property Ns Oo , Ns Ar property Oc Ns ...
 .Ar filesystem Ns | Ns Ar volume Ns | Ns Ar snapshot Ns ...
 .Xc
->>>>>>> b884368d
 Displays properties for the given datasets. If no datasets are specified, then
 the command displays properties for all datasets on the system. For each
 property, the following columns are displayed:
@@ -2489,46 +2162,6 @@
 Recursively display properties for any children.
 .It Fl s Ar source
 A comma-separated list of sources to display. Those properties coming from a
-<<<<<<< HEAD
-source other than those in this list are ignored. Each source must be one of
-the following: \fBlocal,default,inherited,received,temporary,none\fR. The
-default value is all sources.
-.RE
-
-.sp
-.ne 2
-.na
-\fB\fB-p\fR\fR
-.ad
-.sp .6
-.RS 4n
-Display numbers in parsable (exact) values.
-.RE
-
-.sp
-.ne 2
-.na
-\fB\fB-c\fR\fR
-.ad
-.sp .6
-.RS 4n
-Only display properties which can be retrieved without issuing any I/O requests,
-i.e. properties which are already cached.  Most properties are cached except for
-create-time properties (normalization, utf8only, casesensitivity) as well as a
-volume's size and block size.
-.RE
-
-.RE
-
-.sp
-.ne 2
-.na
-\fB\fBzfs inherit\fR [\fB-rS\fR] \fIproperty\fR
-\fIfilesystem\fR|\fIvolume\fR|\fIsnapshot\fR...\fR
-.ad
-.sp .6
-.RS 4n
-=======
 source other than those in this list are ignored. Each source must be one of the
 following:
 .Sy local ,
@@ -2555,7 +2188,6 @@
 .Op Fl rS
 .Ar property Ar filesystem Ns | Ns Ar volume Ns | Ns Ar snapshot Ns ...
 .Xc
->>>>>>> b884368d
 Clears the specified property, causing it to be inherited from an ancestor,
 restored to default if no ancestor has the property set, or with the
 .Fl S
@@ -2755,153 +2387,6 @@
 file system mount point on the system.
 .It Fl f
 Forcefully unmount the file system, even if it is currently in use.
-<<<<<<< HEAD
-.RE
-
-.sp
-.ne 2
-.na
-\fB\fB-a\fR\fR
-.ad
-.sp .6
-.RS 4n
-Unmount all available \fBZFS\fR file systems. Invoked automatically as part of
-the boot process.
-.RE
-
-.sp
-.ne 2
-.na
-\fB\fIfilesystem\fR|\fImountpoint\fR\fR
-.ad
-.sp .6
-.RS 4n
-Unmount the specified filesystem. The command can also be given a path to a
-\fBZFS\fR file system mount point on the system.
-.RE
-
-.RE
-
-.sp
-.ne 2
-.na
-\fB\fBzfs share\fR \fB-a\fR | \fIfilesystem\fR\fR
-.ad
-.sp .6
-.RS 4n
-Shares available \fBZFS\fR file systems.
-.sp
-.ne 2
-.na
-\fB\fB-a\fR\fR
-.ad
-.sp .6
-.RS 4n
-Share all available \fBZFS\fR file systems. Invoked automatically as part of
-the boot process.
-.RE
-
-.sp
-.ne 2
-.na
-\fB\fIfilesystem\fR\fR
-.ad
-.sp .6
-.RS 4n
-Share the specified filesystem according to the \fBsharenfs\fR and
-\fBsharesmb\fR properties. File systems are shared when the \fBsharenfs\fR or
-\fBsharesmb\fR property is set.
-.RE
-
-.RE
-
-.sp
-.ne 2
-.na
-\fB\fBzfs unshare\fR \fB-a\fR | \fIfilesystem\fR|\fImountpoint\fR\fR
-.ad
-.sp .6
-.RS 4n
-Unshares currently shared \fBZFS\fR file systems. This is invoked automatically
-as part of the shutdown process.
-.sp
-.ne 2
-.na
-\fB\fB-a\fR\fR
-.ad
-.sp .6
-.RS 4n
-Unshare all available \fBZFS\fR file systems. Invoked automatically as part of
-the boot process.
-.RE
-
-.sp
-.ne 2
-.na
-\fB\fIfilesystem\fR|\fImountpoint\fR\fR
-.ad
-.sp .6
-.RS 4n
-Unshare the specified filesystem. The command can also be given a path to a
-\fBZFS\fR file system shared on the system.
-.RE
-
-.RE
-
-.sp
-.ne 2
-.na
-\fB\fBzfs bookmark\fR \fIsnapshot\fR \fIbookmark\fR\fR
-.ad
-.sp .6
-.RS 4n
-Creates a bookmark of the given snapshot.  Bookmarks mark the point in time
-when the snapshot was created, and can be used as the incremental source for
-a \fBzfs send\fR command.
-.sp
-This feature must be enabled to be used.
-See \fBzpool-features\fR(5) for details on ZFS feature flags and the
-\fBbookmarks\fR feature.
-.RE
-
-
-.sp
-.ne 2
-.na
-\fBzfs send\fR [\fB-DnPpRrveL\fR] [\fB-\fR[\fBiI\fR] \fIsnapshot\fR] \fIsnapshot\fR
-.ad
-.sp .6
-.RS 4n
-Creates a stream representation of the second \fIsnapshot\fR, which is written
-to standard output. The output can be redirected to a file or to a different
-system (for example, using \fBssh\fR(1). By default, a full stream is
-generated.
-.sp
-.ne 2
-.na
-\fB\fB-i\fR \fIsnapshot\fR\fR
-.ad
-.sp .6
-.RS 4n
-Generate an incremental stream from the first \fIsnapshot\fR
-(the incremental source) to the second \fIsnapshot\fR (the incremental target).
-The incremental source can be specified as the last component of the
-snapshot name (the \fB@\fR character and following) and
-it is assumed to be from the same file system as the incremental target.
-.sp
-If the destination is a clone, the source may be the origin snapshot, which
-must be fully specified (for example, \fBpool/fs@origin\fR, not just
-\fB@origin\fR).
-.RE
-
-.sp
-.ne 2
-.na
-\fB\fB-I\fR \fIsnapshot\fR\fR
-.ad
-.sp .6
-.RS 4n
-=======
 .El
 .It Xo
 .Nm
@@ -2981,7 +2466,6 @@
 .Sy sha256
 .Pc .
 .It Fl I Ar snapshot
->>>>>>> b884368d
 Generate a stream package that sends all intermediary snapshots from the first
 snapshot to the second snapshot. For example,
 .Fl I Em @a Em fs@d
@@ -3020,114 +2504,6 @@
 .Fl R
 flag, an incremental replication stream is generated. The current values of
 properties, and current snapshot and file system names are set when the stream
-<<<<<<< HEAD
-is received. If the \fB-F\fR flag is specified when this stream is received,
-snapshots and file systems that do not exist on the sending side are destroyed.
-.RE
-
-.sp
-.ne 2
-.na
-\fB\fB-D\fR\fR
-.ad
-.sp .6
-.RS 4n
-Generate a deduplicated stream.  Blocks which would have been sent multiple
-times in the send stream will only be sent once.  The receiving system must
-also support this feature to recieve a deduplicated stream.  This flag can
-be used regardless of the dataset's \fBdedup\fR property, but performance
-will be much better if the filesystem uses a dedup-capable checksum (eg.
-\fBsha256\fR).
-.RE
-
-.sp
-.ne 2
-.na
-\fB\fB-r\fR\fR
-.ad
-.sp .6
-.RS 4n
-Recursively send all descendant snapshots.  This is similar to the \fB-R\fR
-flag, but information about deleted and renamed datasets is not included, and
-property information is only included if the \fB-p\fR flag is specified.
-.RE
-
-.sp
-.ne 2
-.na
-\fB\fB-L\fR\fR
-.ad
-.sp .6
-.RS 4n
-Generate a stream which may contain blocks larger than 128KB.  This flag
-has no effect if the \fBlarge_blocks\fR pool feature is disabled, or if
-the \fRrecordsize\fR property of this filesystem has never been set above
-128KB.  The receiving system must have the \fBlarge_blocks\fR pool feature
-enabled as well.  See \fBzpool-features\fR(5) for details on ZFS feature
-flags and the \fBlarge_blocks\fR feature.
-.RE
-
-.sp
-.ne 2
-.na
-\fB\fB-e\fR\fR
-.ad
-.sp .6
-.RS 4n
-Generate a more compact stream by using WRITE_EMBEDDED records for blocks
-which are stored more compactly on disk by the \fBembedded_data\fR pool
-feature.  This flag has no effect if the \fBembedded_data\fR feature is
-disabled.  The receiving system must have the \fBembedded_data\fR feature
-enabled.  If the \fBlz4_compress\fR feature is active on the sending system,
-then the receiving system must have that feature enabled as well. See
-\fBzpool-features\fR(5) for details on ZFS feature flags and the
-\fBembedded_data\fR feature.
-.RE
-
-.sp
-.ne 2
-.na
-\fB\fB-p\fR\fR
-.ad
-.sp .6
-.RS 4n
-Include the dataset's properties in the stream.  This flag is implicit when
-\fB-R\fR is specified.  The receiving system must also support this feature.
-.RE
-
-.sp
-.ne 2
-.na
-\fB\fB-n\fR\fR
-.ad
-.sp .6
-.RS 4n
-Do a dry-run ("No-op") send.  Do not generate any actual send data.  This is
-useful in conjunction with the \fB-v\fR or \fB-P\fR flags to determine what
-data will be sent.  In this case, the verbose output will be written to
-standard output (contrast with a non-dry-run, where the stream is written
-to standard output and the verbose output goes to standard error).
-.RE
-
-.sp
-.ne 2
-.na
-\fB\fB-P\fR\fR
-.ad
-.sp .6
-.RS 4n
-Print machine-parsable verbose information about the stream package generated.
-.RE
-
-.sp
-.ne 2
-.na
-\fB\fB-v\fR\fR
-.ad
-.sp .6
-.RS 4n
-Print verbose information about the stream package generated.  This information
-=======
 is received. If the
 .Fl F
 flag is specified when this stream is received, snapshots and file systems that
@@ -3190,7 +2566,6 @@
 is specified. The receiving system must also support this feature.
 .It Fl v
 Print verbose information about the stream package generated. This information
->>>>>>> b884368d
 includes a per-second report of how much data has been sent.
 .Pp
 The format of the stream is committed. You will be able to receive your streams
@@ -3293,60 +2668,6 @@
 destroyed by using the
 .Nm zfs Cm destroy Fl d
 command.
-<<<<<<< HEAD
-.sp
-The name of the snapshot (and file system, if a full stream is received) that
-this subcommand creates depends on the argument type and the use of the
-\fB-d\fR or \fB-e\fR options.
-.sp
-If the argument is a snapshot name, the specified \fIsnapshot\fR is created. If
-the argument is a file system or volume name, a snapshot with the same name as
-the sent snapshot is created within the specified \fIfilesystem\fR or
-\fIvolume\fR.  If neither of the \fB-d\fR or \fB-e\fR options are specified,
-the provided target snapshot name is used exactly as provided.
-.sp
-The \fB-d\fR and \fB-e\fR options cause the file system name of the target
-snapshot to be determined by appending a portion of the sent snapshot's name to
-the specified target \fIfilesystem\fR. If the \fB-d\fR option is specified, all
-but the first element of the sent snapshot's file system path (usually the
-pool name) is used and any required intermediate file systems within the
-specified one are created.  If the \fB-e\fR option is specified, then only the
-last element of the sent snapshot's file system name (i.e. the name of the
-source file system itself) is used as the target file system name.
-.sp
-The process requires the \fBPRIV_SYS_FS_IMPORT\fR privilege to receive.
-.sp
-.ne 2
-.na
-\fB\fB-d\fR\fR
-.ad
-.sp .6
-.RS 4n
-Discard the first element of the sent snapshot's file system name, using
-the remaining elements to determine the name of the target file system for
-the new snapshot as described in the paragraph above.
-.RE
-
-.sp
-.ne 2
-.na
-\fB\fB-e\fR\fR
-.ad
-.sp .6
-.RS 4n
-Discard all but the last element of the sent snapshot's file system name,
-using that element to determine the name of the target file system for
-the new snapshot as described in the paragraph above.
-.RE
-
-.sp
-.ne 2
-.na
-\fB\fB-u\fR\fR
-.ad
-.sp .6
-.RS 4n
-=======
 .Pp
 The name of the snapshot
 .Pq and file system, if a full stream is received
@@ -3410,7 +2731,6 @@
 .Fl v
 option to verify the name the receive operation would use.
 .It Fl u
->>>>>>> b884368d
 File system that is associated with the received stream is not mounted.
 .It Fl v
 Print verbose information about the stream and the time required to perform the
