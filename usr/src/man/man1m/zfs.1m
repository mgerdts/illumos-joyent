--- conflicted
+++ resolved
@@ -106,11 +106,7 @@
 
 .LP
 .nf
-<<<<<<< HEAD
 \fBzfs\fR \fBget\fR [\fB-r\fR|\fB-d\fR \fIdepth\fR][\fB-Hpc\fR][\fB-o\fR \fIfield\fR[,\fIfield\fR]...] [\fB-t\fR \fItype\fR[,\fItype\fR]...] 
-=======
-\fBzfs\fR \fBget\fR [\fB-r\fR|\fB-d\fR \fIdepth\fR][\fB-Hp\fR][\fB-o\fR \fIfield\fR[,\fIfield\fR]...] [\fB-t\fR \fItype\fR[,\fItype\fR]...]
->>>>>>> 9edf9ebd
     [\fB-s\fR \fIsource\fR[,\fIsource\fR]...] \fBall\fR | \fIproperty\fR[,\fIproperty\fR]...
     \fIfilesystem\fR|\fIvolume\fR|\fIsnapshot\fR...
 .fi
@@ -937,22 +933,14 @@
 .sp
 .ne 2
 .na
-<<<<<<< HEAD
-\fB\fBchecksum\fR=\fBon\fR | \fBoff\fR | \fBfletcher2,\fR| \fBfletcher4\fR |
-=======
 \fB\fBchecksum\fR=\fBon\fR | \fBoff\fR | \fBfletcher2\fR | \fBfletcher4\fR |
->>>>>>> 9edf9ebd
 \fBsha256\fR | \fBnoparity\fR \fR
 .ad
 .sp .6
 .RS 4n
 Controls the checksum used to verify data integrity. The default value is
 \fBon\fR, which automatically selects an appropriate algorithm (currently,
-<<<<<<< HEAD
-\fBfletcher2\fR, but this may change in future releases). The value \fBoff\fR
-=======
 \fBfletcher4\fR, but this may change in future releases). The value \fBoff\fR
->>>>>>> 9edf9ebd
 disables integrity checking on user data. The value \fBnoparity\fR not only
 disables integrity but also disables maintaining parity for user data.  This
 setting is used internally by a dump device residing on a RAID-Z pool and should
