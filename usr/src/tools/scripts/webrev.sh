#!/usr/bin/ksh93 -p
#
# CDDL HEADER START
#
# The contents of this file are subject to the terms of the
# Common Development and Distribution License (the "License").
# You may not use this file except in compliance with the License.
#
# You can obtain a copy of the license at usr/src/OPENSOLARIS.LICENSE
# or http://www.opensolaris.org/os/licensing.
# See the License for the specific language governing permissions
# and limitations under the License.
#
# When distributing Covered Code, include this CDDL HEADER in each
# file and include the License file at usr/src/OPENSOLARIS.LICENSE.
# If applicable, add the following below this CDDL HEADER, with the
# fields enclosed by brackets "[]" replaced with your own identifying
# information: Portions Copyright [yyyy] [name of copyright owner]
#
# CDDL HEADER END
#

#
# Copyright (c) 2002, 2010, Oracle and/or its affiliates. All rights reserved.
# Copyright 2008, 2010, Richard Lowe
# Copyright 2012 Marcel Telka <marcel@telka.sk>
# Copyright 2014 Bart Coddens <bart.coddens@gmail.com>
# Copyright 2017 Nexenta Systems, Inc.
# Copyright 2016 Joyent, Inc.
# Copyright 2016 RackTop Systems.
#

#
# This script takes a file list and a workspace and builds a set of html files
# suitable for doing a code review of source changes via a web page.
# Documentation is available via the manual page, webrev.1, or just
# type 'webrev -h'.
#
# Acknowledgements to contributors to webrev are listed in the webrev(1)
# man page.
#

REMOVED_COLOR=brown
CHANGED_COLOR=blue
NEW_COLOR=blue

HTML='<?xml version="1.0"?>
<!DOCTYPE html PUBLIC "-//W3C//DTD XHTML 1.0 Transitional//EN"
    "http://www.w3.org/TR/xhtml1/DTD/xhtml1-transitional.dtd">
<html xmlns="http://www.w3.org/1999/xhtml" xml:lang="en" lang="en">\n'

FRAMEHTML='<?xml version="1.0"?>
<!DOCTYPE html PUBLIC "-//W3C//DTD XHTML 1.0 Frameset//EN"
    "http://www.w3.org/TR/xhtml1/DTD/xhtml1-frameset.dtd">
<html xmlns="http://www.w3.org/1999/xhtml" xml:lang="en" lang="en">\n'

STDHEAD='<meta http-equiv="cache-control" content="no-cache"></meta>
<meta http-equiv="Content-Type" content="text/xhtml;charset=utf-8"></meta>
<meta http-equiv="Pragma" content="no-cache"></meta>
<meta http-equiv="Expires" content="-1"></meta>
<!--
   Note to customizers: the body of the webrev is IDed as SUNWwebrev
   to allow easy overriding by users of webrev via the userContent.css
   mechanism available in some browsers.

   For example, to have all "removed" information be red instead of
   brown, set a rule in your userContent.css file like:

       body#SUNWwebrev span.removed { color: red ! important; }
-->
<style type="text/css" media="screen">
body {
    background-color: #eeeeee;
}
hr {
    border: none 0;
    border-top: 1px solid #aaa;
    height: 1px;
}
div.summary {
    font-size: .8em;
    border-bottom: 1px solid #aaa;
    padding-left: 1em;
    padding-right: 1em;
}
div.summary h2 {
    margin-bottom: 0.3em;
}
div.summary table th {
    text-align: right;
    vertical-align: top;
    white-space: nowrap;
}
span.lineschanged {
    font-size: 0.7em;
}
span.oldmarker {
    color: red;
    font-size: large;
    font-weight: bold;
}
span.newmarker {
    color: green;
    font-size: large;
    font-weight: bold;
}
span.removed {
    color: brown;
}
span.changed {
    color: blue;
}
span.new {
    color: blue;
    font-weight: bold;
}
span.chmod {
    font-size: 0.7em;
    color: #db7800;
}
a.print { font-size: x-small; }
a:hover { background-color: #ffcc99; }
</style>

<style type="text/css" media="print">
pre { font-size: 0.8em; font-family: courier, monospace; }
span.removed { color: #444; font-style: italic }
span.changed { font-weight: bold; }
span.new { font-weight: bold; }
span.newmarker { font-size: 1.2em; font-weight: bold; }
span.oldmarker { font-size: 1.2em; font-weight: bold; }
a.print {display: none}
hr { border: none 0; border-top: 1px solid #aaa; height: 1px; }
</style>
'

#
# UDiffs need a slightly different CSS rule for 'new' items (we don't
# want them to be bolded as we do in cdiffs or sdiffs).
#
UDIFFCSS='
<style type="text/css" media="screen">
span.new {
    color: blue;
    font-weight: normal;
}
</style>
'

# CSS for the HTML version of the man pages.
# Current version is from mandoc 1.14.2.
MANCSS='
html { max-width: 100ex; }
body { font-family: Helvetica,Arial,sans-serif; }
table { margin-top: 0em; margin-bottom: 0em; }
td { vertical-align: top; }
ul, ol, dl { margin-top: 0em; margin-bottom: 0em; }
li, dt { margin-top: 1em; }
a.selflink { border-bottom: thin dotted; color: inherit; font: inherit;
    text-decoration: inherit; }
fieldset { border: thin solid silver; border-radius: 1em; text-align: center; }
input[name=expr] { width: 25%; }
table.results { margin-top: 1em; margin-left: 2em; font-size: smaller; }
table.head { width: 100%; border-bottom: 1px dotted #808080; margin-bottom: 1em;
    font-size: smaller; }
td.head-vol { text-align: center; }
td.head-rtitle { text-align: right; }
span.Nd { }
table.foot { width: 100%; border-top: 1px dotted #808080; margin-top: 1em;
    font-size: smaller; }
td.foot-os { text-align: right; }
div.manual-text { margin-left: 5ex; }
h1.Sh { margin-top: 2ex; margin-bottom: 1ex; margin-left: -4ex;
    font-size: 110%; }
h2.Ss { margin-top: 2ex; margin-bottom: 1ex; margin-left: -2ex;
    font-size: 105%; }
div.Pp { margin: 1ex 0ex; }
a.Sx { }
a.Xr { }
div.Bd { }
div.D1 { margin-left: 5ex; }
ul.Bl-bullet { list-style-type: disc; padding-left: 1em; }
li.It-bullet { }
ul.Bl-dash { list-style-type: none; padding-left: 0em; }
li.It-dash:before { content: "\2014  "; }
ul.Bl-item { list-style-type: none; padding-left: 0em; }
li.It-item { }
ul.Bl-compact > li { margin-top: 0ex; }
ol.Bl-enum { padding-left: 2em; }
li.It-enum { }
ol.Bl-compact > li { margin-top: 0ex; }
dl.Bl-diag { }
dt.It-diag { }
dd.It-diag { margin-left: 0ex; }
b.It-diag { font-style: normal; }
dl.Bl-hang { }
dt.It-hang { }
dd.It-hang { margin-left: 10.2ex; }
dl.Bl-inset { }
dt.It-inset { }
dd.It-inset { margin-left: 0ex; }
dl.Bl-ohang { }
dt.It-ohang { }
dd.It-ohang { margin-left: 0ex; }
dl.Bl-tag { margin-left: 10.2ex; }
dt.It-tag { float: left; margin-top: 0ex; margin-left: -10.2ex;
    padding-right: 2ex; vertical-align: top; }
dd.It-tag { clear: right; width: 100%; margin-top: 0ex; margin-left: 0ex;
    vertical-align: top; overflow: auto; }
dl.Bl-compact > dt { margin-top: 0ex; }
table.Bl-column { }
tr.It-column { }
td.It-column { margin-top: 1em; }
table.Bl-compact > tbody > tr > td { margin-top: 0ex; }
cite.Rs { font-style: normal; font-weight: normal; }
span.RsA { }
i.RsB { font-weight: normal; }
span.RsC { }
span.RsD { }
i.RsI { font-weight: normal; }
i.RsJ { font-weight: normal; }
span.RsN { }
span.RsO { }
span.RsP { }
span.RsQ { }
span.RsR { }
span.RsT { text-decoration: underline; }
a.RsU { }
span.RsV { }
span.eqn { }
table.tbl { }
table.Nm { }
b.Nm { font-style: normal; }
b.Fl { font-style: normal; }
b.Cm { font-style: normal; }
var.Ar { font-style: italic; font-weight: normal; }
span.Op { }
b.Ic { font-style: normal; }
code.Ev { font-style: normal; font-weight: normal; font-family: monospace; }
i.Pa { font-weight: normal; }
span.Lb { }
b.In { font-style: normal; }
a.In { }
b.Fd { font-style: normal; }
var.Ft { font-style: italic; font-weight: normal; }
b.Fn { font-style: normal; }
var.Fa { font-style: italic; font-weight: normal; }
var.Vt { font-style: italic; font-weight: normal; }
var.Va { font-style: italic; font-weight: normal; }
code.Dv { font-style: normal; font-weight: normal; font-family: monospace; }
code.Er { font-style: normal; font-weight: normal; font-family: monospace; }
span.An { }
a.Lk { }
a.Mt { }
b.Cd { font-style: normal; }
i.Ad { font-weight: normal; }
b.Ms { font-style: normal; }
span.St { }
a.Ux { }
.No { font-style: normal; font-weight: normal; }
.Em { font-style: italic; font-weight: normal; }
.Sy { font-style: normal; font-weight: bold; }
.Li { font-style: normal; font-weight: normal; font-family: monospace; }
'

#
# Display remote target with prefix and trailing slash.
#
function print_upload_header
{
	typeset -r prefix=$1
	typeset display_target

	if [[ -z $tflag ]]; then
		display_target=${prefix}${remote_target}
	else
		display_target=${remote_target}
	fi

	if [[ ${display_target} != */ ]]; then
		display_target=${display_target}/
	fi

	print "      Upload to: ${display_target}\n" \
	    "     Uploading: \c"
}

#
# Upload the webrev via rsync. Return 0 on success, 1 on error.
#
function rsync_upload
{
	if (( $# != 2 )); then
		print "\nERROR: rsync_upload: wrong usage ($#)"
		exit 1
	fi

	typeset -r dst=$1
	integer -r print_err_msg=$2

	print_upload_header ${rsync_prefix}
	print "rsync ... \c"
	typeset -r err_msg=$( $MKTEMP /tmp/rsync_err.XXXXXX )
	if [[ -z $err_msg ]]; then
		print "\nERROR: rsync_upload: cannot create temporary file"
		return 1
	fi
	#
	# The source directory must end with a slash in order to copy just
	# directory contents, not the whole directory.
	#
	typeset src_dir=$WDIR
	if [[ ${src_dir} != */ ]]; then
		src_dir=${src_dir}/
	fi
	$RSYNC -r -q ${src_dir} $dst 2>$err_msg
	if (( $? != 0 )); then
		if (( ${print_err_msg} > 0 )); then
			print "Failed.\nERROR: rsync failed"
			print "src dir: '${src_dir}'\ndst dir: '$dst'"
			print "error messages:"
			$SED 's/^/> /' $err_msg
			rm -f $err_msg
		fi
		return 1
	fi

	rm -f $err_msg
	print "Done."
	return 0
}

#
# Create directories on remote host using SFTP. Return 0 on success,
# 1 on failure.
#
function remote_mkdirs
{
	typeset -r dir_spec=$1
	typeset -r host_spec=$2

	#
	# If the supplied path is absolute we assume all directories are
	# created, otherwise try to create all directories in the path
	# except the last one which will be created by scp.
	#
	if [[ "${dir_spec}" == */* && "${dir_spec}" != /* ]]; then
		print "mkdirs \c"
		#
		# Remove the last directory from directory specification.
		#
		typeset -r dirs_mk=${dir_spec%/*}
		typeset -r batch_file_mkdir=$( $MKTEMP \
		    /tmp/webrev_mkdir.XXXXXX )
		if [[ -z $batch_file_mkdir ]]; then
			print "\nERROR: remote_mkdirs:" \
			    "cannot create temporary file for batch file"
			return 1
		fi
		OLDIFS=$IFS
		IFS=/
		typeset dir
		for dir in ${dirs_mk}; do
			#
			# Use the '-' prefix to ignore mkdir errors in order
			# to avoid an error in case the directory already
			# exists. We check the directory with chdir to be sure
			# there is one.
			#
			print -- "-mkdir ${dir}" >> ${batch_file_mkdir}
			print "chdir ${dir}" >> ${batch_file_mkdir}
		done
		IFS=$OLDIFS
		typeset -r sftp_err_msg=$( $MKTEMP /tmp/webrev_scp_err.XXXXXX )
		if [[ -z ${sftp_err_msg} ]]; then
			print "\nERROR: remote_mkdirs:" \
			    "cannot create temporary file for error messages"
			return 1
		fi
		$SFTP -b ${batch_file_mkdir} ${host_spec} 2>${sftp_err_msg} 1>&2
		if (( $? != 0 )); then
			print "\nERROR: failed to create remote directories"
			print "error messages:"
			$SED 's/^/> /' ${sftp_err_msg}
			rm -f ${sftp_err_msg} ${batch_file_mkdir}
			return 1
		fi
		rm -f ${sftp_err_msg} ${batch_file_mkdir}
	fi

	return 0
}

#
# Upload the webrev via SSH. Return 0 on success, 1 on error.
#
function ssh_upload
{
	if (( $# != 1 )); then
		print "\nERROR: ssh_upload: wrong number of arguments"
		exit 1
	fi

	typeset dst=$1
	typeset -r host_spec=${dst%%:*}
	typeset -r dir_spec=${dst#*:}

	#
	# Display the upload information before calling delete_webrev
	# because it will also print its progress.
	#
	print_upload_header ${ssh_prefix}

	#
	# If the deletion was explicitly requested there is no need
	# to perform it again.
	#
	if [[ -z $Dflag ]]; then
		#
		# We do not care about return value because this might be
		# the first time this directory is uploaded.
		#
		delete_webrev 0
	fi

	#
	# Create remote directories. Any error reporting will be done
	# in remote_mkdirs function.
	#
	remote_mkdirs ${dir_spec} ${host_spec}
	if (( $? != 0 )); then
		return 1
	fi

	print "upload ... \c"
	typeset -r scp_err_msg=$( $MKTEMP /tmp/scp_err.XXXXXX )
	if [[ -z ${scp_err_msg} ]]; then
		print "\nERROR: ssh_upload:" \
		    "cannot create temporary file for error messages"
		return 1
	fi
	$SCP -q -C -B -o PreferredAuthentications=publickey -r \
		$WDIR $dst 2>${scp_err_msg}
	if (( $? != 0 )); then
		print "Failed.\nERROR: scp failed"
		print "src dir: '$WDIR'\ndst dir: '$dst'"
		print "error messages:"
		$SED 's/^/> /' ${scp_err_msg}
		rm -f ${scp_err_msg}
		return 1
	fi

	rm -f ${scp_err_msg}
	print "Done."
	return 0
}

#
# Delete webrev at remote site. Return 0 on success, 1 or exit code from sftp
# on failure. If first argument is 1 then perform the check of sftp return
# value otherwise ignore it. If second argument is present it means this run
# only performs deletion.
#
function delete_webrev
{
	if (( $# < 1 )); then
		print "delete_webrev: wrong number of arguments"
		exit 1
	fi

	integer -r check=$1
	integer delete_only=0
	if (( $# == 2 )); then
		delete_only=1
	fi

	#
	# Strip the transport specification part of remote target first.
	#
	typeset -r stripped_target=${remote_target##*://}
	typeset -r host_spec=${stripped_target%%:*}
	typeset -r dir_spec=${stripped_target#*:}
	typeset dir_rm

	#
	# Do not accept an absolute path.
	#
	if [[ ${dir_spec} == /* ]]; then
		return 1
	fi

	#
	# Strip the ending slash.
	#
	if [[ ${dir_spec} == */ ]]; then
		dir_rm=${dir_spec%%/}
	else
		dir_rm=${dir_spec}
	fi

	if (( ${delete_only} > 0 )); then
		print "       Removing: \c"
	else
		print "rmdir \c"
	fi
	if [[ -z "$dir_rm" ]]; then
		print "\nERROR: empty directory for removal"
		return 1
	fi

	#
	# Prepare batch file.
	#
	typeset -r batch_file_rm=$( $MKTEMP /tmp/webrev_remove.XXXXXX )
	if [[ -z $batch_file_rm ]]; then
		print "\nERROR: delete_webrev: cannot create temporary file"
		return 1
	fi
	print "rename $dir_rm $TRASH_DIR/removed.$$" > $batch_file_rm

	#
	# Perform remote deletion and remove the batch file.
	#
	typeset -r sftp_err_msg=$( $MKTEMP /tmp/webrev_scp_err.XXXXXX )
	if [[ -z ${sftp_err_msg} ]]; then
		print "\nERROR: delete_webrev:" \
		    "cannot create temporary file for error messages"
		return 1
	fi
	$SFTP -b $batch_file_rm $host_spec 2>${sftp_err_msg} 1>&2
	integer -r ret=$?
	rm -f $batch_file_rm
	if (( $ret != 0 && $check > 0 )); then
		print "Failed.\nERROR: failed to remove remote directories"
		print "error messages:"
		$SED 's/^/> /' ${sftp_err_msg}
		rm -f ${sftp_err_msg}
		return $ret
	fi
	rm -f ${sftp_err_msg}
	if (( ${delete_only} > 0 )); then
		print "Done."
	fi

	return 0
}

#
# Upload webrev to remote site
#
function upload_webrev
{
	integer ret

	if [[ ! -d "$WDIR" ]]; then
		print "\nERROR: webrev directory '$WDIR' does not exist"
		return 1
	fi

	#
	# Perform a late check to make sure we do not upload closed source
	# to remote target when -n is used. If the user used custom remote
	# target he probably knows what he is doing.
	#
	if [[ -n $nflag && -z $tflag ]]; then
		$FIND $WDIR -type d -name closed \
			| $GREP closed >/dev/null
		if (( $? == 0 )); then
			print "\nERROR: directory '$WDIR' contains" \
			    "\"closed\" directory"
			return 1
		fi
	fi


	#
	# We have the URI for remote destination now so let's start the upload.
	#
	if [[ -n $tflag ]]; then
		if [[ "${remote_target}" == ${rsync_prefix}?* ]]; then
			rsync_upload ${remote_target##$rsync_prefix} 1
			ret=$?
			return $ret
		elif [[ "${remote_target}" == ${ssh_prefix}?* ]]; then
			ssh_upload ${remote_target##$ssh_prefix}
			ret=$?
			return $ret
		fi
	else
		#
		# Try rsync first and fallback to SSH in case it fails.
		#
		rsync_upload ${remote_target} 0
		ret=$?
		if (( $ret != 0 )); then
			print "Failed. (falling back to SSH)"
			ssh_upload ${remote_target}
			ret=$?
		fi
		return $ret
	fi
}

#
# input_cmd | url_encode | output_cmd
#
# URL-encode (percent-encode) reserved characters as defined in RFC 3986.
#
# Reserved characters are: :/?#[]@!$&'()*+,;=
#
# While not a reserved character itself, percent '%' is reserved by definition
# so encode it first to avoid recursive transformation, and skip '/' which is
# a path delimiter.
#
# The quotation character is deliberately not escaped in order to make
# the substitution work with GNU sed.
#
function url_encode
{
	$SED -e "s|%|%25|g" -e "s|:|%3A|g" -e "s|\&|%26|g" \
	    -e "s|?|%3F|g" -e "s|#|%23|g" -e "s|\[|%5B|g" \
	    -e "s|*|%2A|g" -e "s|@|%40|g" -e "s|\!|%21|g" \
	    -e "s|=|%3D|g" -e "s|;|%3B|g" -e "s|\]|%5D|g" \
	    -e "s|(|%28|g" -e "s|)|%29|g" -e "s|'|%27|g" \
	    -e "s|+|%2B|g" -e "s|\,|%2C|g" -e "s|\\\$|%24|g"
}

#
# input_cmd | html_quote | output_cmd
# or
# html_quote filename | output_cmd
#
# Make a piece of source code safe for display in an HTML <pre> block.
#
html_quote()
{
	$SED -e "s/&/\&amp;/g" -e "s/</\&lt;/g" -e "s/>/\&gt;/g" "$@" | expand
}

# 
# Trim a digest-style revision to a conventionally readable yet useful length
#
trim_digest()
{
	typeset digest=$1

	echo $digest | $SED -e 's/\([0-9a-f]\{12\}\).*/\1/'
}

#
# input_cmd | its2url | output_cmd
#
# Scan for information tracking system references and insert <a> links to the
# relevant databases.
#
its2url()
{
	$SED -f ${its_sed_script}
}

#
# strip_unchanged <infile> | output_cmd
#
# Removes chunks of sdiff documents that have not changed. This makes it
# easier for a code reviewer to find the bits that have changed.
#
# Deleted lines of text are replaced by a horizontal rule. Some
# identical lines are retained before and after the changed lines to
# provide some context.  The number of these lines is controlled by the
# variable C in the $AWK script below.
#
# The script detects changed lines as any line that has a "<span class="
# string embedded (unchanged lines have no particular class and are not
# part of a <span>).  Blank lines (without a sequence number) are also
# detected since they flag lines that have been inserted or deleted.
#
strip_unchanged()
{
	$AWK '
	BEGIN	{ C = c = 20 }
	NF == 0 || /<span class="/ {
		if (c > C) {
			c -= C
			inx = 0
			if (c > C) {
				print "\n</pre><hr></hr><pre>"
				inx = c % C
				c = C
			}

			for (i = 0; i < c; i++)
				print ln[(inx + i) % C]
		}
		c = 0;
		print
		next
	}
	{	if (c >= C) {
			ln[c % C] = $0
			c++;
			next;
		}
		c++;
		print
	}
	END	{ if (c > (C * 2)) print "\n</pre><hr></hr>" }

	' $1
}

#
# sdiff_to_html
#
# This function takes two files as arguments, obtains their diff, and
# processes the diff output to present the files as an HTML document with
# the files displayed side-by-side, differences shown in color.  It also
# takes a delta comment, rendered as an HTML snippet, as the third
# argument.  The function takes two files as arguments, then the name of
# file, the path, and the comment.  The HTML will be delivered on stdout,
# e.g.
#
#   $ sdiff_to_html old/usr/src/tools/scripts/webrev.sh \
#         new/usr/src/tools/scripts/webrev.sh \
#         webrev.sh usr/src/tools/scripts \
#         '<a href="http://monaco.sfbay.sun.com/detail.jsp?cr=1234567">
#          1234567</a> my bugid' > <file>.html
#
# framed_sdiff() is then called which creates $2.frames.html
# in the webrev tree.
#
# FYI: This function is rather unusual in its use of awk.  The initial
# diff run produces conventional diff output showing changed lines mixed
# with editing codes.  The changed lines are ignored - we're interested in
# the editing codes, e.g.
#
#      8c8
#      57a61
#      63c66,76
#      68,93d80
#      106d90
#      108,110d91
#
#  These editing codes are parsed by the awk script and used to generate
#  another awk script that generates HTML, e.g the above lines would turn
#  into something like this:
#
#      BEGIN { printf "<pre>\n" }
#      function sp(n) {for (i=0;i<n;i++)printf "\n"}
#      function wl(n) {printf "<font color=%s>%4d %s </font>\n", n, NR, $0}
#      NR==8           {wl("#7A7ADD");next}
#      NR==54          {wl("#7A7ADD");sp(3);next}
#      NR==56          {wl("#7A7ADD");next}
#      NR==57          {wl("black");printf "\n"; next}
#        :               :
#
#  This script is then run on the original source file to generate the
#  HTML that corresponds to the source file.
#
#  The two HTML files are then combined into a single piece of HTML that
#  uses an HTML table construct to present the files side by side.  You'll
#  notice that the changes are color-coded:
#
#   black     - unchanged lines
#   blue      - changed lines
#   bold blue - new lines
#   brown     - deleted lines
#
#  Blank lines are inserted in each file to keep unchanged lines in sync
#  (side-by-side).  This format is familiar to users of sdiff(1) or
#  Teamware's filemerge tool.
#
sdiff_to_html()
{
	diff -b $1 $2 > /tmp/$$.diffs

	TNAME=$3
	TPATH=$4
	COMMENT=$5

	#
	#  Now we have the diffs, generate the HTML for the old file.
	#
	$AWK '
	BEGIN	{
		printf "function sp(n) {for (i=0;i<n;i++)printf \"\\n\"}\n"
		printf "function removed() "
		printf "{printf \"<span class=\\\"removed\\\">%%4d %%s</span>\\n\", NR, $0}\n"
		printf "function changed() "
		printf "{printf \"<span class=\\\"changed\\\">%%4d %%s</span>\\n\", NR, $0}\n"
		printf "function bl() {printf \"%%4d %%s\\n\", NR, $0}\n"
}
	/^</	{next}
	/^>/	{next}
	/^---/	{next}

	{
	split($1, a, /[cad]/) ;
	if (index($1, "a")) {
		if (a[1] == 0) {
			n = split(a[2], r, /,/);
			if (n == 1)
				printf "BEGIN\t\t{sp(1)}\n"
			else
				printf "BEGIN\t\t{sp(%d)}\n",\
				(r[2] - r[1]) + 1
			next
		}

		printf "NR==%s\t\t{", a[1]
		n = split(a[2], r, /,/);
		s = r[1];
		if (n == 1)
			printf "bl();printf \"\\n\"; next}\n"
		else {
			n = r[2] - r[1]
			printf "bl();sp(%d);next}\n",\
			(r[2] - r[1]) + 1
		}
		next
	}
	if (index($1, "d")) {
		n = split(a[1], r, /,/);
		n1 = r[1]
		n2 = r[2]
		if (n == 1)
			printf "NR==%s\t\t{removed(); next}\n" , n1
		else
			printf "NR==%s,NR==%s\t{removed(); next}\n" , n1, n2
		next
	}
	if (index($1, "c")) {
		n = split(a[1], r, /,/);
		n1 = r[1]
		n2 = r[2]
		final = n2
		d1 = 0
		if (n == 1)
			printf "NR==%s\t\t{changed();" , n1
		else {
			d1 = n2 - n1
			printf "NR==%s,NR==%s\t{changed();" , n1, n2
		}
		m = split(a[2], r, /,/);
		n1 = r[1]
		n2 = r[2]
		if (m > 1) {
			d2  = n2 - n1
			if (d2 > d1) {
				if (n > 1) printf "if (NR==%d)", final
				printf "sp(%d);", d2 - d1
			}
		}
		printf "next}\n" ;

		next
	}
	}

	END	{ printf "{printf \"%%4d %%s\\n\", NR, $0 }\n" }
	' /tmp/$$.diffs > /tmp/$$.file1

	#
	#  Now generate the HTML for the new file
	#
	$AWK '
	BEGIN	{
		printf "function sp(n) {for (i=0;i<n;i++)printf \"\\n\"}\n"
		printf "function new() "
		printf "{printf \"<span class=\\\"new\\\">%%4d %%s</span>\\n\", NR, $0}\n"
		printf "function changed() "
		printf "{printf \"<span class=\\\"changed\\\">%%4d %%s</span>\\n\", NR, $0}\n"
		printf "function bl() {printf \"%%4d %%s\\n\", NR, $0}\n"
	}

	/^</	{next}
	/^>/	{next}
	/^---/	{next}

	{
	split($1, a, /[cad]/) ;
	if (index($1, "d")) {
		if (a[2] == 0) {
			n = split(a[1], r, /,/);
			if (n == 1)
				printf "BEGIN\t\t{sp(1)}\n"
			else
				printf "BEGIN\t\t{sp(%d)}\n",\
				(r[2] - r[1]) + 1
			next
		}

		printf "NR==%s\t\t{", a[2]
		n = split(a[1], r, /,/);
		s = r[1];
		if (n == 1)
			printf "bl();printf \"\\n\"; next}\n"
		else {
			n = r[2] - r[1]
			printf "bl();sp(%d);next}\n",\
			(r[2] - r[1]) + 1
		}
		next
	}
	if (index($1, "a")) {
		n = split(a[2], r, /,/);
		n1 = r[1]
		n2 = r[2]
		if (n == 1)
			printf "NR==%s\t\t{new() ; next}\n" , n1
		else
			printf "NR==%s,NR==%s\t{new() ; next}\n" , n1, n2
		next
	}
	if (index($1, "c")) {
		n = split(a[2], r, /,/);
		n1 = r[1]
		n2 = r[2]
		final = n2
		d2 = 0;
		if (n == 1) {
			final = n1
			printf "NR==%s\t\t{changed();" , n1
		} else {
			d2 = n2 - n1
			printf "NR==%s,NR==%s\t{changed();" , n1, n2
		}
		m = split(a[1], r, /,/);
		n1 = r[1]
		n2 = r[2]
		if (m > 1) {
			d1  = n2 - n1
			if (d1 > d2) {
				if (n > 1) printf "if (NR==%d)", final
				printf "sp(%d);", d1 - d2
			}
		}
		printf "next}\n" ;
		next
	}
	}
	END	{ printf "{printf \"%%4d %%s\\n\", NR, $0 }\n" }
	' /tmp/$$.diffs > /tmp/$$.file2

	#
	# Post-process the HTML files by running them back through $AWK
	#
	html_quote < $1 | $AWK -f /tmp/$$.file1 > /tmp/$$.file1.html

	html_quote < $2 | $AWK -f /tmp/$$.file2 > /tmp/$$.file2.html

	#
	# Now combine into a valid HTML file and side-by-side into a table
	#
	print "$HTML<head>$STDHEAD"
	print "<title>$WNAME Sdiff $TPATH/$TNAME</title>"
	print "</head><body id=\"SUNWwebrev\">"
	print "<a class=\"print\" href=\"javascript:print()\">Print this page</a>"
	print "<pre>$COMMENT</pre>\n"
	print "<table><tr valign=\"top\">"
	print "<td><pre>"

	strip_unchanged /tmp/$$.file1.html

	print "</pre></td><td><pre>"

	strip_unchanged /tmp/$$.file2.html

	print "</pre></td>"
	print "</tr></table>"
	print "</body></html>"

	framed_sdiff $TNAME $TPATH /tmp/$$.file1.html /tmp/$$.file2.html \
	    "$COMMENT"
}


#
# framed_sdiff <filename> <filepath> <lhsfile> <rhsfile> <comment>
#
# Expects lefthand and righthand side html files created by sdiff_to_html.
# We use insert_anchors() to augment those with HTML navigation anchors,
# and then emit the main frame.  Content is placed into:
#
#    $WDIR/DIR/$TNAME.lhs.html
#    $WDIR/DIR/$TNAME.rhs.html
#    $WDIR/DIR/$TNAME.frames.html
#
# NOTE: We rely on standard usage of $WDIR and $DIR.
#
function framed_sdiff
{
	typeset TNAME=$1
	typeset TPATH=$2
	typeset lhsfile=$3
	typeset rhsfile=$4
	typeset comments=$5
	typeset RTOP

	# Enable html files to access WDIR via a relative path.
	RTOP=$(relative_dir $TPATH $WDIR)

	# Make the rhs/lhs files and output the frameset file.
	print "$HTML<head>$STDHEAD" > $WDIR/$DIR/$TNAME.lhs.html

	cat >> $WDIR/$DIR/$TNAME.lhs.html <<-EOF
	    <script type="text/javascript" src="${RTOP}ancnav.js"></script>
	    </head>
	    <body id="SUNWwebrev" onkeypress="keypress(event);">
	    <a name="0"></a>
	    <pre>$comments</pre><hr></hr>
	EOF

	cp $WDIR/$DIR/$TNAME.lhs.html $WDIR/$DIR/$TNAME.rhs.html

	insert_anchors $lhsfile >> $WDIR/$DIR/$TNAME.lhs.html
	insert_anchors $rhsfile >> $WDIR/$DIR/$TNAME.rhs.html

	close='</body></html>'

	print $close >> $WDIR/$DIR/$TNAME.lhs.html
	print $close >> $WDIR/$DIR/$TNAME.rhs.html

	print "$FRAMEHTML<head>$STDHEAD" > $WDIR/$DIR/$TNAME.frames.html
	print "<title>$WNAME Framed-Sdiff " \
	    "$TPATH/$TNAME</title> </head>" >> $WDIR/$DIR/$TNAME.frames.html
	cat >> $WDIR/$DIR/$TNAME.frames.html <<-EOF
	  <frameset rows="*,60">
	    <frameset cols="50%,50%">
	      <frame src="$TNAME.lhs.html" scrolling="auto" name="lhs"></frame>
	      <frame src="$TNAME.rhs.html" scrolling="auto" name="rhs"></frame>
	    </frameset>
	  <frame src="${RTOP}ancnav.html" scrolling="no" marginwidth="0"
	   marginheight="0" name="nav"></frame>
	  <noframes>
	    <body id="SUNWwebrev">
	      Alas 'frames' webrev requires that your browser supports frames
	      and has the feature enabled.
	    </body>
	  </noframes>
	  </frameset>
	</html>
	EOF
}


#
# fix_postscript
#
# Merge codereview output files to a single conforming postscript file, by:
#	- removing all extraneous headers/trailers
#	- making the page numbers right
#	- removing pages devoid of contents which confuse some
#	  postscript readers.
#
# From Casper.
#
function fix_postscript
{
	infile=$1

	cat > /tmp/$$.crmerge.pl << \EOF

	print scalar(<>);		# %!PS-Adobe---
	print "%%Orientation: Landscape\n";

	$pno = 0;
	$doprint = 1;

	$page = "";

	while (<>) {
		next if (/^%%Pages:\s*\d+/);

		if (/^%%Page:/) {
			if ($pno == 0 || $page =~ /\)S/) {
				# Header or single page containing text
				print "%%Page: ? $pno\n" if ($pno > 0);
				print $page;
				$pno++;
			} else {
				# Empty page, skip it.
			}
			$page = "";
			$doprint = 1;
			next;
		}

		# Skip from %%Trailer of one document to Endprolog
		# %%Page of the next
		$doprint = 0 if (/^%%Trailer/);
		$page .= $_ if ($doprint);
	}

	if ($page =~ /\)S/) {
		print "%%Page: ? $pno\n";
		print $page;
	} else {
		$pno--;
	}
	print "%%Trailer\n%%Pages: $pno\n";
EOF

	$PERL /tmp/$$.crmerge.pl < $infile
}


#
# input_cmd | insert_anchors | output_cmd
#
# Flag blocks of difference with sequentially numbered invisible
# anchors.  These are used to drive the frames version of the
# sdiffs output.
#
# NOTE: Anchor zero flags the top of the file irrespective of changes,
# an additional anchor is also appended to flag the bottom.
#
# The script detects changed lines as any line that has a "<span
# class=" string embedded (unchanged lines have no class set and are
# not part of a <span>.  Blank lines (without a sequence number)
# are also detected since they flag lines that have been inserted or
# deleted.
#
function insert_anchors
{
	$AWK '
	function ia() {
		printf "<a name=\"%d\" id=\"anc%d\"></a>", anc, anc++;
	}

	BEGIN {
		anc=1;
		inblock=1;
		printf "<pre>\n";
	}
	NF == 0 || /^<span class=/ {
		if (inblock == 0) {
			ia();
			inblock=1;
		}
		print;
		next;
	}
	{
		inblock=0;
		print;
	}
	END {
		ia();

		printf "<b style=\"font-size: large; color: red\">";
		printf "--- EOF ---</b>"
		for(i=0;i<8;i++) printf "\n\n\n\n\n\n\n\n\n\n";
		printf "</pre>"
		printf "<form name=\"eof\">";
		printf "<input name=\"value\" value=\"%d\" " \
		    "type=\"hidden\"></input>", anc - 1;
		printf "</form>";
	}
	' $1
}


#
# relative_dir
#
# Print a relative return path from $1 to $2.  For example if
# $1=/tmp/myreview/raw_files/usr/src/tools/scripts and $2=/tmp/myreview,
# this function would print "../../../../".
#
# In the event that $1 is not in $2 a warning is printed to stderr,
# and $2 is returned-- the result of this is that the resulting webrev
# is not relocatable.
#
function relative_dir
{
	typeset cur="${1##$2?(/)}"

	#
	# If the first path was specified absolutely, and it does
	# not start with the second path, it's an error.
	#
	if [[ "$cur" = "/${1#/}" ]]; then
		# Should never happen.
		print -u2 "\nWARNING: relative_dir: \"$1\" not relative "
		print -u2 "to \"$2\".  Check input paths.  Framed webrev "
		print -u2 "will not be relocatable!"
		print $2
		return
	fi

	#
	# This is kind of ugly.  The sed script will do the following:
	#
	# 1. Strip off a leading "." or "./": this is important to get
	#    the correct arcnav links for files in $WDIR.
	# 2. Strip off a trailing "/": this is not strictly necessary,
	#    but is kind of nice, since it doesn't end up in "//" at
	#    the end of a relative path.
	# 3. Replace all remaining sequences of non-"/" with "..": the
	#    assumption here is that each dirname represents another
	#    level of relative separation.
	# 4. Append a trailing "/" only for non-empty paths: this way
	#    the caller doesn't need to duplicate this logic, and does
	#    not end up using $RTOP/file for files in $WDIR.
	#
	print $cur | $SED -e '{
		s:^\./*::
		s:/$::
		s:[^/][^/]*:..:g
		s:^\(..*\)$:\1/:
	}'
}

#
# frame_nav_js
#
# Emit javascript for frame navigation
#
function frame_nav_js
{
cat << \EOF
var myInt;
var scrolling = 0;
var sfactor = 3;
var scount = 10;

function scrollByPix()
{
	if (scount <= 0) {
		sfactor *= 1.2;
		scount = 10;
	}
	parent.lhs.scrollBy(0, sfactor);
	parent.rhs.scrollBy(0, sfactor);
	scount--;
}

function scrollToAnc(num)
{
	// Update the value of the anchor in the form which we use as
	// storage for this value.  setAncValue() will take care of
	// correcting for overflow and underflow of the value and return
	// us the new value.
	num = setAncValue(num);

	// Set location and scroll back a little to expose previous
	// lines.
	//
	// Note that this could be improved: it is possible although
	// complex to compute the x and y position of an anchor, and to
	// scroll to that location directly.
	//
	parent.lhs.location.replace(parent.lhs.location.pathname + "#" + num);
	parent.rhs.location.replace(parent.rhs.location.pathname + "#" + num);

	parent.lhs.scrollBy(0, -30);
	parent.rhs.scrollBy(0, -30);
}

function getAncValue()
{
	return (parseInt(parent.nav.document.diff.real.value));
}

function setAncValue(val)
{
	if (val <= 0) {
		val = 0;
		parent.nav.document.diff.real.value = val;
		parent.nav.document.diff.display.value = "BOF";
		return (val);
	}

	//
	// The way we compute the max anchor value is to stash it
	// inline in the left and right hand side pages-- it's the same
	// on each side, so we pluck from the left.
	//
	maxval = parent.lhs.document.eof.value.value;
	if (val < maxval) {
		parent.nav.document.diff.real.value = val;
		parent.nav.document.diff.display.value = val.toString();
		return (val);
	}

	// this must be: val >= maxval
	val = maxval;
	parent.nav.document.diff.real.value = val;
	parent.nav.document.diff.display.value = "EOF";
	return (val);
}

function stopScroll()
{
	if (scrolling == 1) {
		clearInterval(myInt);
		scrolling = 0;
	}
}

function startScroll()
{
	stopScroll();
	scrolling = 1;
	myInt = setInterval("scrollByPix()", 10);
}

function handlePress(b)
{
	switch (b) {
	case 1:
		scrollToAnc(-1);
		break;
	case 2:
		scrollToAnc(getAncValue() - 1);
		break;
	case 3:
		sfactor = -3;
		startScroll();
		break;
	case 4:
		sfactor = 3;
		startScroll();
		break;
	case 5:
		scrollToAnc(getAncValue() + 1);
		break;
	case 6:
		scrollToAnc(999999);
		break;
	}
}

function handleRelease(b)
{
	stopScroll();
}

function keypress(ev)
{
	var keynum;
	var keychar;

	if (window.event) { // IE
		keynum = ev.keyCode;
	} else if (ev.which) { // non-IE
		keynum = ev.which;
	}

	keychar = String.fromCharCode(keynum);

	if (keychar == "k") {
		handlePress(2);
		return (0);
	} else if (keychar == "j" || keychar == " ") {
		handlePress(5);
		return (0);
	}

	return (1);
}

function ValidateDiffNum()
{
	var val;
	var i;

	val = parent.nav.document.diff.display.value;
	if (val == "EOF") {
		scrollToAnc(999999);
		return;
	}

	if (val == "BOF") {
		scrollToAnc(0);
		return;
	}

	i = parseInt(val);
	if (isNaN(i)) {
		parent.nav.document.diff.display.value = getAncValue();
	} else {
		scrollToAnc(i);
	}

	return (false);
}
EOF
}

#
# frame_navigation
#
# Output anchor navigation file for framed sdiffs.
#
function frame_navigation
{
	print "$HTML<head>$STDHEAD"

	cat << \EOF
<title>Anchor Navigation</title>
<meta http-equiv="Content-Script-Type" content="text/javascript">
<meta http-equiv="Content-Type" content="text/html">

<style type="text/css">
    div.button td { padding-left: 5px; padding-right: 5px;
		    background-color: #eee; text-align: center;
		    border: 1px #444 outset; cursor: pointer; }
    div.button a { font-weight: bold; color: black }
    div.button td:hover { background: #ffcc99; }
</style>
EOF

	print "<script type=\"text/javascript\" src=\"ancnav.js\"></script>"

	cat << \EOF
</head>
<body id="SUNWwebrev" bgcolor="#eeeeee" onload="document.diff.real.focus();"
	onkeypress="keypress(event);">
    <noscript lang="javascript">
      <center>
	<p><big>Framed Navigation controls require Javascript</big><br></br>
	Either this browser is incompatable or javascript is not enabled</p>
      </center>
    </noscript>
    <table width="100%" border="0" align="center">
	<tr>
          <td valign="middle" width="25%">Diff navigation:
          Use 'j' and 'k' for next and previous diffs; or use buttons
          at right</td>
	  <td align="center" valign="top" width="50%">
	    <div class="button">
	      <table border="0" align="center">
                  <tr>
		    <td>
		      <a onMouseDown="handlePress(1);return true;"
			 onMouseUp="handleRelease(1);return true;"
			 onMouseOut="handleRelease(1);return true;"
			 onClick="return false;"
			 title="Go to Beginning Of file">BOF</a></td>
		    <td>
		      <a onMouseDown="handlePress(3);return true;"
			 onMouseUp="handleRelease(3);return true;"
			 onMouseOut="handleRelease(3);return true;"
			 title="Scroll Up: Press and Hold to accelerate"
			 onClick="return false;">Scroll Up</a></td>
		    <td>
		      <a onMouseDown="handlePress(2);return true;"
			 onMouseUp="handleRelease(2);return true;"
			 onMouseOut="handleRelease(2);return true;"
			 title="Go to previous Diff"
			 onClick="return false;">Prev Diff</a>
		    </td></tr>

		  <tr>
		    <td>
		      <a onMouseDown="handlePress(6);return true;"
			 onMouseUp="handleRelease(6);return true;"
			 onMouseOut="handleRelease(6);return true;"
			 onClick="return false;"
			 title="Go to End Of File">EOF</a></td>
		    <td>
		      <a onMouseDown="handlePress(4);return true;"
			 onMouseUp="handleRelease(4);return true;"
			 onMouseOut="handleRelease(4);return true;"
			 title="Scroll Down: Press and Hold to accelerate"
			 onClick="return false;">Scroll Down</a></td>
		    <td>
		      <a onMouseDown="handlePress(5);return true;"
			 onMouseUp="handleRelease(5);return true;"
			 onMouseOut="handleRelease(5);return true;"
			 title="Go to next Diff"
			 onClick="return false;">Next Diff</a></td>
		  </tr>
              </table>
	    </div>
	  </td>
	  <th valign="middle" width="25%">
	    <form action="" name="diff" onsubmit="return ValidateDiffNum();">
		<input name="display" value="BOF" size="8" type="text"></input>
		<input name="real" value="0" size="8" type="hidden"></input>
	    </form>
	  </th>
	</tr>
    </table>
  </body>
</html>
EOF
}



#
# diff_to_html <filename> <filepath> { U | C } <comment>
#
# Processes the output of diff to produce an HTML file representing either
# context or unified diffs.
#
diff_to_html()
{
	TNAME=$1
	TPATH=$2
	DIFFTYPE=$3
	COMMENT=$4

	print "$HTML<head>$STDHEAD"
	print "<title>$WNAME ${DIFFTYPE}diff $TPATH</title>"

	if [[ $DIFFTYPE == "U" ]]; then
		print "$UDIFFCSS"
	fi

	cat <<-EOF
	</head>
	<body id="SUNWwebrev">
        <a class="print" href="javascript:print()">Print this page</a>
	<pre>$COMMENT</pre>
        <pre>
	EOF

	html_quote | $AWK '
	/^--- new/	{ next }
	/^\+\+\+ new/	{ next }
	/^--- old/	{ next }
	/^\*\*\* old/	{ next }
	/^\*\*\*\*/	{ next }
	/^-------/	{ printf "<center><h1>%s</h1></center>\n", $0; next }
	/^\@\@.*\@\@$/	{ printf "</pre><hr></hr><pre>\n";
			  printf "<span class=\"newmarker\">%s</span>\n", $0;
			  next}

	/^\*\*\*/	{ printf "<hr></hr><span class=\"oldmarker\">%s</span>\n", $0;
			  next}
	/^---/		{ printf "<span class=\"newmarker\">%s</span>\n", $0;
			  next}
	/^\+/		{printf "<span class=\"new\">%s</span>\n", $0; next}
	/^!/		{printf "<span class=\"changed\">%s</span>\n", $0; next}
	/^-/		{printf "<span class=\"removed\">%s</span>\n", $0; next}
			{printf "%s\n", $0; next}
	'

	print "</pre></body></html>\n"
}


#
# source_to_html { new | old } <filename>
#
# Process a plain vanilla source file to transform it into an HTML file.
#
source_to_html()
{
	WHICH=$1
	TNAME=$2

	print "$HTML<head>$STDHEAD"
	print "<title>$WNAME $WHICH $TNAME</title>"
	print "<body id=\"SUNWwebrev\">"
	print "<pre>"
	html_quote | $AWK '{line += 1 ; printf "%4d %s\n", line, $0 }'
	print "</pre></body></html>"
}

#
# comments_from_wx {text|html} filepath
#
# Given the pathname of a file, find its location in a "wx" active
# file list and print the following comment.  Output is either text or
# HTML; if the latter, embedded bugids (sequence of 5 or more digits)
# are turned into URLs.
#
comments_from_wx()
{
	typeset fmt=$1
	typeset p=$2

	comm=`$AWK '
	$1 == "'$p'" {
		do getline ; while (NF > 0)
		getline
		while (NF > 0) { print ; getline }
		exit
	}' < $wxfile`

	if [[ -z $comm ]]; then
		comm="*** NO COMMENTS ***"
	fi

	if [[ $fmt == "text" ]]; then
		print -- "$comm"
		return
	fi

	print -- "$comm" | html_quote | its2url

}

#
# getcomments {text|html} filepath parentpath
#
# Fetch the comments depending on what SCM mode we're in.
#
getcomments()
{
	typeset fmt=$1
	typeset p=$2
	typeset pp=$3

	if [[ -n $Nflag ]]; then
		return
	fi

	if [[ -n $wxfile ]]; then
		comments_from_wx $fmt $p
	fi
}

#
# printCI <total-changed> <inserted> <deleted> <modified> <unchanged>
#
# Print out Code Inspection figures similar to sccs-prt(1) format.
#
function printCI
{
	integer tot=$1 ins=$2 del=$3 mod=$4 unc=$5
	typeset str
	if (( tot == 1 )); then
		str="line"
	else
		str="lines"
	fi
	printf '%d %s changed: %d ins; %d del; %d mod; %d unchg\n' \
	    $tot $str $ins $del $mod $unc
}


#
# difflines <oldfile> <newfile>
#
# Calculate and emit number of added, removed, modified and unchanged lines,
# and total lines changed, the sum of added + removed + modified.
#
function difflines
{
	integer tot mod del ins unc err
	typeset filename

	eval $( diff -e $1 $2 | $AWK '
	# Change range of lines: N,Nc
	/^[0-9]*,[0-9]*c$/ {
		n=split(substr($1,1,length($1)-1), counts, ",");
		if (n != 2) {
			error=2
			exit;
		}
		#
		# 3,5c means lines 3 , 4 and 5 are changed, a total of 3 lines.
		# following would be 5 - 3 = 2! Hence +1 for correction.
		#
		r=(counts[2]-counts[1])+1;

		#
		# Now count replacement lines: each represents a change instead
		# of a delete, so increment c and decrement r.
		#
		while (getline != /^\.$/) {
			c++;
			r--;
		}
		#
		# If there were more replacement lines than original lines,
		# then r will be negative; in this case there are no deletions,
		# but there are r changes that should be counted as adds, and
		# since r is negative, subtract it from a and add it to c.
		#
		if (r < 0) {
			a-=r;
			c+=r;
		}

		#
		# If there were more original lines than replacement lines, then
		# r will be positive; in this case, increment d by that much.
		#
		if (r > 0) {
			d+=r;
		}
		next;
	}

	# Change lines: Nc
	/^[0-9].*c$/ {
		# The first line is a replacement; any more are additions.
		if (getline != /^\.$/) {
			c++;
			while (getline != /^\.$/) a++;
		}
		next;
	}

	# Add lines: both Na and N,Na
	/^[0-9].*a$/ {
		while (getline != /^\.$/) a++;
		next;
	}

	# Delete range of lines: N,Nd
	/^[0-9]*,[0-9]*d$/ {
		n=split(substr($1,1,length($1)-1), counts, ",");
		if (n != 2) {
			error=2
			exit;
		}
		#
		# 3,5d means lines 3 , 4 and 5 are deleted, a total of 3 lines.
		# following would be 5 - 3 = 2! Hence +1 for correction.
		#
		r=(counts[2]-counts[1])+1;
		d+=r;
		next;
	}

	# Delete line: Nd.   For example 10d says line 10 is deleted.
	/^[0-9]*d$/ {d++; next}

	# Should not get here!
	{
		error=1;
		exit;
	}

	# Finish off - print results
	END {
		printf("tot=%d;mod=%d;del=%d;ins=%d;err=%d\n",
		    (c+d+a), c, d, a, error);
	}' )

	# End of $AWK, Check to see if any trouble occurred.
	if (( $? > 0 || err > 0 )); then
		print "Unexpected Error occurred reading" \
		    "\`diff -e $1 $2\`: \$?=$?, err=" $err
		return
	fi

	# Accumulate totals
	(( TOTL += tot ))
	(( TMOD += mod ))
	(( TDEL += del ))
	(( TINS += ins ))
	# Calculate unchanged lines
	unc=`wc -l < $1`
	if (( unc > 0 )); then
		(( unc -= del + mod ))
		(( TUNC += unc ))
	fi
	# print summary
	print "<span class=\"lineschanged\">"
	printCI $tot $ins $del $mod $unc
	print "</span>"
}


#
# flist_from_wx
#
# Sets up webrev to source its information from a wx-formatted file.
# Sets the global 'wxfile' variable.
#
function flist_from_wx
{
	typeset argfile=$1
	if [[ -n ${argfile%%/*} ]]; then
		#
		# If the wx file pathname is relative then make it absolute
		# because the webrev does a "cd" later on.
		#
		wxfile=$PWD/$argfile
	else
		wxfile=$argfile
	fi

	$AWK '{ c = 1; print;
	  while (getline) {
		if (NF == 0) { c = -c; continue }
		if (c > 0) print
	  }
	}' $wxfile > $FLIST

	print " Done."
}

#
# Transform a specified 'git log' output format into a wx-like active list.
#
function git_wxfile
{
	typeset child="$1"
	typeset parent="$2"

	TMPFLIST=/tmp/$$.active
	$PERL -e 'my (%files, %realfiles, $msg);
	my $parent = $ARGV[0];
	my $child = $ARGV[1];

	open(F, "git diff -M --name-status $parent..$child |");
	while (<F>) {
	    chomp;
	    if (/^R(\d+)\s+([^ ]+)\s+([^ ]+)/) { # rename
		if ($1 >= 75) {		 # Probably worth treating as a rename
		    $realfiles{$3} = $2;
		} else {
		    $realfiles{$3} = $3;
		    $realfiles{$2} = $2;
		}
	    } else {
		my $f = (split /\s+/, $_)[1];
		$realfiles{$f} = $f;
	    }
	}
	close(F);

	my $state = 1;		    # 0|comments, 1|files
	open(F, "git whatchanged --pretty=format:%B $parent..$child |");
	while (<F>) {
	    chomp;
	    if (/^:[0-9]{6}/) {
		my ($unused, $fname, $fname2) = split(/\t/, $_);
		$fname = $fname2 if defined($fname2);
		next if !defined($realfiles{$fname}); # No real change
		$state = 1;
		chomp $msg;
		$files{$fname} .= $msg;
	    } else {
		if ($state == 1) {
		    $state = 0;
		    $msg = /^\n/ ? "" : "\n";
		}
		$msg .= "$_\n" if ($_);
	    }
	}
	close(F);
	 
	for (sort keys %files) {
	    if ($realfiles{$_} ne $_) {
		print "$_ $realfiles{$_}\n$files{$_}\n\n";
	    } else {
		print "$_\n$files{$_}\n\n"
	    }
	}' ${parent} ${child} > $TMPFLIST

	wxfile=$TMPFLIST
}

#
# flist_from_git
# Build a wx-style active list, and hand it off to flist_from_wx
#
function flist_from_git
{
	typeset child=$1
	typeset parent=$2

	print " File list from: git ...\c"
	git_wxfile "$child" "$parent";

	# flist_from_wx prints the Done, so we don't have to.
	flist_from_wx $TMPFLIST
}

#
# flist_from_subversion
#
# Generate the file list by extracting file names from svn status.
#
function flist_from_subversion
{
	CWS=$1
	OLDPWD=$2

	cd $CWS
	print -u2 " File list from: svn status ... \c"
	svn status | $AWK '/^[ACDMR]/ { print $NF }' > $FLIST
	print -u2 " Done."
	cd $OLDPWD
}

function env_from_flist
{
	[[ -r $FLIST ]] || return

	#
	# Use "eval" to set env variables that are listed in the file
	# list.  Then copy those into our local versions of those
	# variables if they have not been set already.
	#
	eval `$SED -e "s/#.*$//" $FLIST | $GREP = `

	if [[ -z $codemgr_ws && -n $CODEMGR_WS ]]; then
		codemgr_ws=$CODEMGR_WS
		export CODEMGR_WS
	fi

	#
	# Check to see if CODEMGR_PARENT is set in the flist file.
	#
	if [[ -z $codemgr_parent && -n $CODEMGR_PARENT ]]; then
		codemgr_parent=$CODEMGR_PARENT
		export CODEMGR_PARENT
	fi
}

function look_for_prog
{
	typeset path
	typeset ppath
	typeset progname=$1

	ppath=$PATH
	ppath=$ppath:/usr/sfw/bin:/usr/bin:/usr/sbin
	ppath=$ppath:/opt/onbld/bin
	ppath=$ppath:/opt/onbld/bin/`uname -p`

	PATH=$ppath prog=`whence $progname`
	if [[ -n $prog ]]; then
		print $prog
	fi
}

function get_file_mode
{
	$PERL -e '
		if (@stat = stat($ARGV[0])) {
			$mode = $stat[2] & 0777;
			printf "%03o\n", $mode;
			exit 0;
		} else {
			exit 1;
		}
	    ' $1
}

function build_old_new_git
{
	typeset olddir="$1"
	typeset newdir="$2"
	typeset o_mode=
	typeset n_mode=
	typeset o_object=
	typeset n_object=
	typeset OWD=$PWD
	typeset file
	typeset type

	cd $CWS

	#
	# Get old file and its mode from the git object tree
	#
	if [[ "$PDIR" == "." ]]; then
		file="$PF"
	else
		file="$PDIR/$PF"
	fi

	if [[ -n $parent_webrev && -e $PWS/$PDIR/$PF ]]; then
		cp $PWS/$PDIR/$PF $olddir/$PDIR/$PF
	else
		$GIT ls-tree $GIT_PARENT $file | read o_mode type o_object junk
		$GIT cat-file $type $o_object > $olddir/$file 2>/dev/null

		if (( $? != 0 )); then
			rm -f $olddir/$file
		elif [[ -n $o_mode ]]; then
			# Strip the first 3 digits, to get a regular octal mode
			o_mode=${o_mode/???/}
			chmod $o_mode $olddir/$file
		else
			# should never happen
			print -u2 "ERROR: set mode of $olddir/$file"
		fi
	fi

	#
	# new version of the file.
	#
	if [[ "$DIR" == "." ]]; then
		file="$F"
	else
		file="$DIR/$F"
	fi
	rm -rf $newdir/$file

        if [[ -e $CWS/$DIR/$F ]]; then
		cp $CWS/$DIR/$F $newdir/$DIR/$F
		chmod $(get_file_mode $CWS/$DIR/$F) $newdir/$DIR/$F
        fi
	cd $OWD
}

function build_old_new_subversion
{
	typeset olddir="$1"
	typeset newdir="$2"

	# Snag new version of file.
	rm -f $newdir/$DIR/$F
	[[ -e $CWS/$DIR/$F ]] && cp $CWS/$DIR/$F $newdir/$DIR/$F

	if [[ -n $PWS && -e $PWS/$PDIR/$PF ]]; then
		cp $PWS/$PDIR/$PF $olddir/$PDIR/$PF
	else
		# Get the parent's version of the file.
		svn status $CWS/$DIR/$F | read stat file
		if [[ $stat != "A" ]]; then
			svn cat -r BASE $CWS/$DIR/$F > $olddir/$PDIR/$PF
		fi
	fi
}

function build_old_new_unknown
{
	typeset olddir="$1"
	typeset newdir="$2"

	#
	# Snag new version of file.
	#
	rm -f $newdir/$DIR/$F
	[[ -e $CWS/$DIR/$F ]] && cp $CWS/$DIR/$F $newdir/$DIR/$F

	#
	# Snag the parent's version of the file.
	#
	if [[ -f $PWS/$PDIR/$PF ]]; then
		rm -f $olddir/$PDIR/$PF
		cp $PWS/$PDIR/$PF $olddir/$PDIR/$PF
	fi
}

function build_old_new
{
	typeset WDIR=$1
	typeset PWS=$2
	typeset PDIR=$3
	typeset PF=$4
	typeset CWS=$5
	typeset DIR=$6
	typeset F=$7

	typeset olddir="$WDIR/raw_files/old"
	typeset newdir="$WDIR/raw_files/new"

	mkdir -p $olddir/$PDIR
	mkdir -p $newdir/$DIR

	if [[ $SCM_MODE == "git" ]]; then
		build_old_new_git "$olddir" "$newdir"
	elif [[ $SCM_MODE == "subversion" ]]; then
		build_old_new_subversion "$olddir" "$newdir"
	elif [[ $SCM_MODE == "unknown" ]]; then
		build_old_new_unknown "$olddir" "$newdir"
	fi

	if [[ ! -f $olddir/$PDIR/$PF && ! -f $newdir/$DIR/$F ]]; then
		print "*** Error: file not in parent or child"
		return 1
	fi
	return 0
}


#
# Usage message.
#
function usage
{
	print 'Usage:\twebrev [common-options]
	webrev [common-options] ( <file> | - )
	webrev [common-options] -w <wx file>

Options:
	-c <revision>: generate webrev for single revision (git only)
	-C <filename>: Use <filename> for the information tracking configuration.
	-D: delete remote webrev
	-h <revision>: specify "head" revision for comparison (git only)
	-i <filename>: Include <filename> in the index.html file.
	-I <filename>: Use <filename> for the information tracking registry.
	-n: do not generate the webrev (useful with -U)
	-O: Print bugids/arc cases suitable for OpenSolaris.
	-o <outdir>: Output webrev to specified directory.
	-p <compare-against>: Use specified parent wkspc or basis for comparison
	-t <remote_target>: Specify remote destination for webrev upload
	-U: upload the webrev to remote destination
	-w <wxfile>: Use specified wx active file.

Environment:
	WDIR: Control the output directory.
	WEBREV_TRASH_DIR: Set directory for webrev delete.

SCM Environment:
	CODEMGR_WS: Workspace location.
	CODEMGR_PARENT: Parent workspace location.
'

	exit 2
}

#
#
# Main program starts here
#
#

trap "rm -f /tmp/$$.* ; exit" 0 1 2 3 15

set +o noclobber

PATH=$(/bin/dirname "$(whence $0)"):$PATH

[[ -z $WDIFF ]] && WDIFF=`look_for_prog wdiff`
[[ -z $WX ]] && WX=`look_for_prog wx`
[[ -z $GIT ]] && GIT=`look_for_prog git`
[[ -z $WHICH_SCM ]] && WHICH_SCM=`look_for_prog which_scm`
[[ -z $CODEREVIEW ]] && CODEREVIEW=`look_for_prog codereview`
[[ -z $PS2PDF ]] && PS2PDF=`look_for_prog ps2pdf`
[[ -z $PERL ]] && PERL=`look_for_prog perl`
[[ -z $RSYNC ]] && RSYNC=`look_for_prog rsync`
[[ -z $SCCS ]] && SCCS=`look_for_prog sccs`
[[ -z $AWK ]] && AWK=`look_for_prog nawk`
[[ -z $AWK ]] && AWK=`look_for_prog gawk`
[[ -z $AWK ]] && AWK=`look_for_prog awk`
[[ -z $SCP ]] && SCP=`look_for_prog scp`
[[ -z $SED ]] && SED=`look_for_prog sed`
[[ -z $SFTP ]] && SFTP=`look_for_prog sftp`
[[ -z $SORT ]] && SORT=`look_for_prog sort`
[[ -z $MKTEMP ]] && MKTEMP=`look_for_prog mktemp`
[[ -z $GREP ]] && GREP=`look_for_prog grep`
[[ -z $FIND ]] && FIND=`look_for_prog find`
[[ -z $MANDOC ]] && MANDOC=`look_for_prog mandoc`
[[ -z $COL ]] && COL=`look_for_prog col`

# set name of trash directory for remote webrev deletion
TRASH_DIR=".trash"
[[ -n $WEBREV_TRASH_DIR ]] && TRASH_DIR=$WEBREV_TRASH_DIR

if [[ ! -x $PERL ]]; then
	print -u2 "Error: No perl interpreter found.  Exiting."
	exit 1
fi

if [[ ! -x $WHICH_SCM ]]; then
	print -u2 "Error: Could not find which_scm.  Exiting."
	exit 1
fi

#
# These aren't fatal, but we want to note them to the user.
# We don't warn on the absence of 'wx' until later when we've
# determined that we actually need to try to invoke it.
#
[[ ! -x $CODEREVIEW ]] && print -u2 "WARNING: codereview(1) not found."
[[ ! -x $PS2PDF ]] && print -u2 "WARNING: ps2pdf(1) not found."
[[ ! -x $WDIFF ]] && print -u2 "WARNING: wdiff not found."

# Declare global total counters.
integer TOTL TINS TDEL TMOD TUNC

# default remote host for upload/delete
typeset -r DEFAULT_REMOTE_HOST="cr.opensolaris.org"
# prefixes for upload targets
typeset -r rsync_prefix="rsync://"
typeset -r ssh_prefix="ssh://"

cflag=
Cflag=
Dflag=
flist_mode=
flist_file=
hflag=
iflag=
Iflag=
lflag=
Nflag=
nflag=
Oflag=
oflag=
pflag=
tflag=
uflag=
Uflag=
wflag=
remote_target=

while getopts "c:C:Dh:i:I:lnNo:Op:t:Uw" opt
do
	case $opt in
	c)	cflag=1
		codemgr_head=$OPTARG
		codemgr_parent=$OPTARG~1;;

	C)	Cflag=1
		ITSCONF=$OPTARG;;

	D)	Dflag=1;;

	h)	hflag=1
		codemgr_head=$OPTARG;;

	i)	iflag=1
		INCLUDE_FILE=$OPTARG;;

	I)	Iflag=1
		ITSREG=$OPTARG;;

	N)	Nflag=1;;

	n)	nflag=1;;

	O)	Oflag=1;;

	o)	oflag=1
		# Strip the trailing slash to correctly form remote target.
		WDIR=${OPTARG%/};;

	p)	pflag=1
		codemgr_parent=$OPTARG;;

	t)	tflag=1
		remote_target=$OPTARG;;

	U)	Uflag=1;;

	w)	wflag=1;;

	?)	usage;;
	esac
done

FLIST=/tmp/$$.flist

if [[ -n $wflag && -n $lflag ]]; then
	usage
fi

# more sanity checking
if [[ -n $nflag && -z $Uflag ]]; then
	print "it does not make sense to skip webrev generation" \
	    "without -U"
	exit 1
fi

if [[ -n $tflag && -z $Uflag && -z $Dflag ]]; then
	echo "remote target has to be used only for upload or delete"
	exit 1
fi

#
# For the invocation "webrev -n -U" with no other options, webrev will assume
# that the webrev exists in ${CWS}/webrev, but will upload it using the name
# $(basename ${CWS}).  So we need to get CWS set before we skip any remaining
# logic.
#
$WHICH_SCM | read SCM_MODE junk || exit 1

if [[ $SCM_MODE == "git" ]]; then
	#
	# Git priorities:
	# 1. git rev-parse --git-dir from CODEMGR_WS environment variable
	# 2. git rev-parse --git-dir from directory of invocation
	#
	[[ -z $codemgr_ws && -n $CODEMGR_WS ]] && \
	    codemgr_ws=$($GIT --git-dir=$CODEMGR_WS/.git rev-parse --git-dir \
		2>/dev/null)
	[[ -z $codemgr_ws ]] && \
	    codemgr_ws=$($GIT rev-parse --git-dir 2>/dev/null)

	if [[ "$codemgr_ws" == ".git" ]]; then
		codemgr_ws="${PWD}/${codemgr_ws}"
	fi

	if [[ "$codemgr_ws" = *"/.git" ]]; then
		codemgr_ws=$(dirname $codemgr_ws) # Lose the '/.git'
	fi
	CWS="$codemgr_ws"
elif [[ $SCM_MODE == "subversion" ]]; then
	#
	# Subversion priorities:
	# 1. CODEMGR_WS from environment
	# 2. Relative path from current directory to SVN repository root
	#
	if [[ -n $CODEMGR_WS && -d $CODEMGR_WS/.svn ]]; then
		CWS=$CODEMGR_WS
	else
		svn info | while read line; do
			if [[ $line == "URL: "* ]]; then
				url=${line#URL: }
			elif [[ $line == "Repository Root: "* ]]; then
				repo=${line#Repository Root: }
			fi
		done

		rel=${url#$repo}
		CWS=${PWD%$rel}
	fi
fi

#
# If no SCM has been determined, take either the environment setting
# setting for CODEMGR_WS, or the current directory if that wasn't set.
#
if [[ -z ${CWS} ]]; then
	CWS=${CODEMGR_WS:-.}
fi

#
# If the command line options indicate no webrev generation, either
# explicitly (-n) or implicitly (-D but not -U), then there's a whole
# ton of logic we can skip.
#
# Instead of increasing indentation, we intentionally leave this loop
# body open here, and exit via break from multiple points within.
# Search for DO_EVERYTHING below to find the break points and closure.
#
for do_everything in 1; do

# DO_EVERYTHING: break point
if [[ -n $nflag || ( -z $Uflag && -n $Dflag ) ]]; then
	break
fi

#
# If this manually set as the parent, and it appears to be an earlier webrev,
# then note that fact and set the parent to the raw_files/new subdirectory.
#
if [[ -n $pflag && -d $codemgr_parent/raw_files/new ]]; then
	parent_webrev=$(readlink -f "$codemgr_parent")
	codemgr_parent=$(readlink -f "$codemgr_parent/raw_files/new")
fi

if [[ -z $wflag && -z $lflag ]]; then
	shift $(($OPTIND - 1))

	if [[ $1 == "-" ]]; then
		cat > $FLIST
		flist_mode="stdin"
		flist_done=1
		shift
	elif [[ -n $1 ]]; then
		if [[ ! -r $1 ]]; then
			print -u2 "$1: no such file or not readable"
			usage
		fi
		cat $1 > $FLIST
		flist_mode="file"
		flist_file=$1
		flist_done=1
		shift
	else
		flist_mode="auto"
	fi
fi

#
# Before we go on to further consider -l and -w, work out which SCM we think
# is in use.
#
case "$SCM_MODE" in
git|subversion)
	;;
unknown)
	if [[ $flist_mode == "auto" ]]; then
		print -u2 "Unable to determine SCM in use and file list not specified"
		print -u2 "See which_scm(1) for SCM detection information."
		exit 1
	fi
	;;
*)
	if [[ $flist_mode == "auto" ]]; then
		print -u2 "Unsupported SCM in use ($SCM_MODE) and file list not specified"
		exit 1
	fi
	;;
esac

print -u2 "   SCM detected: $SCM_MODE"

if [[ -n $wflag ]]; then
	#
	# If the -w is given then assume the file list is in Bonwick's "wx"
	# command format, i.e.  pathname lines alternating with SCCS comment
	# lines with blank lines as separators.  Use the SCCS comments later
	# in building the index.html file.
	#
	shift $(($OPTIND - 1))
	wxfile=$1
	if [[ -z $wxfile && -n $CODEMGR_WS ]]; then
		if [[ -r $CODEMGR_WS/wx/active ]]; then
			wxfile=$CODEMGR_WS/wx/active
		fi
	fi

	[[ -z $wxfile ]] && print -u2 "wx file not specified, and could not " \
	    "be auto-detected (check \$CODEMGR_WS)" && exit 1

	if [[ ! -r $wxfile ]]; then
		print -u2 "$wxfile: no such file or not readable"
		usage
	fi

	print -u2 " File list from: wx 'active' file '$wxfile' ... \c"
	flist_from_wx $wxfile
	flist_done=1
	if [[ -n "$*" ]]; then
		shift
	fi
elif [[ $flist_mode == "stdin" ]]; then
	print -u2 " File list from: standard input"
elif [[ $flist_mode == "file" ]]; then
	print -u2 " File list from: $flist_file"
fi

if [[ $# -gt 0 ]]; then
	print -u2 "WARNING: unused arguments: $*"
fi


if [[ $SCM_MODE == "git" ]]; then
	# Check that "head" revision specified with -c or -h is sane
	if [[ -n $cflag || -n $hflag ]]; then
		head_rev=$($GIT rev-parse --verify --quiet "$codemgr_head")
		if [[ -z $head_rev ]]; then
			print -u2 "Error: bad revision ${codemgr_head}"
			exit 1
		fi
	fi

	if [[ -z $codemgr_head ]]; then
		codemgr_head="HEAD";
	fi

	# Parent can either be specified with -p, or specified with
	# CODEMGR_PARENT in the environment.
	if [[ -z $codemgr_parent && -n $CODEMGR_PARENT ]]; then
		codemgr_parent=$CODEMGR_PARENT
	fi

	# Try to figure out the parent based on the branch the current
	# branch is tracking, if we fail, use origin/master
	this_branch=$($GIT branch | nawk '$1 == "*" { print $2 }')
	par_branch="origin/master"

	# If we're not on a branch there's nothing we can do
	if [[ $this_branch != "(no branch)" ]]; then
		$GIT for-each-ref					\
		    --format='%(refname:short) %(upstream:short)'	\
		    refs/heads/ |					\
		    while read local remote; do
			if [[ "$local" == "$this_branch" ]]; then
				par_branch="$remote"
			fi
		done
	fi

	if [[ -z $codemgr_parent ]]; then
		codemgr_parent=$par_branch
	fi
	PWS=$codemgr_parent

	#
	# If the parent is a webrev, we want to do some things against
	# the natural workspace parent (file list, comments, etc)
	#
	if [[ -n $parent_webrev ]]; then
		real_parent=$par_branch
	else
		real_parent=$PWS
	fi

	if [[ -z $flist_done ]]; then
		flist_from_git "$codemgr_head" "$real_parent"
		flist_done=1
	fi

	#
	# If we have a file list now, pull out any variables set
	# therein.
	#
	if [[ -n $flist_done ]]; then
		env_from_flist
	fi

	#
	# If we don't have a wx-format file list, build one we can pull change
	# comments from.
	#
	if [[ -z $wxfile ]]; then
		print "  Comments from: git...\c"
		git_wxfile "$codemgr_head" "$real_parent"
		print " Done."
	fi

	if [[ -z $GIT_PARENT ]]; then
		GIT_PARENT=$($GIT merge-base "$real_parent" "$codemgr_head")
	fi
	if [[ -z $GIT_PARENT ]]; then
		print -u2 "Error: Cannot discover parent revision"
		exit 1
	fi

	pnode=$(trim_digest $GIT_PARENT)

	if [[ -n $cflag ]]; then
		PRETTY_PWS="previous revision (at ${pnode})"
	elif [[ $real_parent == */* ]]; then
		origin=$(echo $real_parent | cut -d/ -f1)
		origin=$($GIT remote -v | \
		    $AWK '$1 == "'$origin'" { print $2; exit }')
		PRETTY_PWS="${PWS} (${origin} at ${pnode})"
	elif [[ -n $pflag && -z $parent_webrev ]]; then
		PRETTY_PWS="${CWS} (explicit revision ${pnode})"
	else
		PRETTY_PWS="${PWS} (at ${pnode})"
	fi

	cnode=$($GIT --git-dir=${codemgr_ws}/.git rev-parse --short=12 \
	    ${codemgr_head} 2>/dev/null)

	if [[ -n $cflag || -n $hflag ]]; then
		PRETTY_CWS="${CWS} (explicit head at ${cnode})"
	else
		PRETTY_CWS="${CWS} (at ${cnode})"
	fi
elif [[ $SCM_MODE == "subversion" ]]; then

	#
	# We only will have a real parent workspace in the case one
	# was specified (be it an older webrev, or another checkout).
	#
	[[ -n $codemgr_parent ]] && PWS=$codemgr_parent

	if [[ -z $flist_done && $flist_mode == "auto" ]]; then
		flist_from_subversion $CWS $OLDPWD
	fi
else
	if [[ $SCM_MODE == "unknown" ]]; then
		print -u2 "    Unknown type of SCM in use"
	else
		print -u2 "    Unsupported SCM in use: $SCM_MODE"
	fi

	env_from_flist

	if [[ -z $CODEMGR_WS ]]; then
		print -u2 "SCM not detected/supported and " \
		    "CODEMGR_WS not specified"
		exit 1
		fi

	if [[ -z $CODEMGR_PARENT ]]; then
		print -u2 "SCM not detected/supported and " \
		    "CODEMGR_PARENT not specified"
		exit 1
	fi

	CWS=$CODEMGR_WS
	PWS=$CODEMGR_PARENT
fi

#
# If the user didn't specify a -i option, check to see if there is a
# webrev-info file in the workspace directory.
#
if [[ -z $iflag && -r "$CWS/webrev-info" ]]; then
	iflag=1
	INCLUDE_FILE="$CWS/webrev-info"
fi

if [[ -n $iflag ]]; then
	if [[ ! -r $INCLUDE_FILE ]]; then
		print -u2 "include file '$INCLUDE_FILE' does not exist or is" \
		    "not readable."
		exit 1
	else
		#
		# $INCLUDE_FILE may be a relative path, and the script alters
		# PWD, so we just stash a copy in /tmp.
		#
		cp $INCLUDE_FILE /tmp/$$.include
	fi
fi

# DO_EVERYTHING: break point
if [[ -n $Nflag ]]; then
	break
fi

typeset -A itsinfo
typeset -r its_sed_script=/tmp/$$.its_sed
valid_prefixes=
if [[ -z $nflag ]]; then
	DEFREGFILE="$(/bin/dirname "$(whence $0)")/../etc/its.reg"
	if [[ -n $Iflag ]]; then
		REGFILE=$ITSREG
	elif [[ -r $HOME/.its.reg ]]; then
		REGFILE=$HOME/.its.reg
	else
		REGFILE=$DEFREGFILE
	fi
	if [[ ! -r $REGFILE ]]; then
		print "ERROR: Unable to read database registry file $REGFILE"
		exit 1
	elif [[ $REGFILE != $DEFREGFILE ]]; then
		print "   its.reg from: $REGFILE"
	fi

	$SED -e '/^#/d' -e '/^[ 	]*$/d' $REGFILE | while read LINE; do

		name=${LINE%%=*}
		value="${LINE#*=}"

		if [[ $name == PREFIX ]]; then
			p=${value}
			valid_prefixes="${p} ${valid_prefixes}"
		else
			itsinfo["${p}_${name}"]="${value}"
		fi
	done


	DEFCONFFILE="$(/bin/dirname "$(whence $0)")/../etc/its.conf"
	CONFFILES=$DEFCONFFILE
	if [[ -r $HOME/.its.conf ]]; then
		CONFFILES="${CONFFILES} $HOME/.its.conf"
	fi
	if [[ -n $Cflag ]]; then
		CONFFILES="${CONFFILES} ${ITSCONF}"
	fi
	its_domain=
	its_priority=
	for cf in ${CONFFILES}; do
		if [[ ! -r $cf ]]; then
			print "ERROR: Unable to read database configuration file $cf"
			exit 1
		elif [[ $cf != $DEFCONFFILE ]]; then
			print "       its.conf: reading $cf"
		fi
		$SED -e '/^#/d' -e '/^[ 	]*$/d' $cf | while read LINE; do
		    eval "${LINE}"
		done
	done

	#
	# If an information tracking system is explicitly identified by prefix,
	# we want to disregard the specified priorities and resolve it accordingly.
	#
	# To that end, we'll build a sed script to do each valid prefix in turn.
	#
	for p in ${valid_prefixes}; do
		#
		# When an informational URL was provided, translate it to a
		# hyperlink.  When omitted, simply use the prefix text.
		#
		if [[ -z ${itsinfo["${p}_INFO"]} ]]; then
			itsinfo["${p}_INFO"]=${p}
		else
			itsinfo["${p}_INFO"]="<a href=\\\"${itsinfo["${p}_INFO"]}\\\">${p}</a>"
		fi

		#
		# Assume that, for this invocation of webrev, all references
		# to this information tracking system should resolve through
		# the same URL.
		#
		# If the caller specified -O, then always use EXTERNAL_URL.
		#
		# Otherwise, look in the list of domains for a matching
		# INTERNAL_URL.
		#
		[[ -z $Oflag ]] && for d in ${its_domain}; do
			if [[ -n ${itsinfo["${p}_INTERNAL_URL_${d}"]} ]]; then
				itsinfo["${p}_URL"]="${itsinfo[${p}_INTERNAL_URL_${d}]}"
				break
			fi
		done
		if [[ -z ${itsinfo["${p}_URL"]} ]]; then
			itsinfo["${p}_URL"]="${itsinfo[${p}_EXTERNAL_URL]}"
		fi

		#
		# Turn the destination URL into a hyperlink
		#
		itsinfo["${p}_URL"]="<a href=\\\"${itsinfo[${p}_URL]}\\\">&</a>"

		# The character class below contains a literal tab
		print "/^${p}[: 	]/ {
				s;${itsinfo[${p}_REGEX]};${itsinfo[${p}_URL]};g
				s;^${p};${itsinfo[${p}_INFO]};
			}" >> ${its_sed_script}
	done

	#
	# The previous loop took care of explicit specification.  Now use
	# the configured priorities to attempt implicit translations.
	#
	for p in ${its_priority}; do
		print "/^${itsinfo[${p}_REGEX]}[ 	]/ {
				s;^${itsinfo[${p}_REGEX]};${itsinfo[${p}_URL]};g
			}" >> ${its_sed_script}
	done
fi

#
# Search for DO_EVERYTHING above for matching "for" statement
# and explanation of this terminator.
#
done

#
# Output directory.
#
if [[ $SCM_MODE == "git" ]]; then
	ws_top_dir=$(dirname $CWS)
	WDIR=${WDIR:-$ws_top_dir/webrev}
else
	WDIR=${WDIR:-$CWS/webrev}
fi

#
# Name of the webrev, derived from the workspace name or output directory;
# in the future this could potentially be an option.
#
if [[ -n $oflag ]]; then
	WNAME=${WDIR##*/}
else
	WNAME=${CWS##*/}
fi

# Make sure remote target is well formed for remote upload/delete.
if [[ -n $Dflag || -n $Uflag ]]; then
	#
	# If remote target is not specified, build it from scratch using
	# the default values.
	#
	if [[ -z $tflag ]]; then
		remote_target=${DEFAULT_REMOTE_HOST}:${WNAME}
	else
		#
		# Check upload target prefix first.
		#
		if [[ "${remote_target}" != ${rsync_prefix}* &&
		    "${remote_target}" != ${ssh_prefix}* ]]; then
			print "ERROR: invalid prefix of upload URI" \
			    "($remote_target)"
			exit 1
		fi
		#
		# If destination specification is not in the form of
		# host_spec:remote_dir then assume it is just remote hostname
		# and append a colon and destination directory formed from
		# local webrev directory name.
		#
		typeset target_no_prefix=${remote_target##*://}
		if [[ ${target_no_prefix} == *:* ]]; then
			if [[ "${remote_target}" == *: ]]; then
				remote_target=${remote_target}${WNAME}
			fi
		else
			if [[ ${target_no_prefix} == */* ]]; then
				print "ERROR: badly formed upload URI" \
					"($remote_target)"
				exit 1
			else
				remote_target=${remote_target}:${WNAME}
			fi
		fi
	fi

	#
	# Strip trailing slash. Each upload method will deal with directory
	# specification separately.
	#
	remote_target=${remote_target%/}
fi

#
# Option -D by itself (option -U not present) implies no webrev generation.
#
if [[ -z $Uflag && -n $Dflag ]]; then
	delete_webrev 1 1
	exit $?
fi

#
# Do not generate the webrev, just upload it or delete it.
#
if [[ -n $nflag ]]; then
	if [[ -n $Dflag ]]; then
		delete_webrev 1 1
		(( $? == 0 )) || exit $?
	fi
	if [[ -n $Uflag ]]; then
		upload_webrev
		exit $?
	fi
fi

if [ "${WDIR%%/*}" ]; then
	WDIR=$PWD/$WDIR
fi

if [[ ! -d $WDIR ]]; then
	mkdir -p $WDIR
	(( $? != 0 )) && exit 1
fi

#
# Summarize what we're going to do.
#
print "      Workspace: ${PRETTY_CWS:-$CWS}"
if [[ -n $parent_webrev ]]; then
	print "Compare against: webrev at $parent_webrev"
else
	print "Compare against: ${PRETTY_PWS:-$PWS}"
fi

[[ -n $INCLUDE_FILE ]] && print "      Including: $INCLUDE_FILE"
print "      Output to: $WDIR"

#
# Save the file list in the webrev dir
#
[[ ! $FLIST -ef $WDIR/file.list ]] && cp $FLIST $WDIR/file.list

rm -f $WDIR/$WNAME.patch
rm -f $WDIR/$WNAME.ps
rm -f $WDIR/$WNAME.pdf

touch $WDIR/$WNAME.patch

print "   Output Files:"

#
# Clean up the file list: Remove comments, blank lines and env variables.
#
$SED -e "s/#.*$//" -e "/=/d" -e "/^[   ]*$/d" $FLIST > /tmp/$$.flist.clean
FLIST=/tmp/$$.flist.clean

#
# First pass through the files: generate the per-file webrev HTML-files.
#
cat $FLIST | while read LINE
do
	set - $LINE
	P=$1

	#
	# Normally, each line in the file list is just a pathname of a
	# file that has been modified or created in the child.  A file
	# that is renamed in the child workspace has two names on the
	# line: new name followed by the old name.
	#
	oldname=""
	oldpath=""
	rename=
	if [[ $# -eq 2 ]]; then
		PP=$2			# old filename
		if [[ -f $PP ]]; then
			oldname=" (copied from $PP)"
		else
			oldname=" (renamed from $PP)"
		fi
		oldpath="$PP"
		rename=1
		PDIR=${PP%/*}
		if [[ $PDIR == $PP ]]; then
			PDIR="."   # File at root of workspace
		fi

		PF=${PP##*/}

		DIR=${P%/*}
		if [[ $DIR == $P ]]; then
			DIR="."   # File at root of workspace
		fi

		F=${P##*/}

	else
		DIR=${P%/*}
		if [[ "$DIR" == "$P" ]]; then
			DIR="."   # File at root of workspace
		fi

		F=${P##*/}

		PP=$P
		PDIR=$DIR
		PF=$F
	fi

	COMM=`getcomments html $P $PP`

	print "\t$P$oldname\n\t\t\c"

	# Make the webrev mirror directory if necessary
	mkdir -p $WDIR/$DIR

	#
	# We stash old and new files into parallel directories in $WDIR
	# and do our diffs there.  This makes it possible to generate
	# clean looking diffs which don't have absolute paths present.
	#

	build_old_new "$WDIR" "$PWS" "$PDIR" "$PF" "$CWS" "$DIR" "$F" || \
	    continue

	#
	# Keep the old PWD around, so we can safely switch back after
	# diff generation, such that build_old_new runs in a
	# consistent environment.
	#
	OWD=$PWD
	cd $WDIR/raw_files

	#
	# The "git apply" command does not tolerate the spurious
	# "./" that we otherwise insert; be careful not to include
	# it in the paths that we pass to diff(1).
	#
	if [[ $PDIR == "." ]]; then
		ofile=old/$PF
	else
		ofile=old/$PDIR/$PF
	fi
	if [[ $DIR == "." ]]; then
		nfile=new/$F
	else
		nfile=new/$DIR/$F
	fi

	mv_but_nodiff=
	cmp $ofile $nfile > /dev/null 2>&1
	if [[ $? == 0 && $rename == 1 ]]; then
		mv_but_nodiff=1
	fi

	#
	# If we have old and new versions of the file then run the appropriate
	# diffs.  This is complicated by a couple of factors:
	#
	#	- renames must be handled specially: we emit a 'remove'
	#	  diff and an 'add' diff
	#	- new files and deleted files must be handled specially
	#	- GNU patch doesn't interpret the output of illumos diff
	#	  properly when it comes to adds and deletes.  We need to
	#	  do some "cleansing" transformations:
	#	    [to add a file] @@ -1,0 +X,Y @@  -->  @@ -0,0 +X,Y @@
	#	    [to del a file] @@ -X,Y +1,0 @@  -->  @@ -X,Y +0,0 @@
	#
	cleanse_rmfile="$SED 's/^\(@@ [0-9+,-]*\) [0-9+,-]* @@$/\1 +0,0 @@/'"
	cleanse_newfile="$SED 's/^@@ [0-9+,-]* \([0-9+,-]* @@\)$/@@ -0,0 \1/'"

	rm -f $WDIR/$DIR/$F.patch
	if [[ -z $rename ]]; then
		if [ ! -f "$ofile" ]; then
			diff -u /dev/null $nfile | sh -c "$cleanse_newfile" \
			    > $WDIR/$DIR/$F.patch
		elif [ ! -f "$nfile" ]; then
			diff -u $ofile /dev/null | sh -c "$cleanse_rmfile" \
			    > $WDIR/$DIR/$F.patch
		else
			diff -u $ofile $nfile > $WDIR/$DIR/$F.patch
		fi
	else
		diff -u $ofile /dev/null | sh -c "$cleanse_rmfile" \
		    > $WDIR/$DIR/$F.patch

		diff -u /dev/null $nfile | sh -c "$cleanse_newfile" \
		    >> $WDIR/$DIR/$F.patch
	fi

	#
	# Tack the patch we just made onto the accumulated patch for the
	# whole wad.
	#
	cat $WDIR/$DIR/$F.patch >> $WDIR/$WNAME.patch
	print " patch\c"

	if [[ -f $ofile && -f $nfile && -z $mv_but_nodiff ]]; then
		${CDIFFCMD:-diff -bt -C 5} $ofile $nfile > $WDIR/$DIR/$F.cdiff
		diff_to_html $F $DIR/$F "C" "$COMM" < $WDIR/$DIR/$F.cdiff \
		    > $WDIR/$DIR/$F.cdiff.html
		print " cdiffs\c"

		${UDIFFCMD:-diff -bt -U 5} $ofile $nfile > $WDIR/$DIR/$F.udiff
		diff_to_html $F $DIR/$F "U" "$COMM" < $WDIR/$DIR/$F.udiff \
		    > $WDIR/$DIR/$F.udiff.html
		print " udiffs\c"

		if [[ -x $WDIFF ]]; then
			$WDIFF -c "$COMM" \
			    -t "$WNAME Wdiff $DIR/$F" $ofile $nfile > \
			    $WDIR/$DIR/$F.wdiff.html 2>/dev/null
			if [[ $? -eq 0 ]]; then
				print " wdiffs\c"
			else
				print " wdiffs[fail]\c"
			fi
		fi

		sdiff_to_html $ofile $nfile $F $DIR "$COMM" \
		    > $WDIR/$DIR/$F.sdiff.html
		print " sdiffs\c"
		print " frames\c"

		rm -f $WDIR/$DIR/$F.cdiff $WDIR/$DIR/$F.udiff
		difflines $ofile $nfile > $WDIR/$DIR/$F.count
	elif [[ -f $ofile && -f $nfile && -n $mv_but_nodiff ]]; then
		# renamed file: may also have differences
		difflines $ofile $nfile > $WDIR/$DIR/$F.count
	elif [[ -f $nfile ]]; then
		# new file: count added lines
		difflines /dev/null $nfile > $WDIR/$DIR/$F.count
	elif [[ -f $ofile ]]; then
		# old file: count deleted lines
		difflines $ofile /dev/null > $WDIR/$DIR/$F.count
	fi

	#
	# Check if it's man page, and create plain text, html and raw (ascii)
	# output for the new version, as well as diffs against old version.
	#
	if [[ -f "$nfile" && "$nfile" = *.+([0-9])*([a-zA-Z]) && \
	    -x $MANDOC && -x $COL ]]; then
		$MANDOC -Tascii $nfile | $COL -b > $nfile.man.txt
		source_to_html txt < $nfile.man.txt > $nfile.man.txt.html
		print " man-txt\c"
		print "$MANCSS" > $WDIR/raw_files/new/$DIR/man.css
		$MANDOC -Thtml -Ostyle=man.css $nfile > $nfile.man.html
		print " man-html\c"
		$MANDOC -Tascii $nfile > $nfile.man.raw
		print " man-raw\c"
		if [[ -f "$ofile" && -z $mv_but_nodiff ]]; then
			$MANDOC -Tascii $ofile | $COL -b > $ofile.man.txt
			${CDIFFCMD:-diff -bt -C 5} $ofile.man.txt \
			    $nfile.man.txt > $WDIR/$DIR/$F.man.cdiff
			diff_to_html $F $DIR/$F "C" "$COMM" < \
			    $WDIR/$DIR/$F.man.cdiff > \
			    $WDIR/$DIR/$F.man.cdiff.html
			print " man-cdiffs\c"
			${UDIFFCMD:-diff -bt -U 5} $ofile.man.txt \
			    $nfile.man.txt > $WDIR/$DIR/$F.man.udiff
			diff_to_html $F $DIR/$F "U" "$COMM" < \
			    $WDIR/$DIR/$F.man.udiff > \
			    $WDIR/$DIR/$F.man.udiff.html
			print " man-udiffs\c"
			if [[ -x $WDIFF ]]; then
				$WDIFF -c "$COMM" -t "$WNAME Wdiff $DIR/$F" \
				    $ofile.man.txt $nfile.man.txt > \
				    $WDIR/$DIR/$F.man.wdiff.html 2>/dev/null
				if [[ $? -eq 0 ]]; then
					print " man-wdiffs\c"
				else
					print " man-wdiffs[fail]\c"
				fi
			fi
			sdiff_to_html $ofile.man.txt $nfile.man.txt $F.man $DIR \
			    "$COMM" > $WDIR/$DIR/$F.man.sdiff.html
			print " man-sdiffs\c"
			print " man-frames\c"
		fi
		rm -f $ofile.man.txt $nfile.man.txt
		rm -f $WDIR/$DIR/$F.man.cdiff $WDIR/$DIR/$F.man.udiff
	fi

	#
	# Now we generate the postscript for this file.  We generate diffs
	# only in the event that there is delta, or the file is new (it seems
	# tree-killing to print out the contents of deleted files).
	#
	if [[ -f $nfile ]]; then
		ocr=$ofile
		[[ ! -f $ofile ]] && ocr=/dev/null

		if [[ -z $mv_but_nodiff ]]; then
			textcomm=`getcomments text $P $PP`
			if [[ -x $CODEREVIEW ]]; then
				$CODEREVIEW -y "$textcomm" \
				    -e $ocr $nfile \
				    > /tmp/$$.psfile 2>/dev/null &&
				    cat /tmp/$$.psfile >> $WDIR/$WNAME.ps
				if [[ $? -eq 0 ]]; then
					print " ps\c"
				else
					print " ps[fail]\c"
				fi
			fi
		fi
	fi

	if [[ -f $ofile ]]; then
		source_to_html Old $PP < $ofile > $WDIR/$DIR/$F-.html
		print " old\c"
	fi

	if [[ -f $nfile ]]; then
		source_to_html New $P < $nfile > $WDIR/$DIR/$F.html
		print " new\c"
	fi

	cd $OWD

	print
done

frame_nav_js > $WDIR/ancnav.js
frame_navigation > $WDIR/ancnav.html

if [[ ! -f $WDIR/$WNAME.ps ]]; then
	print " Generating PDF: Skipped: no output available"
elif [[ -x $CODEREVIEW && -x $PS2PDF ]]; then
	print " Generating PDF: \c"
	fix_postscript $WDIR/$WNAME.ps | $PS2PDF - > $WDIR/$WNAME.pdf
	print "Done."
else
	print " Generating PDF: Skipped: missing 'ps2pdf' or 'codereview'"
fi

# If we're in OpenSolaris mode and there's a closed dir under $WDIR,
# delete it - prevent accidental publishing of closed source

if [[ -n "$Oflag" ]]; then
	$FIND $WDIR -type d -name closed -exec /bin/rm -rf {} \;
fi

# Now build the index.html file that contains
# links to the source files and their diffs.

cd $CWS

# Save total changed lines for Code Inspection.
print "$TOTL" > $WDIR/TotalChangedLines

print "     index.html: \c"
INDEXFILE=$WDIR/index.html
exec 3<&1			# duplicate stdout to FD3.
exec 1<&-			# Close stdout.
exec > $INDEXFILE		# Open stdout to index file.

print "$HTML<head>$STDHEAD"
print "<title>$WNAME</title>"
print "</head>"
print "<body id=\"SUNWwebrev\">"
print "<div class=\"summary\">"
print "<h2>Code Review for $WNAME</h2>"

print "<table>"

#
# Get the preparer's name:
#
# If the SCM detected is Git, and the configuration property user.name is
# available, use that, but be careful to properly escape angle brackets (HTML
# syntax characters) in the email address.
#
# Otherwise, use the current userid in the form "John Doe (jdoe)", but
# to maintain compatibility with passwd(4), we must support '&' substitutions.
#
preparer=
if [[ "$SCM_MODE" == git ]]; then
	preparer=$(git config user.name 2>/dev/null)
	if [[ -n "$preparer" ]]; then
		preparer="$(echo "$preparer" | html_quote)"
	fi
fi
if [[ -z "$preparer" ]]; then
	preparer=$(
	    $PERL -e '
	        ($login, $pw, $uid, $gid, $quota, $cmt, $gcos) = getpwuid($<);
	        if ($login) {
	            $gcos =~ s/\&/ucfirst($login)/e;
	            printf "%s (%s)\n", $gcos, $login;
	        } else {
	            printf "(unknown)\n";
	        }
	')
fi

PREPDATE=$(LC_ALL=C /usr/bin/date +%Y-%b-%d\ %R\ %z\ %Z)
print "<tr><th>Prepared by:</th><td>$preparer on $PREPDATE</td></tr>"
print "<tr><th>Workspace:</th><td>${PRETTY_CWS:-$CWS}"
print "</td></tr>"
print "<tr><th>Compare against:</th><td>"
if [[ -n $parent_webrev ]]; then
	print "webrev at $parent_webrev"
else
	print "${PRETTY_PWS:-$PWS}"
fi
print "</td></tr>"
print "<tr><th>Summary of changes:</th><td>"
printCI $TOTL $TINS $TDEL $TMOD $TUNC
print "</td></tr>"

if [[ -f $WDIR/$WNAME.patch ]]; then
	wpatch_url="$(print $WNAME.patch | url_encode)"
	print "<tr><th>Patch of changes:</th><td>"
	print "<a href=\"$wpatch_url\">$WNAME.patch</a></td></tr>"
fi
if [[ -f $WDIR/$WNAME.pdf ]]; then
	wpdf_url="$(print $WNAME.pdf | url_encode)"
	print "<tr><th>Printable review:</th><td>"
	print "<a href=\"$wpdf_url\">$WNAME.pdf</a></td></tr>"
fi

if [[ -n "$iflag" ]]; then
	print "<tr><th>Author comments:</th><td><div>"
	cat /tmp/$$.include
	print "</div></td></tr>"
fi
print "</table>"
print "</div>"

#
# Second pass through the files: generate the rest of the index file
#
cat $FLIST | while read LINE
do
	set - $LINE
	P=$1

	if [[ $# == 2 ]]; then
		PP=$2
		oldname="$PP"
	else
		PP=$P
		oldname=""
	fi

	mv_but_nodiff=
	cmp $WDIR/raw_files/old/$PP $WDIR/raw_files/new/$P > /dev/null 2>&1
	if [[ $? == 0 && -n "$oldname" ]]; then
		mv_but_nodiff=1
	fi

	DIR=${P%/*}
	if [[ $DIR == $P ]]; then
		DIR="."   # File at root of workspace
	fi

	# Avoid processing the same file twice.
	# It's possible for renamed files to
	# appear twice in the file list

	F=$WDIR/$P

	print "<p>"

	# If there's a diffs file, make diffs links

	if [[ -f $F.cdiff.html ]]; then
		cdiff_url="$(print $P.cdiff.html | url_encode)"
		udiff_url="$(print $P.udiff.html | url_encode)"
		sdiff_url="$(print $P.sdiff.html | url_encode)"
		frames_url="$(print $P.frames.html | url_encode)"
		print "<a href=\"$cdiff_url\">Cdiffs</a>"
		print "<a href=\"$udiff_url\">Udiffs</a>"
		if [[ -f $F.wdiff.html && -x $WDIFF ]]; then
			wdiff_url="$(print $P.wdiff.html | url_encode)"
			print "<a href=\"$wdiff_url\">Wdiffs</a>"
		fi
		print "<a href=\"$sdiff_url\">Sdiffs</a>"
		print "<a href=\"$frames_url\">Frames</a>"
	else
		print " ------ ------"
		if [[ -x $WDIFF ]]; then
			print " ------"
		fi
		print " ------ ------"
	fi

	# If there's an old file, make the link

	if [[ -f $F-.html ]]; then
		oldfile_url="$(print $P-.html | url_encode)"
		print "<a href=\"$oldfile_url\">Old</a>"
	else
		print " ---"
	fi

	# If there's an new file, make the link

	if [[ -f $F.html ]]; then
		newfile_url="$(print $P.html | url_encode)"
		print "<a href=\"$newfile_url\">New</a>"
	else
		print " ---"
	fi

	if [[ -f $F.patch ]]; then
		patch_url="$(print $P.patch | url_encode)"
		print "<a href=\"$patch_url\">Patch</a>"
	else
		print " -----"
	fi

	if [[ -f $WDIR/raw_files/new/$P ]]; then
		rawfiles_url="$(print raw_files/new/$P | url_encode)"
		print "<a href=\"$rawfiles_url\">Raw</a>"
	else
		print " ---"
	fi

	print "<b>$P</b>"

	# For renamed files, clearly state whether or not they are modified
	if [[ -f "$oldname" ]]; then
		if [[ -n "$mv_but_nodiff" ]]; then
			print "<i>(copied from $oldname)</i>"
		else
			print "<i>(copied and modified from $oldname)</i>"
		fi
	elif [[ -n "$oldname" ]]; then
		if [[ -n "$mv_but_nodiff" ]]; then
			print "<i>(renamed from $oldname)</i>"
		else
			print "<i>(renamed and modified from $oldname)</i>"
		fi
	fi

	# If there's an old file, but no new file, the file was deleted
	if [[ -f $F-.html && ! -f $F.html ]]; then
		print " <i>(deleted)</i>"
	fi

	# Check for usr/closed and deleted_files/usr/closed
	if [ ! -z "$Oflag" ]; then
		if [[ $P == usr/closed/* || \
		    $P == deleted_files/usr/closed/* ]]; then
			print "&nbsp;&nbsp;<i>Closed source: omitted from" \
			    "this review</i>"
		fi
	fi

	manpage=
	if [[ -f $F.man.cdiff.html || \
	    -f $WDIR/raw_files/new/$P.man.txt.html ]]; then
		manpage=1
		print "<br/>man:"
	fi

	if [[ -f $F.man.cdiff.html ]]; then
		mancdiff_url="$(print $P.man.cdiff.html | url_encode)"
		manudiff_url="$(print $P.man.udiff.html | url_encode)"
		mansdiff_url="$(print $P.man.sdiff.html | url_encode)"
		manframes_url="$(print $P.man.frames.html | url_encode)"
		print "<a href=\"$mancdiff_url\">Cdiffs</a>"
		print "<a href=\"$manudiff_url\">Udiffs</a>"
		if [[ -f $F.man.wdiff.html && -x $WDIFF ]]; then
			manwdiff_url="$(print $P.man.wdiff.html | url_encode)"
			print "<a href=\"$manwdiff_url\">Wdiffs</a>"
		fi
		print "<a href=\"$mansdiff_url\">Sdiffs</a>"
		print "<a href=\"$manframes_url\">Frames</a>"
	elif [[ -n $manpage ]]; then
		print " ------ ------"
		if [[ -x $WDIFF ]]; then
			print " ------"
		fi
		print " ------ ------"
	fi

	if [[ -f $WDIR/raw_files/new/$P.man.txt.html ]]; then
		mantxt_url="$(print raw_files/new/$P.man.txt.html | url_encode)"
		print "<a href=\"$mantxt_url\">TXT</a>"
		manhtml_url="$(print raw_files/new/$P.man.html | url_encode)"
		print "<a href=\"$manhtml_url\">HTML</a>"
		manraw_url="$(print raw_files/new/$P.man.raw | url_encode)"
		print "<a href=\"$manraw_url\">Raw</a>"
	elif [[ -n $manpage ]]; then
		print " --- ---- ---"
	fi

	print "</p>"

	# Insert delta comments
	print "<blockquote><pre>"
	getcomments html $P $PP
	print "</pre>"

	# Add additional comments comment
	print "<!-- Add comments to explain changes in $P here -->"

	# Add count of changes.
	if [[ -f $F.count ]]; then
	    cat $F.count
	    rm $F.count
	fi

<<<<<<< HEAD
	if [[ $SCM_MODE == "mercurial" ||
	    $SCM_MODE == "git" ||
	    $SCM_MODE == "unknown" ]]; then
=======
	if [[ $SCM_MODE == "unknown" ]]; then
>>>>>>> c73799dd
		# Include warnings for important file mode situations:
		# 1) New executable files
		# 2) Permission changes of any kind
		# 3) Existing executable files
		old_mode=
		if [[ -f $WDIR/raw_files/old/$PP ]]; then
			old_mode=`get_file_mode $WDIR/raw_files/old/$PP`
		fi

		new_mode=
		if [[ -f $WDIR/raw_files/new/$P ]]; then
			new_mode=`get_file_mode $WDIR/raw_files/new/$P`
		fi

		if [[ -z "$old_mode" && "$new_mode" = *[1357]* ]]; then
			print "<span class=\"chmod\">"
			print "<p>new executable file: mode $new_mode</p>"
			print "</span>"
		elif [[ -n "$old_mode" && -n "$new_mode" &&
		    "$old_mode" != "$new_mode" ]]; then
			print "<span class=\"chmod\">"
			print "<p>mode change: $old_mode to $new_mode</p>"
			print "</span>"
		elif [[ "$new_mode" = *[1357]* ]]; then
			print "<span class=\"chmod\">"
			print "<p>executable file: mode $new_mode</p>"
			print "</span>"
		fi
	fi

	print "</blockquote>"
done

print
print
print "<hr></hr>"
print "<p style=\"font-size: small\">"
print "This code review page was prepared using <b>$0</b>."
print "Webrev is maintained by the <a href=\"http://www.illumos.org\">"
print "illumos</a> project.  The latest version may be obtained"
print "<a href=\"http://src.illumos.org/source/xref/illumos-gate/usr/src/tools/scripts/webrev.sh\">here</a>.</p>"
print "</body>"
print "</html>"

exec 1<&-			# Close FD 1.
exec 1<&3			# dup FD 3 to restore stdout.
exec 3<&-			# close FD 3.

print "Done."

#
# If remote deletion was specified and fails do not continue.
#
if [[ -n $Dflag ]]; then
	delete_webrev 1 1
	(( $? == 0 )) || exit $?
fi

if [[ -n $Uflag ]]; then
	upload_webrev
	exit $?
fi<|MERGE_RESOLUTION|>--- conflicted
+++ resolved
@@ -3396,13 +3396,7 @@
 	    rm $F.count
 	fi
 
-<<<<<<< HEAD
-	if [[ $SCM_MODE == "mercurial" ||
-	    $SCM_MODE == "git" ||
-	    $SCM_MODE == "unknown" ]]; then
-=======
 	if [[ $SCM_MODE == "unknown" ]]; then
->>>>>>> c73799dd
 		# Include warnings for important file mode situations:
 		# 1) New executable files
 		# 2) Permission changes of any kind
