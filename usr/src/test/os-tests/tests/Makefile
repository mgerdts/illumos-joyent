#
# This file and its contents are supplied under the terms of the
# Common Development and Distribution License ("CDDL"), version 1.0.
# You may only use this file in accordance with the terms of version
# 1.0 of the CDDL.
#
# A full copy of the text of the CDDL should have accompanied this
# source.  A copy of the CDDL is also available via the Internet at
# http://www.illumos.org/license/CDDL.
#

#
# Copyright (c) 2012, 2016 by Delphix. All rights reserved.
#

<<<<<<< HEAD
SUBDIRS = poll secflags sigqueue spoof-ras sdevfs stress file-locking
=======
SUBDIRS = poll secflags sigqueue spoof-ras sdevfs sockfs stress file-locking
>>>>>>> f012ee0c

include $(SRC)/test/Makefile.com<|MERGE_RESOLUTION|>--- conflicted
+++ resolved
@@ -13,10 +13,6 @@
 # Copyright (c) 2012, 2016 by Delphix. All rights reserved.
 #
 
-<<<<<<< HEAD
-SUBDIRS = poll secflags sigqueue spoof-ras sdevfs stress file-locking
-=======
 SUBDIRS = poll secflags sigqueue spoof-ras sdevfs sockfs stress file-locking
->>>>>>> f012ee0c
 
 include $(SRC)/test/Makefile.com