/*
 *
 * CDDL HEADER START
 *
 * The contents of this file are subject to the terms of the
 * Common Development and Distribution License (the "License").
 * You may not use this file except in compliance with the License.
 *
 * You can obtain a copy of the license at usr/src/OPENSOLARIS.LICENSE
 * or http://www.opensolaris.org/os/licensing.
 * See the License for the specific language governing permissions
 * and limitations under the License.
 *
 * When distributing Covered Code, include this CDDL HEADER in each
 * file and include the License file at usr/src/OPENSOLARIS.LICENSE.
 * If applicable, add the following below this CDDL HEADER, with the
 * fields enclosed by brackets "[]" replaced with your own identifying
 * information: Portions Copyright [yyyy] [name of copyright owner]
 *
 * CDDL HEADER END
 */
/*
 * Copyright (c) 2003, 2010, Oracle and/or its affiliates. All rights reserved.
 * Copyright (c) 2015, Joyent, Inc.
 */

/*
 * Copyright (c) 2010, Intel Corporation.
 * All rights reserved.
 */

/*	Copyright (c) 1988 AT&T	*/
/*	  All Rights Reserved  	*/

#include	"dis_tables.h"

/* BEGIN CSTYLED */

/*
 * Disassembly begins in dis_distable, which is equivalent to the One-byte
 * Opcode Map in the Intel IA32 ISA Reference (page A-6 in my copy).  The
 * decoding loops then traverse out through the other tables as necessary to
 * decode a given instruction.
 *
 * The behavior of this file can be controlled by one of the following flags:
 *
 * 	DIS_TEXT	Include text for disassembly
 * 	DIS_MEM		Include memory-size calculations
 *
 * Either or both of these can be defined.
 *
 * This file is not, and will never be, cstyled.  If anything, the tables should
 * be taken out another tab stop or two so nothing overlaps.
 */

/*
 * These functions must be provided for the consumer to do disassembly.
 */
#ifdef DIS_TEXT
extern char *strncpy(char *, const char *, size_t);
extern size_t strlen(const char *);
extern int strcmp(const char *, const char *);
extern int strncmp(const char *, const char *, size_t);
extern size_t strlcat(char *, const char *, size_t);
#endif


#define		TERM 	0	/* used to indicate that the 'indirect' */
				/* field terminates - no pointer.	*/

/* Used to decode instructions. */
typedef struct	instable {
	struct instable	*it_indirect;	/* for decode op codes */
	uchar_t		it_adrmode;
#ifdef DIS_TEXT
	char		it_name[NCPS];
	uint_t		it_suffix:1;		/* mnem + "w", "l", or "d" */
#endif
#ifdef DIS_MEM
	uint_t		it_size:16;
#endif
	uint_t		it_invalid64:1;		/* opcode invalid in amd64 */
	uint_t		it_always64:1;		/* 64 bit when in 64 bit mode */
	uint_t		it_invalid32:1;		/* invalid in IA32 */
	uint_t		it_stackop:1;		/* push/pop stack operation */
	uint_t		it_vexwoxmm:1;		/* VEX instructions that don't use XMM/YMM */
	uint_t		it_avxsuf:1;		/* AVX suffix required */
} instable_t;

/*
 * Instruction formats.
 */
enum {
	UNKNOWN,
	MRw,
	IMlw,
	IMw,
	IR,
	OA,
	AO,
	MS,
	SM,
	Mv,
	Mw,
	M,		/* register or memory */
	MG9,		/* register or memory in group 9 (prefix optional) */
	Mb,		/* register or memory, always byte sized */
	MO,		/* memory only (no registers) */
	PREF,
	SWAPGS_RDTSCP,
	MONITOR_MWAIT,
	R,
	RA,
	SEG,
	MR,
	RM,
	RM_66r,		/* RM, but with a required 0x66 prefix */ 
	IA,
	MA,
	SD,
	AD,
	SA,
	D,
	INM,
	SO,
	BD,
	I,
	P,
	V,
	DSHIFT,		/* for double shift that has an 8-bit immediate */
	U,
	OVERRIDE,
	NORM,		/* instructions w/o ModR/M byte, no memory access */
	IMPLMEM,	/* instructions w/o ModR/M byte, implicit mem access */
	O,		/* for call	*/
	JTAB,		/* jump table 	*/
	IMUL,		/* for 186 iimul instr  */
	CBW,		/* so data16 can be evaluated for cbw and variants */
	MvI,		/* for 186 logicals */
	ENTER,		/* for 186 enter instr  */
	RMw,		/* for 286 arpl instr */
	Ib,		/* for push immediate byte */
	F,		/* for 287 instructions */
	FF,		/* for 287 instructions */
	FFC,		/* for 287 instructions */
	DM,		/* 16-bit data */
	AM,		/* 16-bit addr */
	LSEG,		/* for 3-bit seg reg encoding */
	MIb,		/* for 386 logicals */
	SREG,		/* for 386 special registers */
	PREFIX,		/* a REP instruction prefix */
	LOCK,		/* a LOCK instruction prefix */
	INT3,		/* The int 3 instruction, which has a fake operand */
	INTx,		/* The normal int instruction, with explicit int num */
	DSHIFTcl,	/* for double shift that implicitly uses %cl */
	CWD,		/* so data16 can be evaluated for cwd and variants */
	RET,		/* single immediate 16-bit operand */
	MOVZ,		/* for movs and movz, with different size operands */
	CRC32,		/* for crc32, with different size operands */
	XADDB,		/* for xaddb */
	MOVSXZ,		/* AMD64 mov sign extend 32 to 64 bit instruction */
	MOVBE,		/* movbe instruction */

/*
 * MMX/SIMD addressing modes.
 */

	MMO,		/* Prefixable MMX/SIMD-Int	mm/mem	-> mm */
	MMOIMPL,	/* Prefixable MMX/SIMD-Int	mm	-> mm (mem) */
	MMO3P,		/* Prefixable MMX/SIMD-Int	mm	-> r32,imm8 */
	MMOM3,		/* Prefixable MMX/SIMD-Int	mm	-> r32 	*/
	MMOS,		/* Prefixable MMX/SIMD-Int	mm	-> mm/mem */
	MMOMS,		/* Prefixable MMX/SIMD-Int	mm	-> mem */
	MMOPM,		/* MMX/SIMD-Int			mm/mem	-> mm,imm8 */
	MMOPM_66o,	/* MMX/SIMD-Int 0x66 optional	mm/mem	-> mm,imm8 */
	MMOPRM,		/* Prefixable MMX/SIMD-Int	r32/mem	-> mm,imm8 */
	MMOSH,		/* Prefixable MMX		mm,imm8	*/
	MM,		/* MMX/SIMD-Int			mm/mem	-> mm	*/
	MMS,		/* MMX/SIMD-Int			mm	-> mm/mem */
	MMSH,		/* MMX				mm,imm8 */
	XMMO,		/* Prefixable SIMD		xmm/mem	-> xmm */
	XMMOS,		/* Prefixable SIMD		xmm	-> xmm/mem */
	XMMOPM,		/* Prefixable SIMD		xmm/mem	w/to xmm,imm8 */
	XMMOMX,		/* Prefixable SIMD		mm/mem	-> xmm */
	XMMOX3,		/* Prefixable SIMD		xmm	-> r32 */
	XMMOXMM,	/* Prefixable SIMD		xmm/mem	-> mm	*/
	XMMOM,		/* Prefixable SIMD		xmm	-> mem */
	XMMOMS,		/* Prefixable SIMD		mem	-> xmm */
	XMM,		/* SIMD 			xmm/mem	-> xmm */
	XMM_66r,	/* SIMD 0x66 prefix required	xmm/mem	-> xmm */
	XMM_66o,	/* SIMD 0x66 prefix optional 	xmm/mem	-> xmm */
	XMMXIMPL,	/* SIMD				xmm	-> xmm (mem) */
	XMM3P,		/* SIMD				xmm	-> r32,imm8 */
	XMM3PM_66r,	/* SIMD 0x66 prefix required	xmm	-> r32/mem,imm8 */
	XMMP,		/* SIMD 			xmm/mem w/to xmm,imm8 */
	XMMP_66o,	/* SIMD 0x66 prefix optional	xmm/mem w/to xmm,imm8 */
	XMMP_66r,	/* SIMD 0x66 prefix required	xmm/mem w/to xmm,imm8 */
	XMMPRM,		/* SIMD 			r32/mem -> xmm,imm8 */
	XMMPRM_66r,	/* SIMD 0x66 prefix required	r32/mem -> xmm,imm8 */
	XMMS,		/* SIMD				xmm	-> xmm/mem */
	XMMM,		/* SIMD 			mem	-> xmm */
	XMMM_66r,	/* SIMD	0x66 prefix required	mem	-> xmm */
	XMMMS,		/* SIMD				xmm	-> mem */
	XMM3MX,		/* SIMD 			r32/mem -> xmm */
	XMM3MXS,	/* SIMD 			xmm	-> r32/mem */
	XMMSH,		/* SIMD 			xmm,imm8 */
	XMMXM3,		/* SIMD 			xmm/mem -> r32 */
	XMMX3,		/* SIMD 			xmm	-> r32 */
	XMMXMM,		/* SIMD 			xmm/mem	-> mm */
	XMMMX,		/* SIMD 			mm	-> xmm */
	XMMXM,		/* SIMD 			xmm	-> mm */
        XMMX2I,		/* SIMD				xmm -> xmm, imm, imm */
        XMM2I,		/* SIMD				xmm, imm, imm */
	XMMFENCE,	/* SIMD lfence or mfence */
	XMMSFNC,	/* SIMD sfence (none or mem) */
	XGETBV_XSETBV,
	VEX_NONE,	/* VEX  no operand */
	VEX_MO,		/* VEX	mod_rm		               -> implicit reg */
	VEX_RMrX,	/* VEX  VEX.vvvv, mod_rm               -> mod_reg */
	VEX_VRMrX,	/* VEX  mod_rm, VEX.vvvv               -> mod_rm */
	VEX_RRX,	/* VEX  VEX.vvvv, mod_reg              -> mod_rm */
	VEX_RMRX,	/* VEX  VEX.vvvv, mod_rm, imm8[7:4]    -> mod_reg */
	VEX_MX,         /* VEX  mod_rm                         -> mod_reg */
	VEX_MXI,        /* VEX  mod_rm, imm8                   -> mod_reg */
	VEX_XXI,        /* VEX  mod_rm, imm8                   -> VEX.vvvv */
	VEX_MR,         /* VEX  mod_rm                         -> mod_reg */
	VEX_RRI,        /* VEX  mod_reg, mod_rm                -> implicit(eflags/r32) */
	VEX_RX,         /* VEX  mod_reg                        -> mod_rm */
	VEX_RR,         /* VEX  mod_rm                         -> mod_reg */
	VEX_RRi,        /* VEX  mod_rm, imm8                   -> mod_reg */
	VEX_RM,         /* VEX  mod_reg                        -> mod_rm */
	VEX_RIM,	/* VEX  mod_reg, imm8                  -> mod_rm */
	VEX_RRM,        /* VEX  VEX.vvvv, mod_reg              -> mod_rm */
	VEX_RMX,        /* VEX  VEX.vvvv, mod_rm               -> mod_reg */
	VEX_SbVM,	/* VEX  SIB, VEX.vvvv                  -> mod_rm */
	VMx,		/* vmcall/vmlaunch/vmresume/vmxoff */
	VMxo,		/* VMx instruction with optional prefix */
	SVM,		/* AMD SVM instructions */
	BLS,		/* BLSR, BLSMSK, BLSI */
<<<<<<< HEAD
	FMA3		/* FMA instructions, all VEX_RMrX */
=======
	FMA		/* FMA instructions, all VEX_RMrX */
>>>>>>> 4e901881
};

/*
 * VEX prefixes
 */
#define VEX_2bytes	0xC5	/* the first byte of two-byte form */
#define VEX_3bytes	0xC4	/* the first byte of three-byte form */

#define	FILL	0x90	/* Fill byte used for alignment (nop)	*/

/*
** Register numbers for the i386
*/
#define	EAX_REGNO 0
#define	ECX_REGNO 1
#define	EDX_REGNO 2
#define	EBX_REGNO 3
#define	ESP_REGNO 4
#define	EBP_REGNO 5
#define	ESI_REGNO 6
#define	EDI_REGNO 7

/*
 * modes for immediate values
 */
#define	MODE_NONE	0
#define	MODE_IPREL	1	/* signed IP relative value */
#define	MODE_SIGNED	2	/* sign extended immediate */
#define	MODE_IMPLIED	3	/* constant value implied from opcode */
#define	MODE_OFFSET	4	/* offset part of an address */
#define	MODE_RIPREL	5	/* like IPREL, but from %rip (amd64) */

/*
 * The letters used in these macros are:
 *   IND - indirect to another to another table
 *   "T" - means to Terminate indirections (this is the final opcode)
 *   "S" - means "operand length suffix required"
 *   "Sa" - means AVX2 suffix (d/q) required
 *   "NS" - means "no suffix" which is the operand length suffix of the opcode
 *   "Z" - means instruction size arg required
 *   "u" - means the opcode is invalid in IA32 but valid in amd64
 *   "x" - means the opcode is invalid in amd64, but not IA32
 *   "y" - means the operand size is always 64 bits in 64 bit mode
 *   "p" - means push/pop stack operation
 *   "vr" - means VEX instruction that operates on normal registers, not fpu
 */

#if defined(DIS_TEXT) && defined(DIS_MEM)
#define	IND(table)		{(instable_t *)table, 0, "", 0, 0, 0, 0, 0, 0}
#define	INDx(table)		{(instable_t *)table, 0, "", 0, 0, 1, 0, 0, 0}
#define	TNS(name, amode)	{TERM, amode, name, 0, 0, 0, 0, 0, 0}
#define	TNSu(name, amode)	{TERM, amode, name, 0, 0, 0, 0, 1, 0}
#define	TNSx(name, amode)	{TERM, amode, name, 0, 0, 1, 0, 0, 0}
#define	TNSy(name, amode)	{TERM, amode, name, 0, 0, 0, 1, 0, 0}
#define	TNSyp(name, amode)	{TERM, amode, name, 0, 0, 0, 1, 0, 1}
#define	TNSZ(name, amode, sz)	{TERM, amode, name, 0, sz, 0, 0, 0, 0}
#define	TNSZy(name, amode, sz)	{TERM, amode, name, 0, sz, 0, 1, 0, 0}
#define	TNSZvr(name, amode, sz)	{TERM, amode, name, 0, sz, 0, 0, 0, 0, 1}
#define	TS(name, amode)		{TERM, amode, name, 1, 0, 0, 0, 0, 0}
#define	TSx(name, amode)	{TERM, amode, name, 1, 0, 1, 0, 0, 0}
#define	TSy(name, amode)	{TERM, amode, name, 1, 0, 0, 1, 0, 0}
#define	TSp(name, amode)	{TERM, amode, name, 1, 0, 0, 0, 0, 1}
#define	TSZ(name, amode, sz)	{TERM, amode, name, 1, sz, 0, 0, 0, 0}
#define	TSaZ(name, amode, sz)	{TERM, amode, name, 1, sz, 0, 0, 0, 0, 0, 1}
#define	TSZx(name, amode, sz)	{TERM, amode, name, 1, sz, 1, 0, 0, 0}
#define	TSZy(name, amode, sz)	{TERM, amode, name, 1, sz, 0, 1, 0, 0}
#define	INVALID			{TERM, UNKNOWN, "", 0, 0, 0, 0, 0}
#elif defined(DIS_TEXT)
#define	IND(table)		{(instable_t *)table, 0, "", 0, 0, 0, 0, 0}
#define	INDx(table)		{(instable_t *)table, 0, "", 0, 1, 0, 0, 0}
#define	TNS(name, amode)	{TERM, amode, name, 0, 0, 0, 0, 0}
#define	TNSu(name, amode)	{TERM, amode, name, 0, 0, 0, 1, 0}
#define	TNSx(name, amode)	{TERM, amode, name, 0, 1, 0, 0, 0}
#define	TNSy(name, amode)	{TERM, amode, name, 0, 0, 1, 0, 0}
#define	TNSyp(name, amode)	{TERM, amode, name, 0, 0, 1, 0, 1}
#define	TNSZ(name, amode, sz)	{TERM, amode, name, 0, 0, 0, 0, 0}
#define	TNSZy(name, amode, sz)	{TERM, amode, name, 0, 0, 1, 0, 0}
#define	TNSZvr(name, amode, sz)	{TERM, amode, name, 0, 0, 0, 0, 0, 1}
#define	TS(name, amode)		{TERM, amode, name, 1, 0, 0, 0, 0}
#define	TSx(name, amode)	{TERM, amode, name, 1, 1, 0, 0, 0}
#define	TSy(name, amode)	{TERM, amode, name, 1, 0, 1, 0, 0}
#define	TSp(name, amode)	{TERM, amode, name, 1, 0, 0, 0, 1}
#define	TSZ(name, amode, sz)	{TERM, amode, name, 1, 0, 0, 0, 0}
#define	TSaZ(name, amode, sz)	{TERM, amode, name, 1, 0, 0, 0, 0, 0, 1}
#define	TSZx(name, amode, sz)	{TERM, amode, name, 1, 1, 0, 0, 0}
#define	TSZy(name, amode, sz)	{TERM, amode, name, 1, 0, 1, 0, 0}
#define	INVALID			{TERM, UNKNOWN, "", 0, 0, 0, 0, 0}
#elif defined(DIS_MEM)
#define	IND(table)		{(instable_t *)table, 0, 0, 0, 0, 0, 0}
#define	INDx(table)		{(instable_t *)table, 0, 0, 1, 0, 0, 0}
#define	TNS(name, amode)	{TERM, amode,  0, 0, 0, 0, 0}
#define	TNSu(name, amode)	{TERM, amode,  0, 0, 0, 1, 0}
#define	TNSy(name, amode)	{TERM, amode,  0, 0, 1, 0, 0}
#define	TNSyp(name, amode)	{TERM, amode,  0, 0, 1, 0, 1}
#define	TNSx(name, amode)	{TERM, amode,  0, 1, 0, 0, 0}
#define	TNSZ(name, amode, sz)	{TERM, amode, sz, 0, 0, 0, 0}
#define	TNSZy(name, amode, sz)	{TERM, amode, sz, 0, 1, 0, 0}
#define	TNSZvr(name, amode, sz)	{TERM, amode, sz, 0, 0, 0, 0, 1}
#define	TS(name, amode)		{TERM, amode,  0, 0, 0, 0, 0}
#define	TSx(name, amode)	{TERM, amode,  0, 1, 0, 0, 0}
#define	TSy(name, amode)	{TERM, amode,  0, 0, 1, 0, 0}
#define	TSp(name, amode)	{TERM, amode,  0, 0, 0, 0, 1}
#define	TSZ(name, amode, sz)	{TERM, amode, sz, 0, 0, 0, 0}
#define	TSaZ(name, amode, sz)	{TERM, amode, sz, 0, 0, 0, 0, 0, 1}
#define	TSZx(name, amode, sz)	{TERM, amode, sz, 1, 0, 0, 0}
#define	TSZy(name, amode, sz)	{TERM, amode, sz, 0, 1, 0, 0}
#define	INVALID			{TERM, UNKNOWN, 0, 0, 0, 0, 0}
#else
#define	IND(table)		{(instable_t *)table, 0, 0, 0, 0, 0}
#define	INDx(table)		{(instable_t *)table, 0, 1, 0, 0, 0}
#define	TNS(name, amode)	{TERM, amode,  0, 0, 0, 0}
#define	TNSu(name, amode)	{TERM, amode,  0, 0, 1, 0}
#define	TNSy(name, amode)	{TERM, amode,  0, 1, 0, 0}
#define	TNSyp(name, amode)	{TERM, amode,  0, 1, 0, 1}
#define	TNSx(name, amode)	{TERM, amode,  1, 0, 0, 0}
#define	TNSZ(name, amode, sz)	{TERM, amode,  0, 0, 0, 0}
#define	TNSZy(name, amode, sz)	{TERM, amode,  0, 1, 0, 0}
#define	TNSZvr(name, amode, sz)	{TERM, amode,  0, 0, 0, 0, 1}
#define	TS(name, amode)		{TERM, amode,  0, 0, 0, 0}
#define	TSx(name, amode)	{TERM, amode,  1, 0, 0, 0}
#define	TSy(name, amode)	{TERM, amode,  0, 1, 0, 0}
#define	TSp(name, amode)	{TERM, amode,  0, 0, 0, 1}
#define	TSZ(name, amode, sz)	{TERM, amode,  0, 0, 0, 0}
#define	TSaZ(name, amode, sz)	{TERM, amode,  0, 0, 0, 0, 0, 1}
#define	TSZx(name, amode, sz)	{TERM, amode,  1, 0, 0, 0}
#define	TSZy(name, amode, sz)	{TERM, amode,  0, 1, 0, 0}
#define	INVALID			{TERM, UNKNOWN, 0, 0, 0, 0}
#endif

#ifdef DIS_TEXT
/*
 * this decodes the r_m field for mode's 0, 1, 2 in 16 bit mode
 */
const char *const dis_addr16[3][8] = {
"(%bx,%si)", "(%bx,%di)", "(%bp,%si)", "(%bp,%di)", "(%si)", "(%di)", "",
									"(%bx)",
"(%bx,%si)", "(%bx,%di)", "(%bp,%si)", "(%bp,%di)", "(%si)", "(%di", "(%bp)",
									"(%bx)",
"(%bx,%si)", "(%bx,%di)", "(%bp,%si)", "(%bp,%di)", "(%si)", "(%di)", "(%bp)",
									"(%bx)",
};


/*
 * This decodes 32 bit addressing mode r_m field for modes 0, 1, 2
 */
const char *const dis_addr32_mode0[16] = {
  "(%eax)", "(%ecx)", "(%edx)",  "(%ebx)",  "", "",        "(%esi)",  "(%edi)",
  "(%r8d)", "(%r9d)", "(%r10d)", "(%r11d)", "", "",        "(%r14d)", "(%r15d)"
};

const char *const dis_addr32_mode12[16] = {
  "(%eax)", "(%ecx)", "(%edx)",  "(%ebx)",  "", "(%ebp)",  "(%esi)",  "(%edi)",
  "(%r8d)", "(%r9d)", "(%r10d)", "(%r11d)", "", "(%r13d)", "(%r14d)", "(%r15d)"
};

/*
 * This decodes 64 bit addressing mode r_m field for modes 0, 1, 2
 */
const char *const dis_addr64_mode0[16] = {
 "(%rax)", "(%rcx)", "(%rdx)", "(%rbx)", "",       "(%rip)", "(%rsi)", "(%rdi)",
 "(%r8)",  "(%r9)",  "(%r10)", "(%r11)", "(%r12)", "(%rip)", "(%r14)", "(%r15)"
};
const char *const dis_addr64_mode12[16] = {
 "(%rax)", "(%rcx)", "(%rdx)", "(%rbx)", "",       "(%rbp)", "(%rsi)", "(%rdi)",
 "(%r8)",  "(%r9)",  "(%r10)", "(%r11)", "(%r12)", "(%r13)", "(%r14)", "(%r15)"
};

/*
 * decode for scale from SIB byte
 */
const char *const dis_scale_factor[4] = { ")", ",2)", ",4)", ",8)" };

/*
 * decode for scale from VSIB byte, note that we always include the scale factor
 * to match gas.
 */
const char *const dis_vscale_factor[4] = { ",1)", ",2)", ",4)", ",8)" };

/*
 * register decoding for normal references to registers (ie. not addressing)
 */
const char *const dis_REG8[16] = {
	"%al",  "%cl",  "%dl",   "%bl",   "%ah",   "%ch",   "%dh",   "%bh",
	"%r8b", "%r9b", "%r10b", "%r11b", "%r12b", "%r13b", "%r14b", "%r15b"
};

const char *const dis_REG8_REX[16] = {
	"%al",  "%cl",  "%dl",   "%bl",   "%spl",  "%bpl",  "%sil",  "%dil",
	"%r8b", "%r9b", "%r10b", "%r11b", "%r12b", "%r13b", "%r14b", "%r15b"
};

const char *const dis_REG16[16] = {
	"%ax",  "%cx",  "%dx",   "%bx",   "%sp",   "%bp",   "%si",   "%di",
	"%r8w", "%r9w", "%r10w", "%r11w", "%r12w", "%r13w", "%r14w", "%r15w"
};

const char *const dis_REG32[16] = {
	"%eax", "%ecx", "%edx",  "%ebx",  "%esp",  "%ebp",  "%esi",  "%edi",
	"%r8d", "%r9d", "%r10d", "%r11d", "%r12d", "%r13d", "%r14d", "%r15d"
};

const char *const dis_REG64[16] = {
	"%rax", "%rcx", "%rdx",  "%rbx", "%rsp", "%rbp", "%rsi", "%rdi",
	"%r8",  "%r9",  "%r10",  "%r11", "%r12", "%r13", "%r14", "%r15"
};

const char *const dis_DEBUGREG[16] = {
	"%db0", "%db1", "%db2",  "%db3",  "%db4",  "%db5",  "%db6",  "%db7",
	"%db8", "%db9", "%db10", "%db11", "%db12", "%db13", "%db14", "%db15"
};

const char *const dis_CONTROLREG[16] = {
    "%cr0", "%cr1", "%cr2", "%cr3", "%cr4", "%cr5?", "%cr6?", "%cr7?",
    "%cr8", "%cr9?", "%cr10?", "%cr11?", "%cr12?", "%cr13?", "%cr14?", "%cr15?"
};

const char *const dis_TESTREG[16] = {
	"%tr0?", "%tr1?", "%tr2?", "%tr3", "%tr4", "%tr5", "%tr6", "%tr7",
	"%tr0?", "%tr1?", "%tr2?", "%tr3", "%tr4", "%tr5", "%tr6", "%tr7"
};

const char *const dis_MMREG[16] = {
	"%mm0", "%mm1", "%mm2", "%mm3", "%mm4", "%mm5", "%mm6", "%mm7",
	"%mm0", "%mm1", "%mm2", "%mm3", "%mm4", "%mm5", "%mm6", "%mm7"
};

const char *const dis_XMMREG[16] = {
    "%xmm0", "%xmm1", "%xmm2", "%xmm3", "%xmm4", "%xmm5", "%xmm6", "%xmm7",
    "%xmm8", "%xmm9", "%xmm10", "%xmm11", "%xmm12", "%xmm13", "%xmm14", "%xmm15"
};

const char *const dis_YMMREG[16] = {
    "%ymm0", "%ymm1", "%ymm2", "%ymm3", "%ymm4", "%ymm5", "%ymm6", "%ymm7",
    "%ymm8", "%ymm9", "%ymm10", "%ymm11", "%ymm12", "%ymm13", "%ymm14", "%ymm15"
};

const char *const dis_SEGREG[16] = {
	"%es", "%cs", "%ss", "%ds", "%fs", "%gs", "<reserved>", "<reserved>",
	"%es", "%cs", "%ss", "%ds", "%fs", "%gs", "<reserved>", "<reserved>"
};

/*
 * SIMD predicate suffixes
 */
const char *const dis_PREDSUFFIX[8] = {
	"eq", "lt", "le", "unord", "neq", "nlt", "nle", "ord"
};

const char *const dis_AVXvgrp7[3][8] = {
	/*0	1	2		3		4		5	6		7*/
/*71*/	{"",	"",	"vpsrlw",	"",		"vpsraw",	"",	"vpsllw",	""},
/*72*/	{"",	"",	"vpsrld",	"",		"vpsrad",	"",	"vpslld",	""},
/*73*/	{"",	"",	"vpsrlq",	"vpsrldq",	"",		"",	"vpsllq",	"vpslldq"}
};

#endif	/* DIS_TEXT */

/*
 *	"decode table" for 64 bit mode MOVSXD instruction (opcode 0x63)
 */
const instable_t dis_opMOVSLD = TNS("movslq",MOVSXZ);

/*
 *	"decode table" for pause and clflush instructions
 */
const instable_t dis_opPause = TNS("pause", NORM);

/*
 *	Decode table for 0x0F00 opcodes
 */
const instable_t dis_op0F00[8] = {

/*  [0]  */	TNS("sldt",M),		TNS("str",M),		TNSy("lldt",M), 	TNSy("ltr",M),
/*  [4]  */	TNSZ("verr",M,2),	TNSZ("verw",M,2),	INVALID,		INVALID,
};


/*
 *	Decode table for 0x0F01 opcodes
 */
const instable_t dis_op0F01[8] = {

/*  [0]  */	TNSZ("sgdt",VMx,6),	TNSZ("sidt",MONITOR_MWAIT,6),	TNSZ("lgdt",XGETBV_XSETBV,6),	TNSZ("lidt",SVM,6),
/*  [4]  */	TNSZ("smsw",M,2),	INVALID, 		TNSZ("lmsw",M,2),	TNS("invlpg",SWAPGS_RDTSCP),
};

/*
 *	Decode table for 0x0F18 opcodes -- SIMD prefetch
 */
const instable_t dis_op0F18[8] = {

/*  [0]  */	TNS("prefetchnta",PREF),TNS("prefetcht0",PREF),	TNS("prefetcht1",PREF),	TNS("prefetcht2",PREF),
/*  [4]  */	INVALID,		INVALID,		INVALID,		INVALID,
};

/*
 * 	Decode table for 0x0FAE opcodes -- SIMD state save/restore
 */
const instable_t dis_op0FAE[8] = {
/*  [0]  */	TNSZ("fxsave",M,512),	TNSZ("fxrstor",M,512),	TNS("ldmxcsr",M),	TNS("stmxcsr",M),
/*  [4]  */	TNSZ("xsave",M,512),	TNS("lfence",XMMFENCE), TNS("mfence",XMMFENCE),	TNS("sfence",XMMSFNC),
};

/*
 *	Decode table for 0x0FBA opcodes
 */

const instable_t dis_op0FBA[8] = {

/*  [0]  */	INVALID,		INVALID,		INVALID,		INVALID,
/*  [4]  */	TS("bt",MIb),		TS("bts",MIb),		TS("btr",MIb),		TS("btc",MIb),
};

/*
 * 	Decode table for 0x0FC7 opcode (group 9)
 */

const instable_t dis_op0FC7[8] = {

/*  [0]  */	INVALID,		TNS("cmpxchg8b",M),	INVALID,		INVALID,
/*  [4]  */	INVALID,		INVALID,		TNS("vmptrld",MG9),	TNS("vmptrst",MG9),
};

/*
 * 	Decode table for 0x0FC7 opcode (group 9) mode 3
 */

const instable_t dis_op0FC7m3[8] = {

/*  [0]  */	INVALID,		INVALID,	INVALID,		INVALID,
/*  [4]  */	INVALID,		INVALID,	TNS("rdrand",MG9),	INVALID,
};

/*
 * 	Decode table for 0x0FC7 opcode with 0x66 prefix
 */

const instable_t dis_op660FC7[8] = {

/*  [0]  */	INVALID,		INVALID,		INVALID,		INVALID,
/*  [4]  */	INVALID,		INVALID,		TNS("vmclear",M),	INVALID,
};

/*
 * 	Decode table for 0x0FC7 opcode with 0xF3 prefix
 */

const instable_t dis_opF30FC7[8] = {

/*  [0]  */	INVALID,		INVALID,		INVALID,		INVALID,
/*  [4]  */	INVALID,		INVALID,		TNS("vmxon",M),		INVALID,
};

/*
 *	Decode table for 0x0FC8 opcode -- 486 bswap instruction
 *
 *bit pattern: 0000 1111 1100 1reg
 */
const instable_t dis_op0FC8[4] = {
/*  [0]  */	TNS("bswap",R),		INVALID,		INVALID,		INVALID,
};

/*
 *	Decode table for 0x0F71, 0x0F72, and 0x0F73 opcodes -- MMX instructions
 */
const instable_t dis_op0F7123[4][8] = {
{
/*  [70].0 */	INVALID,		INVALID,		INVALID,		INVALID,
/*      .4 */	INVALID,		INVALID,		INVALID,		INVALID,
}, {
/*  [71].0 */	INVALID,		INVALID,		TNS("psrlw",MMOSH),	INVALID,
/*      .4 */	TNS("psraw",MMOSH),	INVALID,		TNS("psllw",MMOSH),	INVALID,
}, {
/*  [72].0 */	INVALID,		INVALID,		TNS("psrld",MMOSH),	INVALID,
/*      .4 */	TNS("psrad",MMOSH),	INVALID,		TNS("pslld",MMOSH),	INVALID,
}, {
/*  [73].0 */	INVALID,		INVALID,		TNS("psrlq",MMOSH),	TNS("INVALID",MMOSH),
/*      .4 */	INVALID,		INVALID, 		TNS("psllq",MMOSH),	TNS("INVALID",MMOSH),
} };

/*
 *	Decode table for SIMD extensions to above 0x0F71-0x0F73 opcodes.
 */
const instable_t dis_opSIMD7123[32] = {
/* [70].0 */	INVALID,		INVALID,		INVALID,		INVALID,
/*     .4 */	INVALID,		INVALID,		INVALID,		INVALID,

/* [71].0 */	INVALID,		INVALID,		TNS("psrlw",XMMSH),	INVALID,
/*     .4 */	TNS("psraw",XMMSH),	INVALID,		TNS("psllw",XMMSH),	INVALID,

/* [72].0 */	INVALID,		INVALID,		TNS("psrld",XMMSH),	INVALID,
/*     .4 */	TNS("psrad",XMMSH),	INVALID,		TNS("pslld",XMMSH),	INVALID,

/* [73].0 */	INVALID,		INVALID,		TNS("psrlq",XMMSH),	TNS("psrldq",XMMSH),
/*     .4 */	INVALID,		INVALID,		TNS("psllq",XMMSH),	TNS("pslldq",XMMSH),
};

/*
 *	SIMD instructions have been wedged into the existing IA32 instruction
 *	set through the use of prefixes.  That is, while 0xf0 0x58 may be
 *	addps, 0xf3 0xf0 0x58 (literally, repz addps) is a completely different
 *	instruction - addss.  At present, three prefixes have been coopted in
 *	this manner - address size (0x66), repnz (0xf2) and repz (0xf3).  The
 *	following tables are used to provide the prefixed instruction names.
 *	The arrays are sparse, but they're fast.
 */

/*
 *	Decode table for SIMD instructions with the address size (0x66) prefix.
 */
const instable_t dis_opSIMDdata16[256] = {
/*  [00]  */	INVALID,		INVALID,		INVALID,		INVALID,
/*  [04]  */	INVALID,		INVALID,		INVALID,		INVALID,
/*  [08]  */	INVALID,		INVALID,		INVALID,		INVALID,
/*  [0C]  */	INVALID,		INVALID,		INVALID,		INVALID,

/*  [10]  */	TNSZ("movupd",XMM,16),	TNSZ("movupd",XMMS,16),	TNSZ("movlpd",XMMM,8),	TNSZ("movlpd",XMMMS,8),
/*  [14]  */	TNSZ("unpcklpd",XMM,16),TNSZ("unpckhpd",XMM,16),TNSZ("movhpd",XMMM,8),	TNSZ("movhpd",XMMMS,8),
/*  [18]  */	INVALID,		INVALID,		INVALID,		INVALID,
/*  [1C]  */	INVALID,		INVALID,		INVALID,		INVALID,

/*  [20]  */	INVALID,		INVALID,		INVALID,		INVALID,
/*  [24]  */	INVALID,		INVALID,		INVALID,		INVALID,
/*  [28]  */	TNSZ("movapd",XMM,16),	TNSZ("movapd",XMMS,16),	TNSZ("cvtpi2pd",XMMOMX,8),TNSZ("movntpd",XMMOMS,16),
/*  [2C]  */	TNSZ("cvttpd2pi",XMMXMM,16),TNSZ("cvtpd2pi",XMMXMM,16),TNSZ("ucomisd",XMM,8),TNSZ("comisd",XMM,8),

/*  [30]  */	INVALID,		INVALID,		INVALID,		INVALID,
/*  [34]  */	INVALID,		INVALID,		INVALID,		INVALID,
/*  [38]  */	INVALID,		INVALID,		INVALID,		INVALID,
/*  [3C]  */	INVALID,		INVALID,		INVALID,		INVALID,

/*  [40]  */	INVALID,		INVALID,		INVALID,		INVALID,
/*  [44]  */	INVALID,		INVALID,		INVALID,		INVALID,
/*  [48]  */	INVALID,		INVALID,		INVALID,		INVALID,
/*  [4C]  */	INVALID,		INVALID,		INVALID,		INVALID,

/*  [50]  */	TNS("movmskpd",XMMOX3),	TNSZ("sqrtpd",XMM,16),	INVALID,		INVALID,
/*  [54]  */	TNSZ("andpd",XMM,16),	TNSZ("andnpd",XMM,16),	TNSZ("orpd",XMM,16),	TNSZ("xorpd",XMM,16),
/*  [58]  */	TNSZ("addpd",XMM,16),	TNSZ("mulpd",XMM,16),	TNSZ("cvtpd2ps",XMM,16),TNSZ("cvtps2dq",XMM,16),
/*  [5C]  */	TNSZ("subpd",XMM,16),	TNSZ("minpd",XMM,16),	TNSZ("divpd",XMM,16),	TNSZ("maxpd",XMM,16),

/*  [60]  */	TNSZ("punpcklbw",XMM,16),TNSZ("punpcklwd",XMM,16),TNSZ("punpckldq",XMM,16),TNSZ("packsswb",XMM,16),
/*  [64]  */	TNSZ("pcmpgtb",XMM,16),	TNSZ("pcmpgtw",XMM,16),	TNSZ("pcmpgtd",XMM,16),	TNSZ("packuswb",XMM,16),
/*  [68]  */	TNSZ("punpckhbw",XMM,16),TNSZ("punpckhwd",XMM,16),TNSZ("punpckhdq",XMM,16),TNSZ("packssdw",XMM,16),
/*  [6C]  */	TNSZ("punpcklqdq",XMM,16),TNSZ("punpckhqdq",XMM,16),TNSZ("movd",XMM3MX,4),TNSZ("movdqa",XMM,16),

/*  [70]  */	TNSZ("pshufd",XMMP,16),	INVALID,		INVALID,		INVALID,
/*  [74]  */	TNSZ("pcmpeqb",XMM,16),	TNSZ("pcmpeqw",XMM,16),	TNSZ("pcmpeqd",XMM,16),	INVALID,
/*  [78]  */	TNSZ("extrq",XMM2I,16),	TNSZ("extrq",XMM,16), INVALID,		INVALID,
/*  [7C]  */	INVALID,		INVALID,		TNSZ("movd",XMM3MXS,4),	TNSZ("movdqa",XMMS,16),

/*  [80]  */	INVALID,		INVALID,		INVALID,		INVALID,
/*  [84]  */	INVALID,		INVALID,		INVALID,		INVALID,
/*  [88]  */	INVALID,		INVALID,		INVALID,		INVALID,
/*  [8C]  */	INVALID,		INVALID,		INVALID,		INVALID,

/*  [90]  */	INVALID,		INVALID,		INVALID,		INVALID,
/*  [94]  */	INVALID,		INVALID,		INVALID,		INVALID,
/*  [98]  */	INVALID,		INVALID,		INVALID,		INVALID,
/*  [9C]  */	INVALID,		INVALID,		INVALID,		INVALID,

/*  [A0]  */	INVALID,		INVALID,		INVALID,		INVALID,
/*  [A4]  */	INVALID,		INVALID,		INVALID,		INVALID,
/*  [A8]  */	INVALID,		INVALID,		INVALID,		INVALID,
/*  [AC]  */	INVALID,		INVALID,		INVALID,		INVALID,

/*  [B0]  */	INVALID,		INVALID,		INVALID,		INVALID,
/*  [B4]  */	INVALID,		INVALID,		INVALID,		INVALID,
/*  [B8]  */	INVALID,		INVALID,		INVALID,		INVALID,
/*  [BC]  */	INVALID,		INVALID,		INVALID,		INVALID,

/*  [C0]  */	INVALID,		INVALID,		TNSZ("cmppd",XMMP,16),	INVALID,
/*  [C4]  */	TNSZ("pinsrw",XMMPRM,2),TNS("pextrw",XMM3P),	TNSZ("shufpd",XMMP,16),	INVALID,
/*  [C8]  */	INVALID,		INVALID,		INVALID,		INVALID,
/*  [CC]  */	INVALID,		INVALID,		INVALID,		INVALID,

/*  [D0]  */	INVALID,		TNSZ("psrlw",XMM,16),	TNSZ("psrld",XMM,16),	TNSZ("psrlq",XMM,16),
/*  [D4]  */	TNSZ("paddq",XMM,16),	TNSZ("pmullw",XMM,16),	TNSZ("movq",XMMS,8),	TNS("pmovmskb",XMMX3),
/*  [D8]  */	TNSZ("psubusb",XMM,16),	TNSZ("psubusw",XMM,16),	TNSZ("pminub",XMM,16),	TNSZ("pand",XMM,16),
/*  [DC]  */	TNSZ("paddusb",XMM,16),	TNSZ("paddusw",XMM,16),	TNSZ("pmaxub",XMM,16),	TNSZ("pandn",XMM,16),

/*  [E0]  */	TNSZ("pavgb",XMM,16),	TNSZ("psraw",XMM,16),	TNSZ("psrad",XMM,16),	TNSZ("pavgw",XMM,16),
/*  [E4]  */	TNSZ("pmulhuw",XMM,16),	TNSZ("pmulhw",XMM,16),	TNSZ("cvttpd2dq",XMM,16),TNSZ("movntdq",XMMS,16),
/*  [E8]  */	TNSZ("psubsb",XMM,16),	TNSZ("psubsw",XMM,16),	TNSZ("pminsw",XMM,16),	TNSZ("por",XMM,16),
/*  [EC]  */	TNSZ("paddsb",XMM,16),	TNSZ("paddsw",XMM,16),	TNSZ("pmaxsw",XMM,16),	TNSZ("pxor",XMM,16),

/*  [F0]  */	INVALID,		TNSZ("psllw",XMM,16),	TNSZ("pslld",XMM,16),	TNSZ("psllq",XMM,16),
/*  [F4]  */	TNSZ("pmuludq",XMM,16),	TNSZ("pmaddwd",XMM,16),	TNSZ("psadbw",XMM,16),	TNSZ("maskmovdqu", XMMXIMPL,16),
/*  [F8]  */	TNSZ("psubb",XMM,16),	TNSZ("psubw",XMM,16),	TNSZ("psubd",XMM,16),	TNSZ("psubq",XMM,16),
/*  [FC]  */	TNSZ("paddb",XMM,16),	TNSZ("paddw",XMM,16),	TNSZ("paddd",XMM,16),	INVALID,
};

const instable_t dis_opAVX660F[256] = {
/*  [00]  */	INVALID,		INVALID,		INVALID,		INVALID,
/*  [04]  */	INVALID,		INVALID,		INVALID,		INVALID,
/*  [08]  */	INVALID,		INVALID,		INVALID,		INVALID,
/*  [0C]  */	INVALID,		INVALID,		INVALID,		INVALID,

/*  [10]  */	TNSZ("vmovupd",VEX_MX,16),	TNSZ("vmovupd",VEX_RX,16),	TNSZ("vmovlpd",VEX_RMrX,8),	TNSZ("vmovlpd",VEX_RM,8),
/*  [14]  */	TNSZ("vunpcklpd",VEX_RMrX,16),TNSZ("vunpckhpd",VEX_RMrX,16),TNSZ("vmovhpd",VEX_RMrX,8),	TNSZ("vmovhpd",VEX_RM,8),
/*  [18]  */	INVALID,		INVALID,		INVALID,		INVALID,
/*  [1C]  */	INVALID,		INVALID,		INVALID,		INVALID,

/*  [20]  */	INVALID,		INVALID,		INVALID,		INVALID,
/*  [24]  */	INVALID,		INVALID,		INVALID,		INVALID,
/*  [28]  */	TNSZ("vmovapd",VEX_MX,16),	TNSZ("vmovapd",VEX_RX,16),	INVALID,		TNSZ("vmovntpd",VEX_RM,16),
/*  [2C]  */	INVALID,		INVALID,		TNSZ("vucomisd",VEX_MX,8),TNSZ("vcomisd",VEX_MX,8),

/*  [30]  */	INVALID,		INVALID,		INVALID,		INVALID,
/*  [34]  */	INVALID,		INVALID,		INVALID,		INVALID,
/*  [38]  */	INVALID,		INVALID,		INVALID,		INVALID,
/*  [3C]  */	INVALID,		INVALID,		INVALID,		INVALID,

/*  [40]  */	INVALID,		INVALID,		INVALID,		INVALID,
/*  [44]  */	INVALID,		INVALID,		INVALID,		INVALID,
/*  [48]  */	INVALID,		INVALID,		INVALID,		INVALID,
/*  [4C]  */	INVALID,		INVALID,		INVALID,		INVALID,

/*  [50]  */	TNS("vmovmskpd",VEX_MR),	TNSZ("vsqrtpd",VEX_MX,16),	INVALID,		INVALID,
/*  [54]  */	TNSZ("vandpd",VEX_RMrX,16),	TNSZ("vandnpd",VEX_RMrX,16),	TNSZ("vorpd",VEX_RMrX,16),	TNSZ("vxorpd",VEX_RMrX,16),
/*  [58]  */	TNSZ("vaddpd",VEX_RMrX,16),	TNSZ("vmulpd",VEX_RMrX,16),	TNSZ("vcvtpd2ps",VEX_MX,16),TNSZ("vcvtps2dq",VEX_MX,16),
/*  [5C]  */	TNSZ("vsubpd",VEX_RMrX,16),	TNSZ("vminpd",VEX_RMrX,16),	TNSZ("vdivpd",VEX_RMrX,16),	TNSZ("vmaxpd",VEX_RMrX,16),

/*  [60]  */	TNSZ("vpunpcklbw",VEX_RMrX,16),TNSZ("vpunpcklwd",VEX_RMrX,16),TNSZ("vpunpckldq",VEX_RMrX,16),TNSZ("vpacksswb",VEX_RMrX,16),
/*  [64]  */	TNSZ("vpcmpgtb",VEX_RMrX,16),	TNSZ("vpcmpgtw",VEX_RMrX,16),	TNSZ("vpcmpgtd",VEX_RMrX,16),	TNSZ("vpackuswb",VEX_RMrX,16),
/*  [68]  */	TNSZ("vpunpckhbw",VEX_RMrX,16),TNSZ("vpunpckhwd",VEX_RMrX,16),TNSZ("vpunpckhdq",VEX_RMrX,16),TNSZ("vpackssdw",VEX_RMrX,16),
/*  [6C]  */	TNSZ("vpunpcklqdq",VEX_RMrX,16),TNSZ("vpunpckhqdq",VEX_RMrX,16),TNSZ("vmovd",VEX_MX,4),TNSZ("vmovdqa",VEX_MX,16),

/*  [70]  */	TNSZ("vpshufd",VEX_MXI,16),	TNSZ("vgrp71",VEX_XXI,16),	TNSZ("vgrp72",VEX_XXI,16),		TNSZ("vgrp73",VEX_XXI,16),
/*  [74]  */	TNSZ("vpcmpeqb",VEX_RMrX,16),	TNSZ("vpcmpeqw",VEX_RMrX,16),	TNSZ("vpcmpeqd",VEX_RMrX,16),	INVALID,
/*  [78]  */	INVALID,		INVALID,		INVALID,		INVALID,
/*  [7C]  */	TNSZ("vhaddpd",VEX_RMrX,16),	TNSZ("vhsubpd",VEX_RMrX,16),	TNSZ("vmovd",VEX_RR,4),	TNSZ("vmovdqa",VEX_RX,16),

/*  [80]  */	INVALID,		INVALID,		INVALID,		INVALID,
/*  [84]  */	INVALID,		INVALID,		INVALID,		INVALID,
/*  [88]  */	INVALID,		INVALID,		INVALID,		INVALID,
/*  [8C]  */	INVALID,		INVALID,		INVALID,		INVALID,

/*  [90]  */	INVALID,		INVALID,		INVALID,		INVALID,
/*  [94]  */	INVALID,		INVALID,		INVALID,		INVALID,
/*  [98]  */	INVALID,		INVALID,		INVALID,		INVALID,
/*  [9C]  */	INVALID,		INVALID,		INVALID,		INVALID,

/*  [A0]  */	INVALID,		INVALID,		INVALID,		INVALID,
/*  [A4]  */	INVALID,		INVALID,		INVALID,		INVALID,
/*  [A8]  */	INVALID,		INVALID,		INVALID,		INVALID,
/*  [AC]  */	INVALID,		INVALID,		INVALID,		INVALID,

/*  [B0]  */	INVALID,		INVALID,		INVALID,		INVALID,
/*  [B4]  */	INVALID,		INVALID,		INVALID,		INVALID,
/*  [B8]  */	INVALID,		INVALID,		INVALID,		INVALID,
/*  [BC]  */	INVALID,		INVALID,		INVALID,		INVALID,

/*  [C0]  */	INVALID,		INVALID,		TNSZ("vcmppd",VEX_RMRX,16),	INVALID,
/*  [C4]  */	TNSZ("vpinsrw",VEX_RMRX,2),TNS("vpextrw",VEX_MR),	TNSZ("vshufpd",VEX_RMRX,16),	INVALID,
/*  [C8]  */	INVALID,		INVALID,		INVALID,		INVALID,
/*  [CC]  */	INVALID,		INVALID,		INVALID,		INVALID,

/*  [D0]  */	TNSZ("vaddsubpd",VEX_RMrX,16),TNSZ("vpsrlw",VEX_RMrX,16),	TNSZ("vpsrld",VEX_RMrX,16),	TNSZ("vpsrlq",VEX_RMrX,16),
/*  [D4]  */	TNSZ("vpaddq",VEX_RMrX,16),	TNSZ("vpmullw",VEX_RMrX,16),	TNSZ("vmovq",VEX_RX,8),	TNS("vpmovmskb",VEX_MR),
/*  [D8]  */	TNSZ("vpsubusb",VEX_RMrX,16),	TNSZ("vpsubusw",VEX_RMrX,16),	TNSZ("vpminub",VEX_RMrX,16),	TNSZ("vpand",VEX_RMrX,16),
/*  [DC]  */	TNSZ("vpaddusb",VEX_RMrX,16),	TNSZ("vpaddusw",VEX_RMrX,16),	TNSZ("vpmaxub",VEX_RMrX,16),	TNSZ("vpandn",VEX_RMrX,16),

/*  [E0]  */	TNSZ("vpavgb",VEX_RMrX,16),	TNSZ("vpsraw",VEX_RMrX,16),	TNSZ("vpsrad",VEX_RMrX,16),	TNSZ("vpavgw",VEX_RMrX,16),
/*  [E4]  */	TNSZ("vpmulhuw",VEX_RMrX,16),	TNSZ("vpmulhw",VEX_RMrX,16),	TNSZ("vcvttpd2dq",VEX_MX,16),TNSZ("vmovntdq",VEX_RM,16),
/*  [E8]  */	TNSZ("vpsubsb",VEX_RMrX,16),	TNSZ("vpsubsw",VEX_RMrX,16),	TNSZ("vpminsw",VEX_RMrX,16),	TNSZ("vpor",VEX_RMrX,16),
/*  [EC]  */	TNSZ("vpaddsb",VEX_RMrX,16),	TNSZ("vpaddsw",VEX_RMrX,16),	TNSZ("vpmaxsw",VEX_RMrX,16),	TNSZ("vpxor",VEX_RMrX,16),

/*  [F0]  */	INVALID,		TNSZ("vpsllw",VEX_RMrX,16),	TNSZ("vpslld",VEX_RMrX,16),	TNSZ("vpsllq",VEX_RMrX,16),
/*  [F4]  */	TNSZ("vpmuludq",VEX_RMrX,16),	TNSZ("vpmaddwd",VEX_RMrX,16),	TNSZ("vpsadbw",VEX_RMrX,16),	TNS("vmaskmovdqu",VEX_MX),
/*  [F8]  */	TNSZ("vpsubb",VEX_RMrX,16),	TNSZ("vpsubw",VEX_RMrX,16),	TNSZ("vpsubd",VEX_RMrX,16),	TNSZ("vpsubq",VEX_RMrX,16),
/*  [FC]  */	TNSZ("vpaddb",VEX_RMrX,16),	TNSZ("vpaddw",VEX_RMrX,16),	TNSZ("vpaddd",VEX_RMrX,16),	INVALID,
};

/*
 *	Decode table for SIMD instructions with the repnz (0xf2) prefix.
 */
const instable_t dis_opSIMDrepnz[256] = {
/*  [00]  */	INVALID,		INVALID,		INVALID,		INVALID,
/*  [04]  */	INVALID,		INVALID,		INVALID,		INVALID,
/*  [08]  */	INVALID,		INVALID,		INVALID,		INVALID,
/*  [0C]  */	INVALID,		INVALID,		INVALID,		INVALID,

/*  [10]  */	TNSZ("movsd",XMM,8),	TNSZ("movsd",XMMS,8),	INVALID,		INVALID,
/*  [14]  */	INVALID,		INVALID,		INVALID,		INVALID,
/*  [18]  */	INVALID,		INVALID,		INVALID,		INVALID,
/*  [1C]  */	INVALID,		INVALID,		INVALID,		INVALID,

/*  [20]  */	INVALID,		INVALID,		INVALID,		INVALID,
/*  [24]  */	INVALID,		INVALID,		INVALID,		INVALID,
/*  [28]  */	INVALID,		INVALID,		TNSZ("cvtsi2sd",XMM3MX,4),TNSZ("movntsd",XMMMS,8),
/*  [2C]  */	TNSZ("cvttsd2si",XMMXM3,8),TNSZ("cvtsd2si",XMMXM3,8),INVALID,		INVALID,

/*  [30]  */	INVALID,		INVALID,		INVALID,		INVALID,
/*  [34]  */	INVALID,		INVALID,		INVALID,		INVALID,
/*  [38]  */	INVALID,		INVALID,		INVALID,		INVALID,
/*  [3C]  */	INVALID,		INVALID,		INVALID,		INVALID,

/*  [40]  */	INVALID,		INVALID,		INVALID,		INVALID,
/*  [44]  */	INVALID,		INVALID,		INVALID,		INVALID,
/*  [48]  */	INVALID,		INVALID,		INVALID,		INVALID,
/*  [4C]  */	INVALID,		INVALID,		INVALID,		INVALID,

/*  [50]  */	INVALID,		TNSZ("sqrtsd",XMM,8),	INVALID,		INVALID,
/*  [54]  */	INVALID,		INVALID,		INVALID,		INVALID,
/*  [58]  */	TNSZ("addsd",XMM,8),	TNSZ("mulsd",XMM,8),	TNSZ("cvtsd2ss",XMM,8),	INVALID,
/*  [5C]  */	TNSZ("subsd",XMM,8),	TNSZ("minsd",XMM,8),	TNSZ("divsd",XMM,8),	TNSZ("maxsd",XMM,8),

/*  [60]  */	INVALID,		INVALID,		INVALID,		INVALID,
/*  [64]  */	INVALID,		INVALID,		INVALID,		INVALID,
/*  [68]  */	INVALID,		INVALID,		INVALID,		INVALID,
/*  [6C]  */	INVALID,		INVALID,		INVALID,		INVALID,

/*  [70]  */	TNSZ("pshuflw",XMMP,16),INVALID,		INVALID,		INVALID,
/*  [74]  */	INVALID,		INVALID,		INVALID,		INVALID,
/*  [78]  */	TNSZ("insertq",XMMX2I,16),TNSZ("insertq",XMM,8),INVALID,		INVALID,
/*  [7C]  */	INVALID,		INVALID,		INVALID,		INVALID,

/*  [80]  */	INVALID,		INVALID,		INVALID,		INVALID,
/*  [84]  */	INVALID,		INVALID,		INVALID,		INVALID,
/*  [88]  */	INVALID,		INVALID,		INVALID,		INVALID,
/*  [0C]  */	INVALID,		INVALID,		INVALID,		INVALID,

/*  [90]  */	INVALID,		INVALID,		INVALID,		INVALID,
/*  [94]  */	INVALID,		INVALID,		INVALID,		INVALID,
/*  [98]  */	INVALID,		INVALID,		INVALID,		INVALID,
/*  [9C]  */	INVALID,		INVALID,		INVALID,		INVALID,

/*  [A0]  */	INVALID,		INVALID,		INVALID,		INVALID,
/*  [A4]  */	INVALID,		INVALID,		INVALID,		INVALID,
/*  [A8]  */	INVALID,		INVALID,		INVALID,		INVALID,
/*  [AC]  */	INVALID,		INVALID,		INVALID,		INVALID,

/*  [B0]  */	INVALID,		INVALID,		INVALID,		INVALID,
/*  [B4]  */	INVALID,		INVALID,		INVALID,		INVALID,
/*  [B8]  */	INVALID,		INVALID,		INVALID,		INVALID,
/*  [BC]  */	INVALID,		INVALID,		INVALID,		INVALID,

/*  [C0]  */	INVALID,		INVALID,		TNSZ("cmpsd",XMMP,8),	INVALID,
/*  [C4]  */	INVALID,		INVALID,		INVALID,		INVALID,
/*  [C8]  */	INVALID,		INVALID,		INVALID,		INVALID,
/*  [CC]  */	INVALID,		INVALID,		INVALID,		INVALID,

/*  [D0]  */	INVALID,		INVALID,		INVALID,		INVALID,
/*  [D4]  */	INVALID,		INVALID,		TNS("movdq2q",XMMXM),	INVALID,
/*  [D8]  */	INVALID,		INVALID,		INVALID,		INVALID,
/*  [DC]  */	INVALID,		INVALID,		INVALID,		INVALID,

/*  [E0]  */	INVALID,		INVALID,		INVALID,		INVALID,
/*  [E4]  */	INVALID,		INVALID,		TNSZ("cvtpd2dq",XMM,16),INVALID,
/*  [E8]  */	INVALID,		INVALID,		INVALID,		INVALID,
/*  [EC]  */	INVALID,		INVALID,		INVALID,		INVALID,

/*  [F0]  */	INVALID,		INVALID,		INVALID,		INVALID,
/*  [F4]  */	INVALID,		INVALID,		INVALID,		INVALID,
/*  [F8]  */	INVALID,		INVALID,		INVALID,		INVALID,
/*  [FC]  */	INVALID,		INVALID,		INVALID,		INVALID,
};

const instable_t dis_opAVXF20F[256] = {
/*  [00]  */	INVALID,		INVALID,		INVALID,		INVALID,
/*  [04]  */	INVALID,		INVALID,		INVALID,		INVALID,
/*  [08]  */	INVALID,		INVALID,		INVALID,		INVALID,
/*  [0C]  */	INVALID,		INVALID,		INVALID,		INVALID,

/*  [10]  */	TNSZ("vmovsd",VEX_RMrX,8),	TNSZ("vmovsd",VEX_RRX,8),	TNSZ("vmovddup",VEX_MX,8),	INVALID,
/*  [14]  */	INVALID,		INVALID,		INVALID,		INVALID,
/*  [18]  */	INVALID,		INVALID,		INVALID,		INVALID,
/*  [1C]  */	INVALID,		INVALID,		INVALID,		INVALID,

/*  [20]  */	INVALID,		INVALID,		INVALID,		INVALID,
/*  [24]  */	INVALID,		INVALID,		INVALID,		INVALID,
/*  [28]  */	INVALID,		INVALID,		TNSZ("vcvtsi2sd",VEX_RMrX,4),INVALID,
/*  [2C]  */	TNSZ("vcvttsd2si",VEX_MR,8),TNSZ("vcvtsd2si",VEX_MR,8),INVALID,		INVALID,

/*  [30]  */	INVALID,		INVALID,		INVALID,		INVALID,
/*  [34]  */	INVALID,		INVALID,		INVALID,		INVALID,
/*  [38]  */	INVALID,		INVALID,		INVALID,		INVALID,
/*  [3C]  */	INVALID,		INVALID,		INVALID,		INVALID,

/*  [40]  */	INVALID,		INVALID,		INVALID,		INVALID,
/*  [44]  */	INVALID,		INVALID,		INVALID,		INVALID,
/*  [48]  */	INVALID,		INVALID,		INVALID,		INVALID,
/*  [4C]  */	INVALID,		INVALID,		INVALID,		INVALID,

/*  [50]  */	INVALID,		TNSZ("vsqrtsd",VEX_RMrX,8),	INVALID,		INVALID,
/*  [54]  */	INVALID,		INVALID,		INVALID,		INVALID,
/*  [58]  */	TNSZ("vaddsd",VEX_RMrX,8),	TNSZ("vmulsd",VEX_RMrX,8),	TNSZ("vcvtsd2ss",VEX_RMrX,8),	INVALID,
/*  [5C]  */	TNSZ("vsubsd",VEX_RMrX,8),	TNSZ("vminsd",VEX_RMrX,8),	TNSZ("vdivsd",VEX_RMrX,8),	TNSZ("vmaxsd",VEX_RMrX,8),

/*  [60]  */	INVALID,		INVALID,		INVALID,		INVALID,
/*  [64]  */	INVALID,		INVALID,		INVALID,		INVALID,
/*  [68]  */	INVALID,		INVALID,		INVALID,		INVALID,
/*  [6C]  */	INVALID,		INVALID,		INVALID,		INVALID,

/*  [70]  */	TNSZ("vpshuflw",VEX_MXI,16),INVALID,		INVALID,		INVALID,
/*  [74]  */	INVALID,		INVALID,		INVALID,		INVALID,
/*  [78]  */	INVALID,		INVALID,		INVALID,		INVALID,
/*  [7C]  */	TNSZ("vhaddps",VEX_RMrX,8),	TNSZ("vhsubps",VEX_RMrX,8),	INVALID,		INVALID,

/*  [80]  */	INVALID,		INVALID,		INVALID,		INVALID,
/*  [84]  */	INVALID,		INVALID,		INVALID,		INVALID,
/*  [88]  */	INVALID,		INVALID,		INVALID,		INVALID,
/*  [0C]  */	INVALID,		INVALID,		INVALID,		INVALID,

/*  [90]  */	INVALID,		INVALID,		INVALID,		INVALID,
/*  [94]  */	INVALID,		INVALID,		INVALID,		INVALID,
/*  [98]  */	INVALID,		INVALID,		INVALID,		INVALID,
/*  [9C]  */	INVALID,		INVALID,		INVALID,		INVALID,

/*  [A0]  */	INVALID,		INVALID,		INVALID,		INVALID,
/*  [A4]  */	INVALID,		INVALID,		INVALID,		INVALID,
/*  [A8]  */	INVALID,		INVALID,		INVALID,		INVALID,
/*  [AC]  */	INVALID,		INVALID,		INVALID,		INVALID,

/*  [B0]  */	INVALID,		INVALID,		INVALID,		INVALID,
/*  [B4]  */	INVALID,		INVALID,		INVALID,		INVALID,
/*  [B8]  */	INVALID,		INVALID,		INVALID,		INVALID,
/*  [BC]  */	INVALID,		INVALID,		INVALID,		INVALID,

/*  [C0]  */	INVALID,		INVALID,		TNSZ("vcmpsd",VEX_RMRX,8),	INVALID,
/*  [C4]  */	INVALID,		INVALID,		INVALID,		INVALID,
/*  [C8]  */	INVALID,		INVALID,		INVALID,		INVALID,
/*  [CC]  */	INVALID,		INVALID,		INVALID,		INVALID,

/*  [D0]  */	TNSZ("vaddsubps",VEX_RMrX,8),	INVALID,		INVALID,		INVALID,
/*  [D4]  */	INVALID,		INVALID,		INVALID,		INVALID,
/*  [D8]  */	INVALID,		INVALID,		INVALID,		INVALID,
/*  [DC]  */	INVALID,		INVALID,		INVALID,		INVALID,

/*  [E0]  */	INVALID,		INVALID,		INVALID,		INVALID,
/*  [E4]  */	INVALID,		INVALID,		TNSZ("vcvtpd2dq",VEX_MX,16),INVALID,
/*  [E8]  */	INVALID,		INVALID,		INVALID,		INVALID,
/*  [EC]  */	INVALID,		INVALID,		INVALID,		INVALID,

/*  [F0]  */	TNSZ("vlddqu",VEX_MX,16),	INVALID,		INVALID,		INVALID,
/*  [F4]  */	INVALID,		INVALID,		INVALID,		INVALID,
/*  [F8]  */	INVALID,		INVALID,		INVALID,		INVALID,
/*  [FC]  */	INVALID,		INVALID,		INVALID,		INVALID,
};

const instable_t dis_opAVXF20F3A[256] = {
/*  [00]  */	INVALID,		INVALID,		INVALID,		INVALID,
/*  [04]  */	INVALID,		INVALID,		INVALID,		INVALID,
/*  [08]  */	INVALID,		INVALID,		INVALID,		INVALID,
/*  [0C]  */	INVALID,		INVALID,		INVALID,		INVALID,

/*  [10]  */	INVALID,		INVALID,		INVALID,		INVALID,
/*  [14]  */	INVALID,		INVALID,		INVALID,		INVALID,
/*  [18]  */	INVALID,		INVALID,		INVALID,		INVALID,
/*  [1C]  */	INVALID,		INVALID,		INVALID,		INVALID,

/*  [20]  */	INVALID,		INVALID,		INVALID,		INVALID,
/*  [24]  */	INVALID,		INVALID,		INVALID,		INVALID,
/*  [28]  */	INVALID,		INVALID,		INVALID,		INVALID,
/*  [2C]  */	INVALID,		INVALID,		INVALID,		INVALID,

/*  [30]  */	INVALID,		INVALID,		INVALID,		INVALID,
/*  [34]  */	INVALID,		INVALID,		INVALID,		INVALID,
/*  [38]  */	INVALID,		INVALID,		INVALID,		INVALID,
/*  [3C]  */	INVALID,		INVALID,		INVALID,		INVALID,

/*  [40]  */	INVALID,		INVALID,		INVALID,		INVALID,
/*  [44]  */	INVALID,		INVALID,		INVALID,		INVALID,
/*  [48]  */	INVALID,		INVALID,		INVALID,		INVALID,
/*  [4C]  */	INVALID,		INVALID,		INVALID,		INVALID,

/*  [50]  */	INVALID,		INVALID,		INVALID,		INVALID,
/*  [54]  */	INVALID,		INVALID,		INVALID,		INVALID,
/*  [58]  */	INVALID,		INVALID,		INVALID,		INVALID,
/*  [5C]  */	INVALID,		INVALID,		INVALID,		INVALID,

/*  [60]  */	INVALID,		INVALID,		INVALID,		INVALID,
/*  [64]  */	INVALID,		INVALID,		INVALID,		INVALID,
/*  [68]  */	INVALID,		INVALID,		INVALID,		INVALID,
/*  [6C]  */	INVALID,		INVALID,		INVALID,		INVALID,

/*  [70]  */	INVALID,		INVALID,		INVALID,		INVALID,
/*  [74]  */	INVALID,		INVALID,		INVALID,		INVALID,
/*  [78]  */	INVALID,		INVALID,		INVALID,		INVALID,
/*  [7C]  */	INVALID,		INVALID,		INVALID,		INVALID,

/*  [80]  */	INVALID,		INVALID,		INVALID,		INVALID,
/*  [84]  */	INVALID,		INVALID,		INVALID,		INVALID,
/*  [88]  */	INVALID,		INVALID,		INVALID,		INVALID,
/*  [0C]  */	INVALID,		INVALID,		INVALID,		INVALID,

/*  [90]  */	INVALID,		INVALID,		INVALID,		INVALID,
/*  [94]  */	INVALID,		INVALID,		INVALID,		INVALID,
/*  [98]  */	INVALID,		INVALID,		INVALID,		INVALID,
/*  [9C]  */	INVALID,		INVALID,		INVALID,		INVALID,

/*  [A0]  */	INVALID,		INVALID,		INVALID,		INVALID,
/*  [A4]  */	INVALID,		INVALID,		INVALID,		INVALID,
/*  [A8]  */	INVALID,		INVALID,		INVALID,		INVALID,
/*  [AC]  */	INVALID,		INVALID,		INVALID,		INVALID,

/*  [B0]  */	INVALID,		INVALID,		INVALID,		INVALID,
/*  [B4]  */	INVALID,		INVALID,		INVALID,		INVALID,
/*  [B8]  */	INVALID,		INVALID,		INVALID,		INVALID,
/*  [BC]  */	INVALID,		INVALID,		INVALID,		INVALID,

/*  [C0]  */	INVALID,		INVALID,		INVALID,		INVALID,
/*  [C4]  */	INVALID,		INVALID,		INVALID,		INVALID,
/*  [C8]  */	INVALID,		INVALID,		INVALID,		INVALID,
/*  [CC]  */	INVALID,		INVALID,		INVALID,		INVALID,

/*  [D0]  */	INVALID,		INVALID,		INVALID,		INVALID,
/*  [D4]  */	INVALID,		INVALID,		INVALID,		INVALID,
/*  [D8]  */	INVALID,		INVALID,		INVALID,		INVALID,
/*  [DC]  */	INVALID,		INVALID,		INVALID,		INVALID,

/*  [E0]  */	INVALID,		INVALID,		INVALID,		INVALID,
/*  [E4]  */	INVALID,		INVALID,		INVALID,		INVALID,
/*  [E8]  */	INVALID,		INVALID,		INVALID,		INVALID,
/*  [EC]  */	INVALID,		INVALID,		INVALID,		INVALID,

/*  [F0]  */	TNSZvr("rorx",VEX_MXI,6),INVALID,		INVALID,		INVALID,
/*  [F4]  */	INVALID,		INVALID,		INVALID,		INVALID,
/*  [F8]  */	INVALID,		INVALID,		INVALID,		INVALID,
/*  [FC]  */	INVALID,		INVALID,		INVALID,		INVALID,
};

const instable_t dis_opAVXF20F38[256] = {
/*  [00]  */	INVALID,		INVALID,		INVALID,		INVALID,
/*  [04]  */	INVALID,		INVALID,		INVALID,		INVALID,
/*  [08]  */	INVALID,		INVALID,		INVALID,		INVALID,
/*  [0C]  */	INVALID,		INVALID,		INVALID,		INVALID,

/*  [10]  */	INVALID,		INVALID,		INVALID,		INVALID,
/*  [14]  */	INVALID,		INVALID,		INVALID,		INVALID,
/*  [18]  */	INVALID,		INVALID,		INVALID,		INVALID,
/*  [1C]  */	INVALID,		INVALID,		INVALID,		INVALID,

/*  [20]  */	INVALID,		INVALID,		INVALID,		INVALID,
/*  [24]  */	INVALID,		INVALID,		INVALID,		INVALID,
/*  [28]  */	INVALID,		INVALID,		INVALID,		INVALID,
/*  [2C]  */	INVALID,		INVALID,		INVALID,		INVALID,

/*  [30]  */	INVALID,		INVALID,		INVALID,		INVALID,
/*  [34]  */	INVALID,		INVALID,		INVALID,		INVALID,
/*  [38]  */	INVALID,		INVALID,		INVALID,		INVALID,
/*  [3C]  */	INVALID,		INVALID,		INVALID,		INVALID,

/*  [40]  */	INVALID,		INVALID,		INVALID,		INVALID,
/*  [44]  */	INVALID,		INVALID,		INVALID,		INVALID,
/*  [48]  */	INVALID,		INVALID,		INVALID,		INVALID,
/*  [4C]  */	INVALID,		INVALID,		INVALID,		INVALID,

/*  [50]  */	INVALID,		INVALID,		INVALID,		INVALID,
/*  [54]  */	INVALID,		INVALID,		INVALID,		INVALID,
/*  [58]  */	INVALID,		INVALID,		INVALID,		INVALID,
/*  [5C]  */	INVALID,		INVALID,		INVALID,		INVALID,

/*  [60]  */	INVALID,		INVALID,		INVALID,		INVALID,
/*  [64]  */	INVALID,		INVALID,		INVALID,		INVALID,
/*  [68]  */	INVALID,		INVALID,		INVALID,		INVALID,
/*  [6C]  */	INVALID,		INVALID,		INVALID,		INVALID,

/*  [70]  */	INVALID,		INVALID,		INVALID,		INVALID,
/*  [74]  */	INVALID,		INVALID,		INVALID,		INVALID,
/*  [78]  */	INVALID,		INVALID,		INVALID,		INVALID,
/*  [7C]  */	INVALID,		INVALID,		INVALID,		INVALID,

/*  [80]  */	INVALID,		INVALID,		INVALID,		INVALID,
/*  [84]  */	INVALID,		INVALID,		INVALID,		INVALID,
/*  [88]  */	INVALID,		INVALID,		INVALID,		INVALID,
/*  [0C]  */	INVALID,		INVALID,		INVALID,		INVALID,

/*  [90]  */	INVALID,		INVALID,		INVALID,		INVALID,
/*  [94]  */	INVALID,		INVALID,		INVALID,		INVALID,
/*  [98]  */	INVALID,		INVALID,		INVALID,		INVALID,
/*  [9C]  */	INVALID,		INVALID,		INVALID,		INVALID,

/*  [A0]  */	INVALID,		INVALID,		INVALID,		INVALID,
/*  [A4]  */	INVALID,		INVALID,		INVALID,		INVALID,
/*  [A8]  */	INVALID,		INVALID,		INVALID,		INVALID,
/*  [AC]  */	INVALID,		INVALID,		INVALID,		INVALID,

/*  [B0]  */	INVALID,		INVALID,		INVALID,		INVALID,
/*  [B4]  */	INVALID,		INVALID,		INVALID,		INVALID,
/*  [B8]  */	INVALID,		INVALID,		INVALID,		INVALID,
/*  [BC]  */	INVALID,		INVALID,		INVALID,		INVALID,

/*  [C0]  */	INVALID,		INVALID,		INVALID,		INVALID,
/*  [C4]  */	INVALID,		INVALID,		INVALID,		INVALID,
/*  [C8]  */	INVALID,		INVALID,		INVALID,		INVALID,
/*  [CC]  */	INVALID,		INVALID,		INVALID,		INVALID,

/*  [D0]  */	INVALID,		INVALID,		INVALID,		INVALID,
/*  [D4]  */	INVALID,		INVALID,		INVALID,		INVALID,
/*  [D8]  */	INVALID,		INVALID,		INVALID,		INVALID,
/*  [DC]  */	INVALID,		INVALID,		INVALID,		INVALID,

/*  [E0]  */	INVALID,		INVALID,		INVALID,		INVALID,
/*  [E4]  */	INVALID,		INVALID,		INVALID,		INVALID,
/*  [E8]  */	INVALID,		INVALID,		INVALID,		INVALID,
/*  [EC]  */	INVALID,		INVALID,		INVALID,		INVALID,

/*  [F0]  */	INVALID,		INVALID,		INVALID,		INVALID,
/*  [F4]  */	INVALID,		TNSZvr("pdep",VEX_RMrX,5),TNSZvr("mulx",VEX_RMrX,5),TNSZvr("shrx",VEX_VRMrX,5),
/*  [F8]  */	INVALID,		INVALID,		INVALID,		INVALID,
/*  [FC]  */	INVALID,		INVALID,		INVALID,		INVALID,
};

const instable_t dis_opAVXF30F38[256] = {
/*  [00]  */	INVALID,		INVALID,		INVALID,		INVALID,
/*  [04]  */	INVALID,		INVALID,		INVALID,		INVALID,
/*  [08]  */	INVALID,		INVALID,		INVALID,		INVALID,
/*  [0C]  */	INVALID,		INVALID,		INVALID,		INVALID,

/*  [10]  */	INVALID,		INVALID,		INVALID,		INVALID,
/*  [14]  */	INVALID,		INVALID,		INVALID,		INVALID,
/*  [18]  */	INVALID,		INVALID,		INVALID,		INVALID,
/*  [1C]  */	INVALID,		INVALID,		INVALID,		INVALID,

/*  [20]  */	INVALID,		INVALID,		INVALID,		INVALID,
/*  [24]  */	INVALID,		INVALID,		INVALID,		INVALID,
/*  [28]  */	INVALID,		INVALID,		INVALID,		INVALID,
/*  [2C]  */	INVALID,		INVALID,		INVALID,		INVALID,

/*  [30]  */	INVALID,		INVALID,		INVALID,		INVALID,
/*  [34]  */	INVALID,		INVALID,		INVALID,		INVALID,
/*  [38]  */	INVALID,		INVALID,		INVALID,		INVALID,
/*  [3C]  */	INVALID,		INVALID,		INVALID,		INVALID,

/*  [40]  */	INVALID,		INVALID,		INVALID,		INVALID,
/*  [44]  */	INVALID,		INVALID,		INVALID,		INVALID,
/*  [48]  */	INVALID,		INVALID,		INVALID,		INVALID,
/*  [4C]  */	INVALID,		INVALID,		INVALID,		INVALID,

/*  [50]  */	INVALID,		INVALID,		INVALID,		INVALID,
/*  [54]  */	INVALID,		INVALID,		INVALID,		INVALID,
/*  [58]  */	INVALID,		INVALID,		INVALID,		INVALID,
/*  [5C]  */	INVALID,		INVALID,		INVALID,		INVALID,

/*  [60]  */	INVALID,		INVALID,		INVALID,		INVALID,
/*  [64]  */	INVALID,		INVALID,		INVALID,		INVALID,
/*  [68]  */	INVALID,		INVALID,		INVALID,		INVALID,
/*  [6C]  */	INVALID,		INVALID,		INVALID,		INVALID,

/*  [70]  */	INVALID,		INVALID,		INVALID,		INVALID,
/*  [74]  */	INVALID,		INVALID,		INVALID,		INVALID,
/*  [78]  */	INVALID,		INVALID,		INVALID,		INVALID,
/*  [7C]  */	INVALID,		INVALID,		INVALID,		INVALID,

/*  [80]  */	INVALID,		INVALID,		INVALID,		INVALID,
/*  [84]  */	INVALID,		INVALID,		INVALID,		INVALID,
/*  [88]  */	INVALID,		INVALID,		INVALID,		INVALID,
/*  [0C]  */	INVALID,		INVALID,		INVALID,		INVALID,

/*  [90]  */	INVALID,		INVALID,		INVALID,		INVALID,
/*  [94]  */	INVALID,		INVALID,		INVALID,		INVALID,
/*  [98]  */	INVALID,		INVALID,		INVALID,		INVALID,
/*  [9C]  */	INVALID,		INVALID,		INVALID,		INVALID,

/*  [A0]  */	INVALID,		INVALID,		INVALID,		INVALID,
/*  [A4]  */	INVALID,		INVALID,		INVALID,		INVALID,
/*  [A8]  */	INVALID,		INVALID,		INVALID,		INVALID,
/*  [AC]  */	INVALID,		INVALID,		INVALID,		INVALID,

/*  [B0]  */	INVALID,		INVALID,		INVALID,		INVALID,
/*  [B4]  */	INVALID,		INVALID,		INVALID,		INVALID,
/*  [B8]  */	INVALID,		INVALID,		INVALID,		INVALID,
/*  [BC]  */	INVALID,		INVALID,		INVALID,		INVALID,

/*  [C0]  */	INVALID,		INVALID,		INVALID,		INVALID,
/*  [C4]  */	INVALID,		INVALID,		INVALID,		INVALID,
/*  [C8]  */	INVALID,		INVALID,		INVALID,		INVALID,
/*  [CC]  */	INVALID,		INVALID,		INVALID,		INVALID,

/*  [D0]  */	INVALID,		INVALID,		INVALID,		INVALID,
/*  [D4]  */	INVALID,		INVALID,		INVALID,		INVALID,
/*  [D8]  */	INVALID,		INVALID,		INVALID,		INVALID,
/*  [DC]  */	INVALID,		INVALID,		INVALID,		INVALID,

/*  [E0]  */	INVALID,		INVALID,		INVALID,		INVALID,
/*  [E4]  */	INVALID,		INVALID,		INVALID,		INVALID,
/*  [E8]  */	INVALID,		INVALID,		INVALID,		INVALID,
/*  [EC]  */	INVALID,		INVALID,		INVALID,		INVALID,

/*  [F0]  */	INVALID,		INVALID,		INVALID,		INVALID,
/*  [F4]  */	INVALID,		TNSZvr("pext",VEX_RMrX,5),INVALID,		TNSZvr("sarx",VEX_VRMrX,5),
/*  [F8]  */	INVALID,		INVALID,		INVALID,		INVALID,
/*  [FC]  */	INVALID,		INVALID,		INVALID,		INVALID,
};
/*
 *	Decode table for SIMD instructions with the repz (0xf3) prefix.
 */
const instable_t dis_opSIMDrepz[256] = {
/*  [00]  */	INVALID,		INVALID,		INVALID,		INVALID,
/*  [04]  */	INVALID,		INVALID,		INVALID,		INVALID,
/*  [08]  */	INVALID,		INVALID,		INVALID,		INVALID,
/*  [0C]  */	INVALID,		INVALID,		INVALID,		INVALID,

/*  [10]  */	TNSZ("movss",XMM,4),	TNSZ("movss",XMMS,4),	INVALID,		INVALID,
/*  [14]  */	INVALID,		INVALID,		INVALID,		INVALID,
/*  [18]  */	INVALID,		INVALID,		INVALID,		INVALID,
/*  [1C]  */	INVALID,		INVALID,		INVALID,		INVALID,

/*  [20]  */	INVALID,		INVALID,		INVALID,		INVALID,
/*  [24]  */	INVALID,		INVALID,		INVALID,		INVALID,
/*  [28]  */	INVALID,		INVALID,		TNSZ("cvtsi2ss",XMM3MX,4),TNSZ("movntss",XMMMS,4),
/*  [2C]  */	TNSZ("cvttss2si",XMMXM3,4),TNSZ("cvtss2si",XMMXM3,4),INVALID,		INVALID,

/*  [30]  */	INVALID,		INVALID,		INVALID,		INVALID,
/*  [34]  */	INVALID,		INVALID,		INVALID,		INVALID,
/*  [38]  */	INVALID,		INVALID,		INVALID,		INVALID,
/*  [3C]  */	INVALID,		INVALID,		INVALID,		INVALID,

/*  [40]  */	INVALID,		INVALID,		INVALID,		INVALID,
/*  [44]  */	INVALID,		INVALID,		INVALID,		INVALID,
/*  [48]  */	INVALID,		INVALID,		INVALID,		INVALID,
/*  [4C]  */	INVALID,		INVALID,		INVALID,		INVALID,

/*  [50]  */	INVALID,		TNSZ("sqrtss",XMM,4),	TNSZ("rsqrtss",XMM,4),	TNSZ("rcpss",XMM,4),
/*  [54]  */	INVALID,		INVALID,		INVALID,		INVALID,
/*  [58]  */	TNSZ("addss",XMM,4),	TNSZ("mulss",XMM,4),	TNSZ("cvtss2sd",XMM,4),	TNSZ("cvttps2dq",XMM,16),
/*  [5C]  */	TNSZ("subss",XMM,4),	TNSZ("minss",XMM,4),	TNSZ("divss",XMM,4),	TNSZ("maxss",XMM,4),

/*  [60]  */	INVALID,		INVALID,		INVALID,		INVALID,
/*  [64]  */	INVALID,		INVALID,		INVALID,		INVALID,
/*  [68]  */	INVALID,		INVALID,		INVALID,		INVALID,
/*  [6C]  */	INVALID,		INVALID,		INVALID,		TNSZ("movdqu",XMM,16),

/*  [70]  */	TNSZ("pshufhw",XMMP,16),INVALID,		INVALID,		INVALID,
/*  [74]  */	INVALID,		INVALID,		INVALID,		INVALID,
/*  [78]  */	INVALID,		INVALID,		INVALID,		INVALID,
/*  [7C]  */	INVALID,		INVALID,		TNSZ("movq",XMM,8),	TNSZ("movdqu",XMMS,16),

/*  [80]  */	INVALID,		INVALID,		INVALID,		INVALID,
/*  [84]  */	INVALID,		INVALID,		INVALID,		INVALID,
/*  [88]  */	INVALID,		INVALID,		INVALID,		INVALID,
/*  [0C]  */	INVALID,		INVALID,		INVALID,		INVALID,

/*  [90]  */	INVALID,		INVALID,		INVALID,		INVALID,
/*  [94]  */	INVALID,		INVALID,		INVALID,		INVALID,
/*  [98]  */	INVALID,		INVALID,		INVALID,		INVALID,
/*  [9C]  */	INVALID,		INVALID,		INVALID,		INVALID,

/*  [A0]  */	INVALID,		INVALID,		INVALID,		INVALID,
/*  [A4]  */	INVALID,		INVALID,		INVALID,		INVALID,
/*  [A8]  */	INVALID,		INVALID,		INVALID,		INVALID,
/*  [AC]  */	INVALID,		INVALID,		INVALID,		INVALID,

/*  [B0]  */	INVALID,		INVALID,		INVALID,		INVALID,
/*  [B4]  */	INVALID,		INVALID,		INVALID,		INVALID,
/*  [B8]  */	TS("popcnt",MRw),	INVALID,		INVALID,		INVALID,
/*  [BC]  */	TNSZ("tzcnt",MRw,5),	TS("lzcnt",MRw),	INVALID,		INVALID,

/*  [C0]  */	INVALID,		INVALID,		TNSZ("cmpss",XMMP,4),	INVALID,
/*  [C4]  */	INVALID,		INVALID,		INVALID,		INVALID,
/*  [C8]  */	INVALID,		INVALID,		INVALID,		INVALID,
/*  [CC]  */	INVALID,		INVALID,		INVALID,		INVALID,

/*  [D0]  */	INVALID,		INVALID,		INVALID,		INVALID,
/*  [D4]  */	INVALID,		INVALID,		TNS("movq2dq",XMMMX),	INVALID,
/*  [D8]  */	INVALID,		INVALID,		INVALID,		INVALID,
/*  [DC]  */	INVALID,		INVALID,		INVALID,		INVALID,

/*  [E0]  */	INVALID,		INVALID,		INVALID,		INVALID,
/*  [E4]  */	INVALID,		INVALID,		TNSZ("cvtdq2pd",XMM,8),	INVALID,
/*  [E8]  */	INVALID,		INVALID,		INVALID,		INVALID,
/*  [EC]  */	INVALID,		INVALID,		INVALID,		INVALID,

/*  [F0]  */	INVALID,		INVALID,		INVALID,		INVALID,
/*  [F4]  */	INVALID,		INVALID,		INVALID,		INVALID,
/*  [F8]  */	INVALID,		INVALID,		INVALID,		INVALID,
/*  [FC]  */	INVALID,		INVALID,		INVALID,		INVALID,
};

const instable_t dis_opAVXF30F[256] = {
/*  [00]  */	INVALID,		INVALID,		INVALID,		INVALID,
/*  [04]  */	INVALID,		INVALID,		INVALID,		INVALID,
/*  [08]  */	INVALID,		INVALID,		INVALID,		INVALID,
/*  [0C]  */	INVALID,		INVALID,		INVALID,		INVALID,

/*  [10]  */	TNSZ("vmovss",VEX_RMrX,4),	TNSZ("vmovss",VEX_RRX,4),	TNSZ("vmovsldup",VEX_MX,4),	INVALID,
/*  [14]  */	INVALID,		INVALID,		TNSZ("vmovshdup",VEX_MX,4),	INVALID,
/*  [18]  */	INVALID,		INVALID,		INVALID,		INVALID,
/*  [1C]  */	INVALID,		INVALID,		INVALID,		INVALID,

/*  [20]  */	INVALID,		INVALID,		INVALID,		INVALID,
/*  [24]  */	INVALID,		INVALID,		INVALID,		INVALID,
/*  [28]  */	INVALID,		INVALID,		TNSZ("vcvtsi2ss",VEX_RMrX,4),INVALID,
/*  [2C]  */	TNSZ("vcvttss2si",VEX_MR,4),TNSZ("vcvtss2si",VEX_MR,4),INVALID,		INVALID,

/*  [30]  */	INVALID,		INVALID,		INVALID,		INVALID,
/*  [34]  */	INVALID,		INVALID,		INVALID,		INVALID,
/*  [38]  */	INVALID,		INVALID,		INVALID,		INVALID,
/*  [3C]  */	INVALID,		INVALID,		INVALID,		INVALID,

/*  [40]  */	INVALID,		INVALID,		INVALID,		INVALID,
/*  [44]  */	INVALID,		INVALID,		INVALID,		INVALID,
/*  [48]  */	INVALID,		INVALID,		INVALID,		INVALID,
/*  [4C]  */	INVALID,		INVALID,		INVALID,		INVALID,

/*  [50]  */	INVALID,		TNSZ("vsqrtss",VEX_RMrX,4),	TNSZ("vrsqrtss",VEX_RMrX,4),	TNSZ("vrcpss",VEX_RMrX,4),
/*  [54]  */	INVALID,		INVALID,		INVALID,		INVALID,
/*  [58]  */	TNSZ("vaddss",VEX_RMrX,4),	TNSZ("vmulss",VEX_RMrX,4),	TNSZ("vcvtss2sd",VEX_RMrX,4),	TNSZ("vcvttps2dq",VEX_MX,16),
/*  [5C]  */	TNSZ("vsubss",VEX_RMrX,4),	TNSZ("vminss",VEX_RMrX,4),	TNSZ("vdivss",VEX_RMrX,4),	TNSZ("vmaxss",VEX_RMrX,4),

/*  [60]  */	INVALID,		INVALID,		INVALID,		INVALID,
/*  [64]  */	INVALID,		INVALID,		INVALID,		INVALID,
/*  [68]  */	INVALID,		INVALID,		INVALID,		INVALID,
/*  [6C]  */	INVALID,		INVALID,		INVALID,		TNSZ("vmovdqu",VEX_MX,16),

/*  [70]  */	TNSZ("vpshufhw",VEX_MXI,16),INVALID,		INVALID,		INVALID,
/*  [74]  */	INVALID,		INVALID,		INVALID,		INVALID,
/*  [78]  */	INVALID,		INVALID,		INVALID,		INVALID,
/*  [7C]  */	INVALID,		INVALID,		TNSZ("vmovq",VEX_MX,8),	TNSZ("vmovdqu",VEX_RX,16),

/*  [80]  */	INVALID,		INVALID,		INVALID,		INVALID,
/*  [84]  */	INVALID,		INVALID,		INVALID,		INVALID,
/*  [88]  */	INVALID,		INVALID,		INVALID,		INVALID,
/*  [0C]  */	INVALID,		INVALID,		INVALID,		INVALID,

/*  [90]  */	INVALID,		INVALID,		INVALID,		INVALID,
/*  [94]  */	INVALID,		INVALID,		INVALID,		INVALID,
/*  [98]  */	INVALID,		INVALID,		INVALID,		INVALID,
/*  [9C]  */	INVALID,		INVALID,		INVALID,		INVALID,

/*  [A0]  */	INVALID,		INVALID,		INVALID,		INVALID,
/*  [A4]  */	INVALID,		INVALID,		INVALID,		INVALID,
/*  [A8]  */	INVALID,		INVALID,		INVALID,		INVALID,
/*  [AC]  */	INVALID,		INVALID,		INVALID,		INVALID,

/*  [B0]  */	INVALID,		INVALID,		INVALID,		INVALID,
/*  [B4]  */	INVALID,		INVALID,		INVALID,		INVALID,
/*  [B8]  */	INVALID,		INVALID,		INVALID,		INVALID,
/*  [BC]  */	INVALID,		INVALID,		INVALID,		INVALID,

/*  [C0]  */	INVALID,		INVALID,		TNSZ("vcmpss",VEX_RMRX,4),	INVALID,
/*  [C4]  */	INVALID,		INVALID,		INVALID,		INVALID,
/*  [C8]  */	INVALID,		INVALID,		INVALID,		INVALID,
/*  [CC]  */	INVALID,		INVALID,		INVALID,		INVALID,

/*  [D0]  */	INVALID,		INVALID,		INVALID,		INVALID,
/*  [D4]  */	INVALID,		INVALID,		INVALID,		INVALID,
/*  [D8]  */	INVALID,		INVALID,		INVALID,		INVALID,
/*  [DC]  */	INVALID,		INVALID,		INVALID,		INVALID,

/*  [E0]  */	INVALID,		INVALID,		INVALID,		INVALID,
/*  [E4]  */	INVALID,		INVALID,		TNSZ("vcvtdq2pd",VEX_MX,8),	INVALID,
/*  [E8]  */	INVALID,		INVALID,		INVALID,		INVALID,
/*  [EC]  */	INVALID,		INVALID,		INVALID,		INVALID,

/*  [F0]  */	INVALID,		INVALID,		INVALID,		INVALID,
/*  [F4]  */	INVALID,		INVALID,		INVALID,		INVALID,
/*  [F8]  */	INVALID,		INVALID,		INVALID,		INVALID,
/*  [FC]  */	INVALID,		INVALID,		INVALID,		INVALID,
};
/*
 * The following two tables are used to encode crc32 and movbe
 * since they share the same opcodes.
 */
const instable_t dis_op0F38F0[2] = {
/*  [00]  */	TNS("crc32b",CRC32),
		TS("movbe",MOVBE),
};

const instable_t dis_op0F38F1[2] = {
/*  [00]  */	TS("crc32",CRC32),
		TS("movbe",MOVBE),
};

const instable_t dis_op0F38[256] = {
/*  [00]  */	TNSZ("pshufb",XMM_66o,16),TNSZ("phaddw",XMM_66o,16),TNSZ("phaddd",XMM_66o,16),TNSZ("phaddsw",XMM_66o,16),
/*  [04]  */	TNSZ("pmaddubsw",XMM_66o,16),TNSZ("phsubw",XMM_66o,16),	TNSZ("phsubd",XMM_66o,16),TNSZ("phsubsw",XMM_66o,16),
/*  [08]  */	TNSZ("psignb",XMM_66o,16),TNSZ("psignw",XMM_66o,16),TNSZ("psignd",XMM_66o,16),TNSZ("pmulhrsw",XMM_66o,16),
/*  [0C]  */	INVALID,		INVALID,		INVALID,		INVALID,

/*  [10]  */	TNSZ("pblendvb",XMM_66r,16),INVALID,		INVALID,		INVALID,
/*  [14]  */	TNSZ("blendvps",XMM_66r,16),TNSZ("blendvpd",XMM_66r,16),INVALID,	TNSZ("ptest",XMM_66r,16),
/*  [18]  */	INVALID,		INVALID,		INVALID,		INVALID,
/*  [1C]  */	TNSZ("pabsb",XMM_66o,16),TNSZ("pabsw",XMM_66o,16),TNSZ("pabsd",XMM_66o,16),INVALID,

/*  [20]  */	TNSZ("pmovsxbw",XMM_66r,16),TNSZ("pmovsxbd",XMM_66r,16),TNSZ("pmovsxbq",XMM_66r,16),TNSZ("pmovsxwd",XMM_66r,16),
/*  [24]  */	TNSZ("pmovsxwq",XMM_66r,16),TNSZ("pmovsxdq",XMM_66r,16),INVALID,	INVALID,
/*  [28]  */	TNSZ("pmuldq",XMM_66r,16),TNSZ("pcmpeqq",XMM_66r,16),TNSZ("movntdqa",XMMM_66r,16),TNSZ("packusdw",XMM_66r,16),
/*  [2C]  */	INVALID,		INVALID,		INVALID,		INVALID,

/*  [30]  */	TNSZ("pmovzxbw",XMM_66r,16),TNSZ("pmovzxbd",XMM_66r,16),TNSZ("pmovzxbq",XMM_66r,16),TNSZ("pmovzxwd",XMM_66r,16),
/*  [34]  */	TNSZ("pmovzxwq",XMM_66r,16),TNSZ("pmovzxdq",XMM_66r,16),INVALID,	TNSZ("pcmpgtq",XMM_66r,16),
/*  [38]  */	TNSZ("pminsb",XMM_66r,16),TNSZ("pminsd",XMM_66r,16),TNSZ("pminuw",XMM_66r,16),TNSZ("pminud",XMM_66r,16),
/*  [3C]  */	TNSZ("pmaxsb",XMM_66r,16),TNSZ("pmaxsd",XMM_66r,16),TNSZ("pmaxuw",XMM_66r,16),TNSZ("pmaxud",XMM_66r,16),

/*  [40]  */	TNSZ("pmulld",XMM_66r,16),TNSZ("phminposuw",XMM_66r,16),INVALID,	INVALID,
/*  [44]  */	INVALID,		INVALID,		INVALID,		INVALID,
/*  [48]  */	INVALID,		INVALID,		INVALID,		INVALID,
/*  [4C]  */	INVALID,		INVALID,		INVALID,		INVALID,

/*  [50]  */	INVALID,		INVALID,		INVALID,		INVALID,
/*  [54]  */	INVALID,		INVALID,		INVALID,		INVALID,
/*  [58]  */	INVALID,		INVALID,		INVALID,		INVALID,
/*  [5C]  */	INVALID,		INVALID,		INVALID,		INVALID,

/*  [60]  */	INVALID,		INVALID,		INVALID,		INVALID,
/*  [64]  */	INVALID,		INVALID,		INVALID,		INVALID,
/*  [68]  */	INVALID,		INVALID,		INVALID,		INVALID,
/*  [6C]  */	INVALID,		INVALID,		INVALID,		INVALID,

/*  [70]  */	INVALID,		INVALID,		INVALID,		INVALID,
/*  [74]  */	INVALID,		INVALID,		INVALID,		INVALID,
/*  [78]  */	INVALID,		INVALID,		INVALID,		INVALID,
/*  [7C]  */	INVALID,		INVALID,		INVALID,		INVALID,

/*  [80]  */	TNSy("invept", RM_66r),	TNSy("invvpid", RM_66r),INVALID,		INVALID,
/*  [84]  */	INVALID,		INVALID,		INVALID,		INVALID,
/*  [88]  */	INVALID,		INVALID,		INVALID,		INVALID,
/*  [8C]  */	INVALID,		INVALID,		INVALID,		INVALID,

/*  [90]  */	INVALID,		INVALID,		INVALID,		INVALID,
/*  [94]  */	INVALID,		INVALID,		INVALID,		INVALID,
/*  [98]  */	INVALID,		INVALID,		INVALID,		INVALID,
/*  [9C]  */	INVALID,		INVALID,		INVALID,		INVALID,

/*  [A0]  */	INVALID,		INVALID,		INVALID,		INVALID,
/*  [A4]  */	INVALID,		INVALID,		INVALID,		INVALID,
/*  [A8]  */	INVALID,		INVALID,		INVALID,		INVALID,
/*  [AC]  */	INVALID,		INVALID,		INVALID,		INVALID,

/*  [B0]  */	INVALID,		INVALID,		INVALID,		INVALID,
/*  [B4]  */	INVALID,		INVALID,		INVALID,		INVALID,
/*  [B8]  */	INVALID,		INVALID,		INVALID,		INVALID,
/*  [BC]  */	INVALID,		INVALID,		INVALID,		INVALID,

/*  [C0]  */	INVALID,		INVALID,		INVALID,		INVALID,
/*  [C4]  */	INVALID,		INVALID,		INVALID,		INVALID,
/*  [C8]  */	INVALID,		INVALID,		INVALID,		INVALID,
/*  [CC]  */	INVALID,		INVALID,		INVALID,		INVALID,

/*  [D0]  */	INVALID,		INVALID,		INVALID,		INVALID,
/*  [D4]  */	INVALID,		INVALID,		INVALID,		INVALID,
/*  [D8]  */	INVALID,		INVALID,		INVALID,		TNSZ("aesimc",XMM_66r,16),
/*  [DC]  */	TNSZ("aesenc",XMM_66r,16),TNSZ("aesenclast",XMM_66r,16),TNSZ("aesdec",XMM_66r,16),TNSZ("aesdeclast",XMM_66r,16),

/*  [E0]  */	INVALID,		INVALID,		INVALID,		INVALID,
/*  [E4]  */	INVALID,		INVALID,		INVALID,		INVALID,
/*  [E8]  */	INVALID,		INVALID,		INVALID,		INVALID,
/*  [EC]  */	INVALID,		INVALID,		INVALID,		INVALID,
/*  [F0]  */	IND(dis_op0F38F0),	IND(dis_op0F38F1),	INVALID,		INVALID,
/*  [F4]  */	INVALID,		INVALID,		INVALID,		INVALID,
/*  [F8]  */	INVALID,		INVALID,		INVALID,		INVALID,
/*  [FC]  */	INVALID,		INVALID,		INVALID,		INVALID,
};

const instable_t dis_opAVX660F38[256] = {
/*  [00]  */	TNSZ("vpshufb",VEX_RMrX,16),TNSZ("vphaddw",VEX_RMrX,16),TNSZ("vphaddd",VEX_RMrX,16),TNSZ("vphaddsw",VEX_RMrX,16),
/*  [04]  */	TNSZ("vpmaddubsw",VEX_RMrX,16),TNSZ("vphsubw",VEX_RMrX,16),	TNSZ("vphsubd",VEX_RMrX,16),TNSZ("vphsubsw",VEX_RMrX,16),
/*  [08]  */	TNSZ("vpsignb",VEX_RMrX,16),TNSZ("vpsignw",VEX_RMrX,16),TNSZ("vpsignd",VEX_RMrX,16),TNSZ("vpmulhrsw",VEX_RMrX,16),
/*  [0C]  */	TNSZ("vpermilps",VEX_RMrX,8),TNSZ("vpermilpd",VEX_RMrX,16),TNSZ("vtestps",VEX_RRI,8),	TNSZ("vtestpd",VEX_RRI,16),

/*  [10]  */	INVALID,		INVALID,		INVALID,		TNSZ("vcvtph2ps",VEX_MX,16),
/*  [14]  */	INVALID,		INVALID,		TNSZ("vpermps",VEX_RMrX,16),TNSZ("vptest",VEX_RRI,16),
/*  [18]  */	TNSZ("vbroadcastss",VEX_MX,4),TNSZ("vbroadcastsd",VEX_MX,8),TNSZ("vbroadcastf128",VEX_MX,16),INVALID,
/*  [1C]  */	TNSZ("vpabsb",VEX_MX,16),TNSZ("vpabsw",VEX_MX,16),TNSZ("vpabsd",VEX_MX,16),INVALID,

/*  [20]  */	TNSZ("vpmovsxbw",VEX_MX,16),TNSZ("vpmovsxbd",VEX_MX,16),TNSZ("vpmovsxbq",VEX_MX,16),TNSZ("vpmovsxwd",VEX_MX,16),
/*  [24]  */	TNSZ("vpmovsxwq",VEX_MX,16),TNSZ("vpmovsxdq",VEX_MX,16),INVALID,	INVALID,
/*  [28]  */	TNSZ("vpmuldq",VEX_RMrX,16),TNSZ("vpcmpeqq",VEX_RMrX,16),TNSZ("vmovntdqa",VEX_MX,16),TNSZ("vpackusdw",VEX_RMrX,16),
/*  [2C]  */	TNSZ("vmaskmovps",VEX_RMrX,8),TNSZ("vmaskmovpd",VEX_RMrX,16),TNSZ("vmaskmovps",VEX_RRM,8),TNSZ("vmaskmovpd",VEX_RRM,16),

/*  [30]  */	TNSZ("vpmovzxbw",VEX_MX,16),TNSZ("vpmovzxbd",VEX_MX,16),TNSZ("vpmovzxbq",VEX_MX,16),TNSZ("vpmovzxwd",VEX_MX,16),
/*  [34]  */	TNSZ("vpmovzxwq",VEX_MX,16),TNSZ("vpmovzxdq",VEX_MX,16),TNSZ("vpermd",VEX_RMrX,16),TNSZ("vpcmpgtq",VEX_RMrX,16),
/*  [38]  */	TNSZ("vpminsb",VEX_RMrX,16),TNSZ("vpminsd",VEX_RMrX,16),TNSZ("vpminuw",VEX_RMrX,16),TNSZ("vpminud",VEX_RMrX,16),
/*  [3C]  */	TNSZ("vpmaxsb",VEX_RMrX,16),TNSZ("vpmaxsd",VEX_RMrX,16),TNSZ("vpmaxuw",VEX_RMrX,16),TNSZ("vpmaxud",VEX_RMrX,16),

/*  [40]  */	TNSZ("vpmulld",VEX_RMrX,16),TNSZ("vphminposuw",VEX_MX,16),INVALID,	INVALID,
/*  [44]  */	INVALID,		TSaZ("vpsrlv",VEX_RMrX,16),TNSZ("vpsravd",VEX_RMrX,16),TSaZ("vpsllv",VEX_RMrX,16),
/*  [48]  */	INVALID,		INVALID,		INVALID,		INVALID,
/*  [4C]  */	INVALID,		INVALID,		INVALID,		INVALID,

/*  [50]  */	INVALID,		INVALID,		INVALID,		INVALID,
/*  [54]  */	INVALID,		INVALID,		INVALID,		INVALID,
/*  [58]  */	TNSZ("vpbroadcastd",VEX_MX,16),TNSZ("vpbroadcastq",VEX_MX,16),TNSZ("vbroadcasti128",VEX_MX,16),INVALID,
/*  [5C]  */	INVALID,		INVALID,		INVALID,		INVALID,

/*  [60]  */	INVALID,		INVALID,		INVALID,		INVALID,
/*  [64]  */	INVALID,		INVALID,		INVALID,		INVALID,
/*  [68]  */	INVALID,		INVALID,		INVALID,		INVALID,
/*  [6C]  */	INVALID,		INVALID,		INVALID,		INVALID,

/*  [70]  */	INVALID,		INVALID,		INVALID,		INVALID,
/*  [74]  */	INVALID,		INVALID,		INVALID,		INVALID,
/*  [78]  */	TNSZ("vpbroadcastb",VEX_MX,16),TNSZ("vpbroadcastw",VEX_MX,16),INVALID,	INVALID,
/*  [7C]  */	INVALID,		INVALID,		INVALID,		INVALID,

/*  [80]  */	INVALID,		INVALID,		INVALID,		INVALID,
/*  [84]  */	INVALID,		INVALID,		INVALID,		INVALID,
/*  [88]  */	INVALID,		INVALID,		INVALID,		INVALID,
/*  [8C]  */	TSaZ("vpmaskmov",VEX_RMrX,16),INVALID,		TSaZ("vpmaskmov",VEX_RRM,16),INVALID,

/* XXX All of the gather things are a bit wrong. We're not properly changing the last character */

/*  [90]  */	TNSZ("vpgatherd",VEX_SbVM,16),TNSZ("vpgatherq",VEX_SbVM,16),TNSZ("vgatherdp",VEX_SbVM,16),TNSZ("vgatherqp",VEX_SbVM,16),
<<<<<<< HEAD
/*  [94]  */	INVALID,		INVALID,		TNSZ("vfmaddsub132p",FMA3,16),TNSZ("vfmsubadd132p",FMA3,16),
/*  [98]  */	TNSZ("vfmadd132p",FMA3,16),TNSZ("vfmadd132s",FMA3,16),TNSZ("vfmsub132p",FMA3,16),TNSZ("vfmsub132s",FMA3,16),
/*  [9C]  */	TNSZ("vfnmadd132p",FMA3,16),TNSZ("vfnmadd132s",FMA3,16),TNSZ("vfnmsub132p",FMA3,16),TNSZ("vfnmsub132s",FMA3,16),

/*  [A0]  */	INVALID,		INVALID,		INVALID,		INVALID,
/*  [A4]  */	INVALID,		INVALID,		TNSZ("vfmaddsub213p",FMA3,16),TNSZ("vfmsubadd213p",FMA3,16),
/*  [A8]  */	TNSZ("vfmadd213p",FMA3,16),TNSZ("vfmadd213s",FMA3,16),TNSZ("vfmsub213p",FMA3,16),TNSZ("vfmsub213s",FMA3,16),
/*  [AC]  */	TNSZ("vfnmadd213p",FMA3,16),TNSZ("vfnmadd213s",FMA3,16),TNSZ("vfnmsub213p",FMA3,16),TNSZ("vfnmsub213s",FMA3,16),

/*  [B0]  */	INVALID,		INVALID,		INVALID,		INVALID,
/*  [B4]  */	INVALID,		INVALID,		TNSZ("vfmaddsub231p",FMA3,16),TNSZ("vfmsubadd231p",FMA3,16),
/*  [B8]  */	TNSZ("vfmadd231p",FMA3,16),TNSZ("vfmadd231s",FMA3,16),TNSZ("vfmsub231p",FMA3,16),TNSZ("vfmsub231s",FMA3,16),
/*  [BC]  */	TNSZ("vfnmadd231p",FMA3,16),TNSZ("vfnmadd231s",FMA3,16),TNSZ("vfnmsub231p",FMA3,16),TNSZ("vfnmsub231s",FMA3,16),
=======
/*  [94]  */	INVALID,		INVALID,		TNSZ("vfmaddsub132p",FMA,16),TNSZ("vfmsubadd132p",FMA,16),
/*  [98]  */	TNSZ("vfmadd132p",FMA,16),TNSZ("vfmadd132s",FMA,16),TNSZ("vfmsub132p",FMA,16),TNSZ("vfmsub132s",FMA,16),
/*  [9C]  */	TNSZ("vfnmadd132p",FMA,16),TNSZ("vfnmadd132s",FMA,16),TNSZ("vfnmsub132p",FMA,16),TNSZ("vfnmsub132s",FMA,16),

/*  [A0]  */	INVALID,		INVALID,		INVALID,		INVALID,
/*  [A4]  */	INVALID,		INVALID,		TNSZ("vfmaddsub213p",FMA,16),TNSZ("vfmsubadd213p",FMA,16),
/*  [A8]  */	TNSZ("vfmadd213p",FMA,16),TNSZ("vfmadd213s",FMA,16),TNSZ("vfmsub213p",FMA,16),TNSZ("vfmsub213s",FMA,16),
/*  [AC]  */	TNSZ("vfnmadd213p",FMA,16),TNSZ("vfnmadd213s",FMA,16),TNSZ("vfnmsub213p",FMA,16),TNSZ("vfnmsub213s",FMA,16),

/*  [B0]  */	INVALID,		INVALID,		INVALID,		INVALID,
/*  [B4]  */	INVALID,		INVALID,		TNSZ("vfmaddsub231p",FMA,16),TNSZ("vfmsubadd231p",FMA,16),
/*  [B8]  */	TNSZ("vfmadd231p",FMA,16),TNSZ("vfmadd231s",FMA,16),TNSZ("vfmsub231p",FMA,16),TNSZ("vfmsub231s",FMA,16),
/*  [BC]  */	TNSZ("vfnmadd231p",FMA,16),TNSZ("vfnmadd231s",FMA,16),TNSZ("vfnmsub231p",FMA,16),TNSZ("vfnmsub231s",FMA,16),
>>>>>>> 4e901881

/*  [C0]  */	INVALID,		INVALID,		INVALID,		INVALID,
/*  [C4]  */	INVALID,		INVALID,		INVALID,		INVALID,
/*  [C8]  */	INVALID,		INVALID,		INVALID,		INVALID,
/*  [CC]  */	INVALID,		INVALID,		INVALID,		INVALID,

/*  [D0]  */	INVALID,		INVALID,		INVALID,		INVALID,
/*  [D4]  */	INVALID,		INVALID,		INVALID,		INVALID,
/*  [D8]  */	INVALID,		INVALID,		INVALID,		TNSZ("vaesimc",VEX_MX,16),
/*  [DC]  */	TNSZ("vaesenc",VEX_RMrX,16),TNSZ("vaesenclast",VEX_RMrX,16),TNSZ("vaesdec",VEX_RMrX,16),TNSZ("vaesdeclast",VEX_RMrX,16),

/*  [E0]  */	INVALID,		INVALID,		INVALID,		INVALID,
/*  [E4]  */	INVALID,		INVALID,		INVALID,		INVALID,
/*  [E8]  */	INVALID,		INVALID,		INVALID,		INVALID,
/*  [EC]  */	INVALID,		INVALID,		INVALID,		INVALID,
/*  [F0]  */	IND(dis_op0F38F0),	IND(dis_op0F38F1),	INVALID,		INVALID,
/*  [F4]  */	INVALID,		INVALID,		INVALID,		TNSZvr("shlx",VEX_VRMrX,5),
/*  [F8]  */	INVALID,		INVALID,		INVALID,		INVALID,
/*  [FC]  */	INVALID,		INVALID,		INVALID,		INVALID,
};

const instable_t dis_op0F3A[256] = {
/*  [00]  */	INVALID,		INVALID,		INVALID,		INVALID,
/*  [04]  */	INVALID,		INVALID,		INVALID,		INVALID,
/*  [08]  */	TNSZ("roundps",XMMP_66r,16),TNSZ("roundpd",XMMP_66r,16),TNSZ("roundss",XMMP_66r,16),TNSZ("roundsd",XMMP_66r,16),
/*  [0C]  */	TNSZ("blendps",XMMP_66r,16),TNSZ("blendpd",XMMP_66r,16),TNSZ("pblendw",XMMP_66r,16),TNSZ("palignr",XMMP_66o,16),

/*  [10]  */	INVALID,		INVALID,		INVALID,		INVALID,
/*  [14]  */	TNSZ("pextrb",XMM3PM_66r,8),TNSZ("pextrw",XMM3PM_66r,16),TSZ("pextr",XMM3PM_66r,16),TNSZ("extractps",XMM3PM_66r,16),
/*  [18]  */	INVALID,		INVALID,		INVALID,		INVALID,
/*  [1C]  */	INVALID,		INVALID,		INVALID,		INVALID,

/*  [20]  */	TNSZ("pinsrb",XMMPRM_66r,8),TNSZ("insertps",XMMP_66r,16),TSZ("pinsr",XMMPRM_66r,16),INVALID,
/*  [24]  */	INVALID,		INVALID,		INVALID,		INVALID,
/*  [28]  */	INVALID,		INVALID,		INVALID,		INVALID,
/*  [2C]  */	INVALID,		INVALID,		INVALID,		INVALID,

/*  [30]  */	INVALID,		INVALID,		INVALID,		INVALID,
/*  [34]  */	INVALID,		INVALID,		INVALID,		INVALID,
/*  [38]  */	INVALID,		INVALID,		INVALID,		INVALID,
/*  [3C]  */	INVALID,		INVALID,		INVALID,		INVALID,

/*  [40]  */	TNSZ("dpps",XMMP_66r,16),TNSZ("dppd",XMMP_66r,16),TNSZ("mpsadbw",XMMP_66r,16),INVALID,
/*  [44]  */	TNSZ("pclmulqdq",XMMP_66r,16),INVALID,		INVALID,		INVALID,
/*  [48]  */	INVALID,		INVALID,		INVALID,		INVALID,
/*  [4C]  */	INVALID,		INVALID,		INVALID,		INVALID,

/*  [50]  */	INVALID,		INVALID,		INVALID,		INVALID,
/*  [54]  */	INVALID,		INVALID,		INVALID,		INVALID,
/*  [58]  */	INVALID,		INVALID,		INVALID,		INVALID,
/*  [5C]  */	INVALID,		INVALID,		INVALID,		INVALID,

/*  [60]  */	TNSZ("pcmpestrm",XMMP_66r,16),TNSZ("pcmpestri",XMMP_66r,16),TNSZ("pcmpistrm",XMMP_66r,16),TNSZ("pcmpistri",XMMP_66r,16),
/*  [64]  */	INVALID,		INVALID,		INVALID,		INVALID,
/*  [68]  */	INVALID,		INVALID,		INVALID,		INVALID,
/*  [6C]  */	INVALID,		INVALID,		INVALID,		INVALID,

/*  [70]  */	INVALID,		INVALID,		INVALID,		INVALID,
/*  [74]  */	INVALID,		INVALID,		INVALID,		INVALID,
/*  [78]  */	INVALID,		INVALID,		INVALID,		INVALID,
/*  [7C]  */	INVALID,		INVALID,		INVALID,		INVALID,

/*  [80]  */	INVALID,		INVALID,		INVALID,		INVALID,
/*  [84]  */	INVALID,		INVALID,		INVALID,		INVALID,
/*  [88]  */	INVALID,		INVALID,		INVALID,		INVALID,
/*  [8C]  */	INVALID,		INVALID,		INVALID,		INVALID,

/*  [90]  */	INVALID,		INVALID,		INVALID,		INVALID,
/*  [94]  */	INVALID,		INVALID,		INVALID,		INVALID,
/*  [98]  */	INVALID,		INVALID,		INVALID,		INVALID,
/*  [9C]  */	INVALID,		INVALID,		INVALID,		INVALID,

/*  [A0]  */	INVALID,		INVALID,		INVALID,		INVALID,
/*  [A4]  */	INVALID,		INVALID,		INVALID,		INVALID,
/*  [A8]  */	INVALID,		INVALID,		INVALID,		INVALID,
/*  [AC]  */	INVALID,		INVALID,		INVALID,		INVALID,

/*  [B0]  */	INVALID,		INVALID,		INVALID,		INVALID,
/*  [B4]  */	INVALID,		INVALID,		INVALID,		INVALID,
/*  [B8]  */	INVALID,		INVALID,		INVALID,		INVALID,
/*  [BC]  */	INVALID,		INVALID,		INVALID,		INVALID,

/*  [C0]  */	INVALID,		INVALID,		INVALID,		INVALID,
/*  [C4]  */	INVALID,		INVALID,		INVALID,		INVALID,
/*  [C8]  */	INVALID,		INVALID,		INVALID,		INVALID,
/*  [CC]  */	INVALID,		INVALID,		INVALID,		INVALID,

/*  [D0]  */	INVALID,		INVALID,		INVALID,		INVALID,
/*  [D4]  */	INVALID,		INVALID,		INVALID,		INVALID,
/*  [D8]  */	INVALID,		INVALID,		INVALID,		INVALID,
/*  [DC]  */	INVALID,		INVALID,		INVALID,		TNSZ("aeskeygenassist",XMMP_66r,16),

/*  [E0]  */	INVALID,		INVALID,		INVALID,		INVALID,
/*  [E4]  */	INVALID,		INVALID,		INVALID,		INVALID,
/*  [E8]  */	INVALID,		INVALID,		INVALID,		INVALID,
/*  [EC]  */	INVALID,		INVALID,		INVALID,		INVALID,

/*  [F0]  */	INVALID,		INVALID,		INVALID,		INVALID,
/*  [F4]  */	INVALID,		INVALID,		INVALID,		INVALID,
/*  [F8]  */	INVALID,		INVALID,		INVALID,		INVALID,
/*  [FC]  */	INVALID,		INVALID,		INVALID,		INVALID,
};

const instable_t dis_opAVX660F3A[256] = {
/*  [00]  */	TNSZ("vpermq",VEX_MXI,16),TNSZ("vpermpd",VEX_MXI,16),TNSZ("vpblendd",VEX_RMRX,16),INVALID,
/*  [04]  */	TNSZ("vpermilps",VEX_MXI,8),TNSZ("vpermilpd",VEX_MXI,16),TNSZ("vperm2f128",VEX_RMRX,16),INVALID,
/*  [08]  */	TNSZ("vroundps",VEX_MXI,16),TNSZ("vroundpd",VEX_MXI,16),TNSZ("vroundss",VEX_RMRX,16),TNSZ("vroundsd",VEX_RMRX,16),
/*  [0C]  */	TNSZ("vblendps",VEX_RMRX,16),TNSZ("vblendpd",VEX_RMRX,16),TNSZ("vpblendw",VEX_RMRX,16),TNSZ("vpalignr",VEX_RMRX,16),

/*  [10]  */	INVALID,		INVALID,		INVALID,		INVALID,
/*  [14]  */	TNSZ("vpextrb",VEX_RRi,8),TNSZ("vpextrw",VEX_RRi,16),TNSZ("vpextrd",VEX_RRi,16),TNSZ("vextractps",VEX_RM,16),
/*  [18]  */	TNSZ("vinsertf128",VEX_RMRX,16),TNSZ("vextractf128",VEX_RX,16),INVALID,		INVALID,
/*  [1C]  */	INVALID,		TNSZ("vcvtps2ph",VEX_RX,16),		INVALID,		INVALID,

/*  [20]  */	TNSZ("vpinsrb",VEX_RMRX,8),TNSZ("vinsertps",VEX_RMRX,16),TNSZ("vpinsrd",VEX_RMRX,16),INVALID,
/*  [24]  */	INVALID,		INVALID,		INVALID,		INVALID,
/*  [28]  */	INVALID,		INVALID,		INVALID,		INVALID,
/*  [2C]  */	INVALID,		INVALID,		INVALID,		INVALID,

/*  [30]  */	INVALID,		INVALID,		INVALID,		INVALID,
/*  [34]  */	INVALID,		INVALID,		INVALID,		INVALID,
/*  [38]  */	TNSZ("vinserti128",VEX_RMRX,16),TNSZ("vextracti128",VEX_RIM,16),INVALID,		INVALID,
/*  [3C]  */	INVALID,		INVALID,		INVALID,		INVALID,

/*  [40]  */	TNSZ("vdpps",VEX_RMRX,16),TNSZ("vdppd",VEX_RMRX,16),TNSZ("vmpsadbw",VEX_RMRX,16),INVALID,
/*  [44]  */	TNSZ("vpclmulqdq",VEX_RMRX,16),INVALID,		TNSZ("vperm2i128",VEX_RMRX,16),INVALID,
/*  [48]  */	INVALID,		INVALID,		TNSZ("vblendvps",VEX_RMRX,8),	TNSZ("vblendvpd",VEX_RMRX,16),
/*  [4C]  */	TNSZ("vpblendvb",VEX_RMRX,16),INVALID,		INVALID,		INVALID,

/*  [50]  */	INVALID,		INVALID,		INVALID,		INVALID,
/*  [54]  */	INVALID,		INVALID,		INVALID,		INVALID,
/*  [58]  */	INVALID,		INVALID,		INVALID,		INVALID,
/*  [5C]  */	INVALID,		INVALID,		INVALID,		INVALID,

/*  [60]  */	TNSZ("vpcmpestrm",VEX_MXI,16),TNSZ("vpcmpestri",VEX_MXI,16),TNSZ("vpcmpistrm",VEX_MXI,16),TNSZ("vpcmpistri",VEX_MXI,16),
/*  [64]  */	INVALID,		INVALID,		INVALID,		INVALID,
/*  [68]  */	INVALID,		INVALID,		INVALID,		INVALID,
/*  [6C]  */	INVALID,		INVALID,		INVALID,		INVALID,

/*  [70]  */	INVALID,		INVALID,		INVALID,		INVALID,
/*  [74]  */	INVALID,		INVALID,		INVALID,		INVALID,
/*  [78]  */	INVALID,		INVALID,		INVALID,		INVALID,
/*  [7C]  */	INVALID,		INVALID,		INVALID,		INVALID,

/*  [80]  */	INVALID,		INVALID,		INVALID,		INVALID,
/*  [84]  */	INVALID,		INVALID,		INVALID,		INVALID,
/*  [88]  */	INVALID,		INVALID,		INVALID,		INVALID,
/*  [8C]  */	INVALID,		INVALID,		INVALID,		INVALID,

/*  [90]  */	INVALID,		INVALID,		INVALID,		INVALID,
/*  [94]  */	INVALID,		INVALID,		INVALID,		INVALID,
/*  [98]  */	INVALID,		INVALID,		INVALID,		INVALID,
/*  [9C]  */	INVALID,		INVALID,		INVALID,		INVALID,

/*  [A0]  */	INVALID,		INVALID,		INVALID,		INVALID,
/*  [A4]  */	INVALID,		INVALID,		INVALID,		INVALID,
/*  [A8]  */	INVALID,		INVALID,		INVALID,		INVALID,
/*  [AC]  */	INVALID,		INVALID,		INVALID,		INVALID,

/*  [B0]  */	INVALID,		INVALID,		INVALID,		INVALID,
/*  [B4]  */	INVALID,		INVALID,		INVALID,		INVALID,
/*  [B8]  */	INVALID,		INVALID,		INVALID,		INVALID,
/*  [BC]  */	INVALID,		INVALID,		INVALID,		INVALID,

/*  [C0]  */	INVALID,		INVALID,		INVALID,		INVALID,
/*  [C4]  */	INVALID,		INVALID,		INVALID,		INVALID,
/*  [C8]  */	INVALID,		INVALID,		INVALID,		INVALID,
/*  [CC]  */	INVALID,		INVALID,		INVALID,		INVALID,

/*  [D0]  */	INVALID,		INVALID,		INVALID,		INVALID,
/*  [D4]  */	INVALID,		INVALID,		INVALID,		INVALID,
/*  [D8]  */	INVALID,		INVALID,		INVALID,		INVALID,
/*  [DC]  */	INVALID,		INVALID,		INVALID,		TNSZ("vaeskeygenassist",VEX_MXI,16),

/*  [E0]  */	INVALID,		INVALID,		INVALID,		INVALID,
/*  [E4]  */	INVALID,		INVALID,		INVALID,		INVALID,
/*  [E8]  */	INVALID,		INVALID,		INVALID,		INVALID,
/*  [EC]  */	INVALID,		INVALID,		INVALID,		INVALID,

/*  [F0]  */	INVALID,		INVALID,		INVALID,		INVALID,
/*  [F4]  */	INVALID,		INVALID,		INVALID,		INVALID,
/*  [F8]  */	INVALID,		INVALID,		INVALID,		INVALID,
/*  [FC]  */	INVALID,		INVALID,		INVALID,		INVALID,
};

/*
 *	Decode table for 0x0F opcodes
 */

const instable_t dis_op0F[16][16] = {
{
/*  [00]  */	IND(dis_op0F00),	IND(dis_op0F01),	TNS("lar",MR),		TNS("lsl",MR),
/*  [04]  */	INVALID,		TNS("syscall",NORM),	TNS("clts",NORM),	TNS("sysret",NORM),
/*  [08]  */	TNS("invd",NORM),	TNS("wbinvd",NORM),	INVALID,		TNS("ud2",NORM),
/*  [0C]  */	INVALID,		INVALID,		INVALID,		INVALID,
}, {
/*  [10]  */	TNSZ("movups",XMMO,16),	TNSZ("movups",XMMOS,16),TNSZ("movlps",XMMO,8),	TNSZ("movlps",XMMOS,8),
/*  [14]  */	TNSZ("unpcklps",XMMO,16),TNSZ("unpckhps",XMMO,16),TNSZ("movhps",XMMOM,8),TNSZ("movhps",XMMOMS,8),
/*  [18]  */	IND(dis_op0F18),	INVALID,		INVALID,		INVALID,
/*  [1C]  */	INVALID,		INVALID,		INVALID,		TS("nop",Mw),
}, {
/*  [20]  */	TSy("mov",SREG),	TSy("mov",SREG),	TSy("mov",SREG),	TSy("mov",SREG),
/*  [24]  */	TSx("mov",SREG),	INVALID,		TSx("mov",SREG),	INVALID,
/*  [28]  */	TNSZ("movaps",XMMO,16),	TNSZ("movaps",XMMOS,16),TNSZ("cvtpi2ps",XMMOMX,8),TNSZ("movntps",XMMOS,16),
/*  [2C]  */	TNSZ("cvttps2pi",XMMOXMM,8),TNSZ("cvtps2pi",XMMOXMM,8),TNSZ("ucomiss",XMMO,4),TNSZ("comiss",XMMO,4),
}, {
/*  [30]  */	TNS("wrmsr",NORM),	TNS("rdtsc",NORM),	TNS("rdmsr",NORM),	TNS("rdpmc",NORM),
/*  [34]  */	TNSx("sysenter",NORM),	TNSx("sysexit",NORM),	INVALID,		INVALID,
/*  [38]  */	INVALID,		INVALID,		INVALID,		INVALID,
/*  [3C]  */	INVALID,		INVALID,		INVALID,		INVALID,
}, {
/*  [40]  */	TS("cmovx.o",MR),	TS("cmovx.no",MR),	TS("cmovx.b",MR),	TS("cmovx.ae",MR),
/*  [44]  */	TS("cmovx.e",MR),	TS("cmovx.ne",MR),	TS("cmovx.be",MR),	TS("cmovx.a",MR),
/*  [48]  */	TS("cmovx.s",MR),	TS("cmovx.ns",MR),	TS("cmovx.pe",MR),	TS("cmovx.po",MR),
/*  [4C]  */	TS("cmovx.l",MR),	TS("cmovx.ge",MR),	TS("cmovx.le",MR),	TS("cmovx.g",MR),
}, {
/*  [50]  */	TNS("movmskps",XMMOX3),	TNSZ("sqrtps",XMMO,16),	TNSZ("rsqrtps",XMMO,16),TNSZ("rcpps",XMMO,16),
/*  [54]  */	TNSZ("andps",XMMO,16),	TNSZ("andnps",XMMO,16),	TNSZ("orps",XMMO,16),	TNSZ("xorps",XMMO,16),
/*  [58]  */	TNSZ("addps",XMMO,16),	TNSZ("mulps",XMMO,16),	TNSZ("cvtps2pd",XMMO,8),TNSZ("cvtdq2ps",XMMO,16),
/*  [5C]  */	TNSZ("subps",XMMO,16),	TNSZ("minps",XMMO,16),	TNSZ("divps",XMMO,16),	TNSZ("maxps",XMMO,16),
}, {
/*  [60]  */	TNSZ("punpcklbw",MMO,4),TNSZ("punpcklwd",MMO,4),TNSZ("punpckldq",MMO,4),TNSZ("packsswb",MMO,8),
/*  [64]  */	TNSZ("pcmpgtb",MMO,8),	TNSZ("pcmpgtw",MMO,8),	TNSZ("pcmpgtd",MMO,8),	TNSZ("packuswb",MMO,8),
/*  [68]  */	TNSZ("punpckhbw",MMO,8),TNSZ("punpckhwd",MMO,8),TNSZ("punpckhdq",MMO,8),TNSZ("packssdw",MMO,8),
/*  [6C]  */	TNSZ("INVALID",MMO,0),	TNSZ("INVALID",MMO,0),	TNSZ("movd",MMO,4),	TNSZ("movq",MMO,8),
}, {
/*  [70]  */	TNSZ("pshufw",MMOPM,8),	TNS("psrXXX",MR),	TNS("psrXXX",MR),	TNS("psrXXX",MR),
/*  [74]  */	TNSZ("pcmpeqb",MMO,8),	TNSZ("pcmpeqw",MMO,8),	TNSZ("pcmpeqd",MMO,8),	TNS("emms",NORM),
/*  [78]  */	TNSy("vmread",RM),	TNSy("vmwrite",MR),	INVALID,		INVALID,
/*  [7C]  */	INVALID,		INVALID,		TNSZ("movd",MMOS,4),	TNSZ("movq",MMOS,8),
}, {
/*  [80]  */	TNS("jo",D),		TNS("jno",D),		TNS("jb",D),		TNS("jae",D),
/*  [84]  */	TNS("je",D),		TNS("jne",D),		TNS("jbe",D),		TNS("ja",D),
/*  [88]  */	TNS("js",D),		TNS("jns",D),		TNS("jp",D),		TNS("jnp",D),
/*  [8C]  */	TNS("jl",D),		TNS("jge",D),		TNS("jle",D),		TNS("jg",D),
}, {
/*  [90]  */	TNS("seto",Mb),		TNS("setno",Mb),	TNS("setb",Mb),		TNS("setae",Mb),
/*  [94]  */	TNS("sete",Mb),		TNS("setne",Mb),	TNS("setbe",Mb),	TNS("seta",Mb),
/*  [98]  */	TNS("sets",Mb),		TNS("setns",Mb),	TNS("setp",Mb),		TNS("setnp",Mb),
/*  [9C]  */	TNS("setl",Mb),		TNS("setge",Mb),	TNS("setle",Mb),	TNS("setg",Mb),
}, {
/*  [A0]  */	TSp("push",LSEG),	TSp("pop",LSEG),	TNS("cpuid",NORM),	TS("bt",RMw),
/*  [A4]  */	TS("shld",DSHIFT),	TS("shld",DSHIFTcl),	INVALID,		INVALID,
/*  [A8]  */	TSp("push",LSEG),	TSp("pop",LSEG),	TNS("rsm",NORM),	TS("bts",RMw),
/*  [AC]  */	TS("shrd",DSHIFT),	TS("shrd",DSHIFTcl),	IND(dis_op0FAE),	TS("imul",MRw),
}, {
/*  [B0]  */	TNS("cmpxchgb",RMw),	TS("cmpxchg",RMw),	TS("lss",MR),		TS("btr",RMw),
/*  [B4]  */	TS("lfs",MR),		TS("lgs",MR),		TS("movzb",MOVZ),	TNS("movzwl",MOVZ),
/*  [B8]  */	TNS("INVALID",MRw),	INVALID,		IND(dis_op0FBA),	TS("btc",RMw),
/*  [BC]  */	TS("bsf",MRw),		TS("bsr",MRw),		TS("movsb",MOVZ),	TNS("movswl",MOVZ),
}, {
/*  [C0]  */	TNS("xaddb",XADDB),	TS("xadd",RMw),		TNSZ("cmpps",XMMOPM,16),TNS("movnti",RM),
/*  [C4]  */	TNSZ("pinsrw",MMOPRM,2),TNS("pextrw",MMO3P), 	TNSZ("shufps",XMMOPM,16),IND(dis_op0FC7),
/*  [C8]  */	INVALID,		INVALID,		INVALID,		INVALID,
/*  [CC]  */	INVALID,		INVALID,		INVALID,		INVALID,
}, {
/*  [D0]  */	INVALID,		TNSZ("psrlw",MMO,8),	TNSZ("psrld",MMO,8),	TNSZ("psrlq",MMO,8),
/*  [D4]  */	TNSZ("paddq",MMO,8),	TNSZ("pmullw",MMO,8),	TNSZ("INVALID",MMO,0),	TNS("pmovmskb",MMOM3),
/*  [D8]  */	TNSZ("psubusb",MMO,8),	TNSZ("psubusw",MMO,8),	TNSZ("pminub",MMO,8),	TNSZ("pand",MMO,8),
/*  [DC]  */	TNSZ("paddusb",MMO,8),	TNSZ("paddusw",MMO,8),	TNSZ("pmaxub",MMO,8),	TNSZ("pandn",MMO,8),
}, {
/*  [E0]  */	TNSZ("pavgb",MMO,8),	TNSZ("psraw",MMO,8),	TNSZ("psrad",MMO,8),	TNSZ("pavgw",MMO,8),
/*  [E4]  */	TNSZ("pmulhuw",MMO,8),	TNSZ("pmulhw",MMO,8),	TNS("INVALID",XMMO),	TNSZ("movntq",MMOMS,8),
/*  [E8]  */	TNSZ("psubsb",MMO,8),	TNSZ("psubsw",MMO,8),	TNSZ("pminsw",MMO,8),	TNSZ("por",MMO,8),
/*  [EC]  */	TNSZ("paddsb",MMO,8),	TNSZ("paddsw",MMO,8),	TNSZ("pmaxsw",MMO,8),	TNSZ("pxor",MMO,8),
}, {
/*  [F0]  */	INVALID,		TNSZ("psllw",MMO,8),	TNSZ("pslld",MMO,8),	TNSZ("psllq",MMO,8),
/*  [F4]  */	TNSZ("pmuludq",MMO,8),	TNSZ("pmaddwd",MMO,8),	TNSZ("psadbw",MMO,8),	TNSZ("maskmovq",MMOIMPL,8),
/*  [F8]  */	TNSZ("psubb",MMO,8),	TNSZ("psubw",MMO,8),	TNSZ("psubd",MMO,8),	TNSZ("psubq",MMO,8),
/*  [FC]  */	TNSZ("paddb",MMO,8),	TNSZ("paddw",MMO,8),	TNSZ("paddd",MMO,8),	INVALID,
} };

const instable_t dis_opAVX0F[16][16] = {
{
/*  [00]  */	INVALID,		INVALID,		INVALID,		INVALID,
/*  [04]  */	INVALID,		INVALID,		INVALID,		INVALID,
/*  [08]  */	INVALID,		INVALID,		INVALID,		INVALID,
/*  [0C]  */	INVALID,		INVALID,		INVALID,		INVALID,
}, {
/*  [10]  */	TNSZ("vmovups",VEX_MX,16),	TNSZ("vmovups",VEX_RM,16),TNSZ("vmovlps",VEX_RMrX,8),	TNSZ("vmovlps",VEX_RM,8),
/*  [14]  */	TNSZ("vunpcklps",VEX_RMrX,16),TNSZ("vunpckhps",VEX_RMrX,16),TNSZ("vmovhps",VEX_RMrX,8),TNSZ("vmovhps",VEX_RM,8),
/*  [18]  */	INVALID,		INVALID,		INVALID,		INVALID,
/*  [1C]  */	INVALID,		INVALID,		INVALID,		INVALID,
}, {
/*  [20]  */	INVALID,		INVALID,		INVALID,		INVALID,
/*  [24]  */	INVALID,		INVALID,		INVALID,		INVALID,
/*  [28]  */	TNSZ("vmovaps",VEX_MX,16),	TNSZ("vmovaps",VEX_RX,16),INVALID,		TNSZ("vmovntps",VEX_RM,16),
/*  [2C]  */	INVALID,		INVALID,		TNSZ("vucomiss",VEX_MX,4),TNSZ("vcomiss",VEX_MX,4),
}, {
/*  [30]  */	INVALID,		INVALID,		INVALID,		INVALID,
/*  [34]  */	INVALID,		INVALID,		INVALID,		INVALID,
/*  [38]  */	INVALID,		INVALID,		INVALID,		INVALID,
/*  [3C]  */	INVALID,		INVALID,		INVALID,		INVALID,
}, {
/*  [40]  */	INVALID,		INVALID,		INVALID,		INVALID,
/*  [44]  */	INVALID,		INVALID,		INVALID,		INVALID,
/*  [48]  */	INVALID,		INVALID,		INVALID,		INVALID,
/*  [4C]  */	INVALID,		INVALID,		INVALID,		INVALID,
}, {
/*  [50]  */	TNS("vmovmskps",VEX_MR),	TNSZ("vsqrtps",VEX_MX,16),	TNSZ("vrsqrtps",VEX_MX,16),TNSZ("vrcpps",VEX_MX,16),
/*  [54]  */	TNSZ("vandps",VEX_RMrX,16),	TNSZ("vandnps",VEX_RMrX,16),	TNSZ("vorps",VEX_RMrX,16),	TNSZ("vxorps",VEX_RMrX,16),
/*  [58]  */	TNSZ("vaddps",VEX_RMrX,16),	TNSZ("vmulps",VEX_RMrX,16),	TNSZ("vcvtps2pd",VEX_MX,8),TNSZ("vcvtdq2ps",VEX_MX,16),
/*  [5C]  */	TNSZ("vsubps",VEX_RMrX,16),	TNSZ("vminps",VEX_RMrX,16),	TNSZ("vdivps",VEX_RMrX,16),	TNSZ("vmaxps",VEX_RMrX,16),
}, {
/*  [60]  */	INVALID,		INVALID,		INVALID,		INVALID,
/*  [64]  */	INVALID,		INVALID,		INVALID,		INVALID,
/*  [68]  */	INVALID,		INVALID,		INVALID,		INVALID,
/*  [6C]  */	INVALID,		INVALID,		INVALID,		INVALID,
}, {
/*  [70]  */	INVALID,		INVALID,		INVALID,		INVALID,
/*  [74]  */	INVALID,		INVALID,		INVALID,		TNS("vzeroupper", VEX_NONE),
/*  [78]  */	INVALID,		INVALID,		INVALID,		INVALID,
/*  [7C]  */	INVALID,		INVALID,		INVALID,		INVALID,
}, {
/*  [80]  */	INVALID,		INVALID,		INVALID,		INVALID,
/*  [84]  */	INVALID,		INVALID,		INVALID,		INVALID,
/*  [88]  */	INVALID,		INVALID,		INVALID,		INVALID,
/*  [8C]  */	INVALID,		INVALID,		INVALID,		INVALID,
}, {
/*  [90]  */	INVALID,		INVALID,		INVALID,		INVALID,
/*  [94]  */	INVALID,		INVALID,		INVALID,		INVALID,
/*  [98]  */	INVALID,		INVALID,		INVALID,		INVALID,
/*  [9C]  */	INVALID,		INVALID,		INVALID,		INVALID,
}, {
/*  [A0]  */	INVALID,		INVALID,		INVALID,		INVALID,
/*  [A4]  */	INVALID,		INVALID,		INVALID,		INVALID,
/*  [A8]  */	INVALID,		INVALID,		INVALID,		INVALID,
/*  [AC]  */	INVALID,		INVALID,		TNSZ("vldmxcsr",VEX_MO,2),		INVALID,
}, {
/*  [B0]  */	INVALID,		INVALID,		INVALID,		INVALID,
/*  [B4]  */	INVALID,		INVALID,		INVALID,		INVALID,
/*  [B8]  */	INVALID,		INVALID,		INVALID,		INVALID,
/*  [BC]  */	INVALID,		INVALID,		INVALID,		INVALID,
}, {
/*  [C0]  */	INVALID,		INVALID,		TNSZ("vcmpps",VEX_RMRX,16),INVALID,
/*  [C4]  */	INVALID,		INVALID,	 	TNSZ("vshufps",VEX_RMRX,16),INVALID,
/*  [C8]  */	INVALID,		INVALID,		INVALID,		INVALID,
/*  [CC]  */	INVALID,		INVALID,		INVALID,		INVALID,
}, {
/*  [D0]  */	INVALID,		INVALID,		INVALID,		INVALID,
/*  [D4]  */	INVALID,		INVALID,		INVALID,		INVALID,
/*  [D8]  */	INVALID,		INVALID,		INVALID,		INVALID,
/*  [DC]  */	INVALID,		INVALID,		INVALID,		INVALID,
}, {
/*  [E0]  */	INVALID,		INVALID,		INVALID,		INVALID,
/*  [E4]  */	INVALID,		INVALID,		INVALID,		INVALID,
/*  [E8]  */	INVALID,		INVALID,		INVALID,		INVALID,
/*  [EC]  */	INVALID,		INVALID,		INVALID,		INVALID,
}, {
/*  [F0]  */	INVALID,		INVALID,		TNSZvr("andn",VEX_RMrX,5),TNSZvr("bls",BLS,5),
/*  [F4]  */	INVALID,		TNSZvr("bzhi",VEX_VRMrX,5),INVALID,		TNSZvr("bextr",VEX_VRMrX,5),
/*  [F8]  */	INVALID,		INVALID,		INVALID,		INVALID,
/*  [FC]  */	INVALID,		INVALID,		INVALID,		INVALID,
} };

/*
 *	Decode table for 0x80 opcodes
 */

const instable_t dis_op80[8] = {

/*  [0]  */	TNS("addb",IMlw),	TNS("orb",IMw),		TNS("adcb",IMlw),	TNS("sbbb",IMlw),
/*  [4]  */	TNS("andb",IMw),	TNS("subb",IMlw),	TNS("xorb",IMw),	TNS("cmpb",IMlw),
};


/*
 *	Decode table for 0x81 opcodes.
 */

const instable_t dis_op81[8] = {

/*  [0]  */	TS("add",IMlw),		TS("or",IMw),		TS("adc",IMlw),		TS("sbb",IMlw),
/*  [4]  */	TS("and",IMw),		TS("sub",IMlw),		TS("xor",IMw),		TS("cmp",IMlw),
};


/*
 *	Decode table for 0x82 opcodes.
 */

const instable_t dis_op82[8] = {

/*  [0]  */	TNSx("addb",IMlw),	TNSx("orb",IMlw),	TNSx("adcb",IMlw),	TNSx("sbbb",IMlw),
/*  [4]  */	TNSx("andb",IMlw),	TNSx("subb",IMlw),	TNSx("xorb",IMlw),	TNSx("cmpb",IMlw),
};
/*
 *	Decode table for 0x83 opcodes.
 */

const instable_t dis_op83[8] = {

/*  [0]  */	TS("add",IMlw),		TS("or",IMlw),		TS("adc",IMlw),		TS("sbb",IMlw),
/*  [4]  */	TS("and",IMlw),		TS("sub",IMlw),		TS("xor",IMlw),		TS("cmp",IMlw),
};

/*
 *	Decode table for 0xC0 opcodes.
 */

const instable_t dis_opC0[8] = {

/*  [0]  */	TNS("rolb",MvI),	TNS("rorb",MvI),	TNS("rclb",MvI),	TNS("rcrb",MvI),
/*  [4]  */	TNS("shlb",MvI),	TNS("shrb",MvI),	INVALID,		TNS("sarb",MvI),
};

/*
 *	Decode table for 0xD0 opcodes.
 */

const instable_t dis_opD0[8] = {

/*  [0]  */	TNS("rolb",Mv),		TNS("rorb",Mv),		TNS("rclb",Mv),		TNS("rcrb",Mv),
/*  [4]  */	TNS("shlb",Mv),		TNS("shrb",Mv),		TNS("salb",Mv),		TNS("sarb",Mv),
};

/*
 *	Decode table for 0xC1 opcodes.
 *	186 instruction set
 */

const instable_t dis_opC1[8] = {

/*  [0]  */	TS("rol",MvI),		TS("ror",MvI),		TS("rcl",MvI),		TS("rcr",MvI),
/*  [4]  */	TS("shl",MvI),		TS("shr",MvI),		TS("sal",MvI),		TS("sar",MvI),
};

/*
 *	Decode table for 0xD1 opcodes.
 */

const instable_t dis_opD1[8] = {

/*  [0]  */	TS("rol",Mv),		TS("ror",Mv),		TS("rcl",Mv),		TS("rcr",Mv),
/*  [4]  */	TS("shl",Mv),		TS("shr",Mv),		TS("sal",Mv),		TS("sar",Mv),
};


/*
 *	Decode table for 0xD2 opcodes.
 */

const instable_t dis_opD2[8] = {

/*  [0]  */	TNS("rolb",Mv),		TNS("rorb",Mv),		TNS("rclb",Mv),		TNS("rcrb",Mv),
/*  [4]  */	TNS("shlb",Mv),		TNS("shrb",Mv),		TNS("salb",Mv),		TNS("sarb",Mv),
};
/*
 *	Decode table for 0xD3 opcodes.
 */

const instable_t dis_opD3[8] = {

/*  [0]  */	TS("rol",Mv),		TS("ror",Mv),		TS("rcl",Mv),		TS("rcr",Mv),
/*  [4]  */	TS("shl",Mv),		TS("shr",Mv),		TS("salb",Mv),		TS("sar",Mv),
};


/*
 *	Decode table for 0xF6 opcodes.
 */

const instable_t dis_opF6[8] = {

/*  [0]  */	TNS("testb",IMw),	TNS("testb",IMw),	TNS("notb",Mw),		TNS("negb",Mw),
/*  [4]  */	TNS("mulb",MA),		TNS("imulb",MA),	TNS("divb",MA),		TNS("idivb",MA),
};


/*
 *	Decode table for 0xF7 opcodes.
 */

const instable_t dis_opF7[8] = {

/*  [0]  */	TS("test",IMw),		TS("test",IMw),		TS("not",Mw),		TS("neg",Mw),
/*  [4]  */	TS("mul",MA),		TS("imul",MA),		TS("div",MA),		TS("idiv",MA),
};


/*
 *	Decode table for 0xFE opcodes.
 */

const instable_t dis_opFE[8] = {

/*  [0]  */	TNS("incb",Mw),		TNS("decb",Mw),		INVALID,		INVALID,
/*  [4]  */	INVALID,		INVALID,		INVALID,		INVALID,
};
/*
 *	Decode table for 0xFF opcodes.
 */

const instable_t dis_opFF[8] = {

/*  [0]  */	TS("inc",Mw),		TS("dec",Mw),		TNSyp("call",INM),	TNS("lcall",INM),
/*  [4]  */	TNSy("jmp",INM),	TNS("ljmp",INM),	TSp("push",M),		INVALID,
};

/* for 287 instructions, which are a mess to decode */

const instable_t dis_opFP1n2[8][8] = {
{
/* bit pattern:	1101 1xxx MODxx xR/M */
/*  [0,0] */	TNS("fadds",M),		TNS("fmuls",M),		TNS("fcoms",M),		TNS("fcomps",M),
/*  [0,4] */	TNS("fsubs",M),		TNS("fsubrs",M),	TNS("fdivs",M),		TNS("fdivrs",M),
}, {
/*  [1,0]  */	TNS("flds",M),		INVALID,		TNS("fsts",M),		TNS("fstps",M),
/*  [1,4]  */	TNSZ("fldenv",M,28),	TNSZ("fldcw",M,2),	TNSZ("fnstenv",M,28),	TNSZ("fnstcw",M,2),
}, {
/*  [2,0]  */	TNS("fiaddl",M),	TNS("fimull",M),	TNS("ficoml",M),	TNS("ficompl",M),
/*  [2,4]  */	TNS("fisubl",M),	TNS("fisubrl",M),	TNS("fidivl",M),	TNS("fidivrl",M),
}, {
/*  [3,0]  */	TNS("fildl",M),		INVALID,		TNS("fistl",M),		TNS("fistpl",M),
/*  [3,4]  */	INVALID,		TNSZ("fldt",M,10),	INVALID,		TNSZ("fstpt",M,10),
}, {
/*  [4,0]  */	TNSZ("faddl",M,8),	TNSZ("fmull",M,8),	TNSZ("fcoml",M,8),	TNSZ("fcompl",M,8),
/*  [4,1]  */	TNSZ("fsubl",M,8),	TNSZ("fsubrl",M,8),	TNSZ("fdivl",M,8),	TNSZ("fdivrl",M,8),
}, {
/*  [5,0]  */	TNSZ("fldl",M,8),	INVALID,		TNSZ("fstl",M,8),	TNSZ("fstpl",M,8),
/*  [5,4]  */	TNSZ("frstor",M,108),	INVALID,		TNSZ("fnsave",M,108),	TNSZ("fnstsw",M,2),
}, {
/*  [6,0]  */	TNSZ("fiadd",M,2),	TNSZ("fimul",M,2),	TNSZ("ficom",M,2),	TNSZ("ficomp",M,2),
/*  [6,4]  */	TNSZ("fisub",M,2),	TNSZ("fisubr",M,2),	TNSZ("fidiv",M,2),	TNSZ("fidivr",M,2),
}, {
/*  [7,0]  */	TNSZ("fild",M,2),	INVALID,		TNSZ("fist",M,2),	TNSZ("fistp",M,2),
/*  [7,4]  */	TNSZ("fbld",M,10),	TNSZ("fildll",M,8),	TNSZ("fbstp",M,10),	TNSZ("fistpll",M,8),
} };

const instable_t dis_opFP3[8][8] = {
{
/* bit  pattern:	1101 1xxx 11xx xREG */
/*  [0,0]  */	TNS("fadd",FF),		TNS("fmul",FF),		TNS("fcom",F),		TNS("fcomp",F),
/*  [0,4]  */	TNS("fsub",FF),		TNS("fsubr",FF),	TNS("fdiv",FF),		TNS("fdivr",FF),
}, {
/*  [1,0]  */	TNS("fld",F),		TNS("fxch",F),		TNS("fnop",NORM),	TNS("fstp",F),
/*  [1,4]  */	INVALID,		INVALID,		INVALID,		INVALID,
}, {
/*  [2,0]  */	INVALID,		INVALID,		INVALID,		INVALID,
/*  [2,4]  */	INVALID,		TNS("fucompp",NORM),	INVALID,		INVALID,
}, {
/*  [3,0]  */	INVALID,		INVALID,		INVALID,		INVALID,
/*  [3,4]  */	INVALID,		INVALID,		INVALID,		INVALID,
}, {
/*  [4,0]  */	TNS("fadd",FF),		TNS("fmul",FF),		TNS("fcom",F),		TNS("fcomp",F),
/*  [4,4]  */	TNS("fsub",FF),		TNS("fsubr",FF),	TNS("fdiv",FF),		TNS("fdivr",FF),
}, {
/*  [5,0]  */	TNS("ffree",F),		TNS("fxch",F),		TNS("fst",F),		TNS("fstp",F),
/*  [5,4]  */	TNS("fucom",F),		TNS("fucomp",F),	INVALID,		INVALID,
}, {
/*  [6,0]  */	TNS("faddp",FF),	TNS("fmulp",FF),	TNS("fcomp",F),		TNS("fcompp",NORM),
/*  [6,4]  */	TNS("fsubp",FF),	TNS("fsubrp",FF),	TNS("fdivp",FF),	TNS("fdivrp",FF),
}, {
/*  [7,0]  */	TNS("ffreep",F),		TNS("fxch",F),		TNS("fstp",F),		TNS("fstp",F),
/*  [7,4]  */	TNS("fnstsw",M),	TNS("fucomip",FFC),	TNS("fcomip",FFC),	INVALID,
} };

const instable_t dis_opFP4[4][8] = {
{
/* bit pattern:	1101 1001 111x xxxx */
/*  [0,0]  */	TNS("fchs",NORM),	TNS("fabs",NORM),	INVALID,		INVALID,
/*  [0,4]  */	TNS("ftst",NORM),	TNS("fxam",NORM),	TNS("ftstp",NORM),	INVALID,
}, {
/*  [1,0]  */	TNS("fld1",NORM),	TNS("fldl2t",NORM),	TNS("fldl2e",NORM),	TNS("fldpi",NORM),
/*  [1,4]  */	TNS("fldlg2",NORM),	TNS("fldln2",NORM),	TNS("fldz",NORM),	INVALID,
}, {
/*  [2,0]  */	TNS("f2xm1",NORM),	TNS("fyl2x",NORM),	TNS("fptan",NORM),	TNS("fpatan",NORM),
/*  [2,4]  */	TNS("fxtract",NORM),	TNS("fprem1",NORM),	TNS("fdecstp",NORM),	TNS("fincstp",NORM),
}, {
/*  [3,0]  */	TNS("fprem",NORM),	TNS("fyl2xp1",NORM),	TNS("fsqrt",NORM),	TNS("fsincos",NORM),
/*  [3,4]  */	TNS("frndint",NORM),	TNS("fscale",NORM),	TNS("fsin",NORM),	TNS("fcos",NORM),
} };

const instable_t dis_opFP5[8] = {
/* bit pattern:	1101 1011 111x xxxx */
/*  [0]  */	TNS("feni",NORM),	TNS("fdisi",NORM),	TNS("fnclex",NORM),	TNS("fninit",NORM),
/*  [4]  */	TNS("fsetpm",NORM),	TNS("frstpm",NORM),	INVALID,		INVALID,
};

const instable_t dis_opFP6[8] = {
/* bit pattern:	1101 1011 11yy yxxx */
/*  [00]  */	TNS("fcmov.nb",FF),	TNS("fcmov.ne",FF),	TNS("fcmov.nbe",FF),	TNS("fcmov.nu",FF),
/*  [04]  */	INVALID,		TNS("fucomi",F),	TNS("fcomi",F),		INVALID,
};

const instable_t dis_opFP7[8] = {
/* bit pattern:	1101 1010 11yy yxxx */
/*  [00]  */	TNS("fcmov.b",FF),	TNS("fcmov.e",FF),	TNS("fcmov.be",FF),	TNS("fcmov.u",FF),
/*  [04]  */	INVALID,		INVALID,		INVALID,		INVALID,
};

/*
 *	Main decode table for the op codes.  The first two nibbles
 *	will be used as an index into the table.  If there is a
 *	a need to further decode an instruction, the array to be
 *	referenced is indicated with the other two entries being
 *	empty.
 */

const instable_t dis_distable[16][16] = {
{
/* [0,0] */	TNS("addb",RMw),	TS("add",RMw),		TNS("addb",MRw),	TS("add",MRw),
/* [0,4] */	TNS("addb",IA),		TS("add",IA),		TSx("push",SEG),	TSx("pop",SEG),
/* [0,8] */	TNS("orb",RMw),		TS("or",RMw),		TNS("orb",MRw),		TS("or",MRw),
/* [0,C] */	TNS("orb",IA),		TS("or",IA),		TSx("push",SEG),	IND(dis_op0F),
}, {
/* [1,0] */	TNS("adcb",RMw),	TS("adc",RMw),		TNS("adcb",MRw),	TS("adc",MRw),
/* [1,4] */	TNS("adcb",IA),		TS("adc",IA),		TSx("push",SEG),	TSx("pop",SEG),
/* [1,8] */	TNS("sbbb",RMw),	TS("sbb",RMw),		TNS("sbbb",MRw),	TS("sbb",MRw),
/* [1,C] */	TNS("sbbb",IA),		TS("sbb",IA),		TSx("push",SEG),	TSx("pop",SEG),
}, {
/* [2,0] */	TNS("andb",RMw),	TS("and",RMw),		TNS("andb",MRw),	TS("and",MRw),
/* [2,4] */	TNS("andb",IA),		TS("and",IA),		TNSx("%es:",OVERRIDE),	TNSx("daa",NORM),
/* [2,8] */	TNS("subb",RMw),	TS("sub",RMw),		TNS("subb",MRw),	TS("sub",MRw),
/* [2,C] */	TNS("subb",IA),		TS("sub",IA),		TNS("%cs:",OVERRIDE),	TNSx("das",NORM),
}, {
/* [3,0] */	TNS("xorb",RMw),	TS("xor",RMw),		TNS("xorb",MRw),	TS("xor",MRw),
/* [3,4] */	TNS("xorb",IA),		TS("xor",IA),		TNSx("%ss:",OVERRIDE),	TNSx("aaa",NORM),
/* [3,8] */	TNS("cmpb",RMw),	TS("cmp",RMw),		TNS("cmpb",MRw),	TS("cmp",MRw),
/* [3,C] */	TNS("cmpb",IA),		TS("cmp",IA),		TNSx("%ds:",OVERRIDE),	TNSx("aas",NORM),
}, {
/* [4,0] */	TSx("inc",R),		TSx("inc",R),		TSx("inc",R),		TSx("inc",R),
/* [4,4] */	TSx("inc",R),		TSx("inc",R),		TSx("inc",R),		TSx("inc",R),
/* [4,8] */	TSx("dec",R),		TSx("dec",R),		TSx("dec",R),		TSx("dec",R),
/* [4,C] */	TSx("dec",R),		TSx("dec",R),		TSx("dec",R),		TSx("dec",R),
}, {
/* [5,0] */	TSp("push",R),		TSp("push",R),		TSp("push",R),		TSp("push",R),
/* [5,4] */	TSp("push",R),		TSp("push",R),		TSp("push",R),		TSp("push",R),
/* [5,8] */	TSp("pop",R),		TSp("pop",R),		TSp("pop",R),		TSp("pop",R),
/* [5,C] */	TSp("pop",R),		TSp("pop",R),		TSp("pop",R),		TSp("pop",R),
}, {
/* [6,0] */	TSZx("pusha",IMPLMEM,28),TSZx("popa",IMPLMEM,28), TSx("bound",MR),	TNS("arpl",RMw),
/* [6,4] */	TNS("%fs:",OVERRIDE),	TNS("%gs:",OVERRIDE),	TNS("data16",DM),	TNS("addr16",AM),
/* [6,8] */	TSp("push",I),		TS("imul",IMUL),	TSp("push",Ib),	TS("imul",IMUL),
/* [6,C] */	TNSZ("insb",IMPLMEM,1),	TSZ("ins",IMPLMEM,4),	TNSZ("outsb",IMPLMEM,1),TSZ("outs",IMPLMEM,4),
}, {
/* [7,0] */	TNSy("jo",BD),		TNSy("jno",BD),		TNSy("jb",BD),		TNSy("jae",BD),
/* [7,4] */	TNSy("je",BD),		TNSy("jne",BD),		TNSy("jbe",BD),		TNSy("ja",BD),
/* [7,8] */	TNSy("js",BD),		TNSy("jns",BD),		TNSy("jp",BD),		TNSy("jnp",BD),
/* [7,C] */	TNSy("jl",BD),		TNSy("jge",BD),		TNSy("jle",BD),		TNSy("jg",BD),
}, {
/* [8,0] */	IND(dis_op80),		IND(dis_op81),		INDx(dis_op82),		IND(dis_op83),
/* [8,4] */	TNS("testb",RMw),	TS("test",RMw),		TNS("xchgb",RMw),	TS("xchg",RMw),
/* [8,8] */	TNS("movb",RMw),	TS("mov",RMw),		TNS("movb",MRw),	TS("mov",MRw),
/* [8,C] */	TNS("movw",SM),		TS("lea",MR),		TNS("movw",MS),		TSp("pop",M),
}, {
/* [9,0] */	TNS("nop",NORM),	TS("xchg",RA),		TS("xchg",RA),		TS("xchg",RA),
/* [9,4] */	TS("xchg",RA),		TS("xchg",RA),		TS("xchg",RA),		TS("xchg",RA),
/* [9,8] */	TNS("cXtX",CBW),	TNS("cXtX",CWD),	TNSx("lcall",SO),	TNS("fwait",NORM),
/* [9,C] */	TSZy("pushf",IMPLMEM,4),TSZy("popf",IMPLMEM,4),	TNSx("sahf",NORM),	TNSx("lahf",NORM),
}, {
/* [A,0] */	TNS("movb",OA),		TS("mov",OA),		TNS("movb",AO),		TS("mov",AO),
/* [A,4] */	TNSZ("movsb",SD,1),	TS("movs",SD),		TNSZ("cmpsb",SD,1),	TS("cmps",SD),
/* [A,8] */	TNS("testb",IA),	TS("test",IA),		TNS("stosb",AD),	TS("stos",AD),
/* [A,C] */	TNS("lodsb",SA),	TS("lods",SA),		TNS("scasb",AD),	TS("scas",AD),
}, {
/* [B,0] */	TNS("movb",IR),		TNS("movb",IR),		TNS("movb",IR),		TNS("movb",IR),
/* [B,4] */	TNS("movb",IR),		TNS("movb",IR),		TNS("movb",IR),		TNS("movb",IR),
/* [B,8] */	TS("mov",IR),		TS("mov",IR),		TS("mov",IR),		TS("mov",IR),
/* [B,C] */	TS("mov",IR),		TS("mov",IR),		TS("mov",IR),		TS("mov",IR),
}, {
/* [C,0] */	IND(dis_opC0),		IND(dis_opC1), 		TNSyp("ret",RET),	TNSyp("ret",NORM),
/* [C,4] */	TNSx("les",MR),		TNSx("lds",MR),		TNS("movb",IMw),	TS("mov",IMw),
/* [C,8] */	TNSyp("enter",ENTER),	TNSyp("leave",NORM),	TNS("lret",RET),	TNS("lret",NORM),
/* [C,C] */	TNS("int",INT3),	TNS("int",INTx),	TNSx("into",NORM),	TNS("iret",NORM),
}, {
/* [D,0] */	IND(dis_opD0),		IND(dis_opD1),		IND(dis_opD2),		IND(dis_opD3),
/* [D,4] */	TNSx("aam",U),		TNSx("aad",U),		TNSx("falc",NORM),	TNSZ("xlat",IMPLMEM,1),

/* 287 instructions.  Note that although the indirect field		*/
/* indicates opFP1n2 for further decoding, this is not necessarily	*/
/* the case since the opFP arrays are not partitioned according to key1	*/
/* and key2.  opFP1n2 is given only to indicate that we haven't		*/
/* finished decoding the instruction.					*/
/* [D,8] */	IND(dis_opFP1n2),	IND(dis_opFP1n2),	IND(dis_opFP1n2),	IND(dis_opFP1n2),
/* [D,C] */	IND(dis_opFP1n2),	IND(dis_opFP1n2),	IND(dis_opFP1n2),	IND(dis_opFP1n2),
}, {
/* [E,0] */	TNSy("loopnz",BD),	TNSy("loopz",BD),	TNSy("loop",BD),	TNSy("jcxz",BD),
/* [E,4] */	TNS("inb",P),		TS("in",P),		TNS("outb",P),		TS("out",P),
/* [E,8] */	TNSyp("call",D),	TNSy("jmp",D),		TNSx("ljmp",SO),		TNSy("jmp",BD),
/* [E,C] */	TNS("inb",V),		TS("in",V),		TNS("outb",V),		TS("out",V),
}, {
/* [F,0] */	TNS("lock",LOCK),	TNS("icebp", NORM),	TNS("repnz",PREFIX),	TNS("repz",PREFIX),
/* [F,4] */	TNS("hlt",NORM),	TNS("cmc",NORM),	IND(dis_opF6),		IND(dis_opF7),
/* [F,8] */	TNS("clc",NORM),	TNS("stc",NORM),	TNS("cli",NORM),	TNS("sti",NORM),
/* [F,C] */	TNS("cld",NORM),	TNS("std",NORM),	IND(dis_opFE),		IND(dis_opFF),
} };

/* END CSTYLED */

/*
 * common functions to decode and disassemble an x86 or amd64 instruction
 */

/*
 * These are the individual fields of a REX prefix. Note that a REX
 * prefix with none of these set is still needed to:
 *	- use the MOVSXD (sign extend 32 to 64 bits) instruction
 *	- access the %sil, %dil, %bpl, %spl registers
 */
#define	REX_W 0x08	/* 64 bit operand size when set */
#define	REX_R 0x04	/* high order bit extension of ModRM reg field */
#define	REX_X 0x02	/* high order bit extension of SIB index field */
#define	REX_B 0x01	/* extends ModRM r_m, SIB base, or opcode reg */

/*
 * These are the individual fields of a VEX prefix.
 */
#define	VEX_R 0x08	/* REX.R in 1's complement form */
#define	VEX_X 0x04	/* REX.X in 1's complement form */
#define	VEX_B 0x02	/* REX.B in 1's complement form */
/* Vector Length, 0: scalar or 128-bit vector, 1: 256-bit vector */
#define	VEX_L 0x04
#define	VEX_W 0x08	/* opcode specific, use like REX.W */
#define	VEX_m 0x1F	/* VEX m-mmmm field */
#define	VEX_v 0x78	/* VEX register specifier */
#define	VEX_p 0x03	/* VEX pp field, opcode extension */

/* VEX m-mmmm field, only used by three bytes prefix */
#define	VEX_m_0F 0x01   /* implied 0F leading opcode byte */
#define	VEX_m_0F38 0x02 /* implied 0F 38 leading opcode byte */
#define	VEX_m_0F3A 0x03 /* implied 0F 3A leading opcode byte */

/* VEX pp field, providing equivalent functionality of a SIMD prefix */
#define	VEX_p_66 0x01
#define	VEX_p_F3 0x02
#define	VEX_p_F2 0x03

/*
 * Even in 64 bit mode, usually only 4 byte immediate operands are supported.
 */
static int isize[] = {1, 2, 4, 4};
static int isize64[] = {1, 2, 4, 8};

/*
 * Just a bunch of useful macros.
 */
#define	WBIT(x)	(x & 0x1)		/* to get w bit	*/
#define	REGNO(x) (x & 0x7)		/* to get 3 bit register */
#define	VBIT(x)	((x)>>1 & 0x1)		/* to get 'v' bit */
#define	OPSIZE(osize, wbit) ((wbit) ? isize[osize] : 1)
#define	OPSIZE64(osize, wbit) ((wbit) ? isize64[osize] : 1)

#define	REG_ONLY 3	/* mode to indicate a register operand (not memory) */

#define	BYTE_OPND	0	/* w-bit value indicating byte register */
#define	LONG_OPND	1	/* w-bit value indicating opnd_size register */
#define	MM_OPND		2	/* "value" used to indicate a mmx reg */
#define	XMM_OPND	3	/* "value" used to indicate a xmm reg */
#define	SEG_OPND	4	/* "value" used to indicate a segment reg */
#define	CONTROL_OPND	5	/* "value" used to indicate a control reg */
#define	DEBUG_OPND	6	/* "value" used to indicate a debug reg */
#define	TEST_OPND	7	/* "value" used to indicate a test reg */
#define	WORD_OPND	8	/* w-bit value indicating word size reg */
#define	YMM_OPND	9	/* "value" used to indicate a ymm reg */

/*
 * The AVX2 gather instructions are a bit of a mess. While there's a pattern,
 * there's not really a consistent scheme that we can use to know what the mode
 * is supposed to be for a given type. Various instructions, like VPGATHERDD,
 * always match the value of VEX_L. Other instructions like VPGATHERDQ, have
 * some registers match VEX_L, but the VSIB is always XMM.
 *
 * The simplest way to deal with this is to just define a table based on the
 * instruction opcodes, which are 0x90-0x93, so we subtract 0x90 to index into
 * them.
 *
 * We further have to subdivide this based on the value of VEX_W and the value
 * of VEX_L. The array is constructed to be indexed as:
 * 	[opcode - 0x90][VEX_W][VEX_L].
 */
/* w = 0, 0x90 */
typedef struct dis_gather_regs {
	uint_t dgr_arg0;	/* src reg */
	uint_t dgr_arg1;	/* vsib reg */
	uint_t dgr_arg2;	/* dst reg */
	char   *dgr_suffix;	/* suffix to append */
} dis_gather_regs_t;

static dis_gather_regs_t dis_vgather[4][2][2] = {
	{
		/* op 0x90, W.0 */
		{
			{ XMM_OPND, XMM_OPND, XMM_OPND, "d" },
			{ YMM_OPND, YMM_OPND, YMM_OPND, "d" }
		},
		/* op 0x90, W.1 */
		{
			{ XMM_OPND, XMM_OPND, XMM_OPND, "q" },
			{ YMM_OPND, XMM_OPND, YMM_OPND, "q" }
		}
	},
	{
		/* op 0x91, W.0 */
		{
			{ XMM_OPND, XMM_OPND, XMM_OPND, "d" },
			{ XMM_OPND, YMM_OPND, XMM_OPND, "d" },
		},
		/* op 0x91, W.1 */
		{
			{ XMM_OPND, XMM_OPND, XMM_OPND, "q" },
			{ YMM_OPND, YMM_OPND, YMM_OPND, "q" },
		}
	},
	{
		/* op 0x92, W.0 */
		{
			{ XMM_OPND, XMM_OPND, XMM_OPND, "s" },
			{ YMM_OPND, YMM_OPND, YMM_OPND, "s" }
		},
		/* op 0x92, W.1 */
		{
			{ XMM_OPND, XMM_OPND, XMM_OPND, "d" },
			{ YMM_OPND, XMM_OPND, YMM_OPND, "d" }
		}
	},
	{
		/* op 0x93, W.0 */
		{
			{ XMM_OPND, XMM_OPND, XMM_OPND, "s" },
			{ XMM_OPND, YMM_OPND, XMM_OPND, "s" }
		},
		/* op 0x93, W.1 */
		{
			{ XMM_OPND, XMM_OPND, XMM_OPND, "d" },
			{ YMM_OPND, YMM_OPND, YMM_OPND, "d" }
		}
	}
};

/*
 * Get the next byte and separate the op code into the high and low nibbles.
 */
static int
dtrace_get_opcode(dis86_t *x, uint_t *high, uint_t *low)
{
	int byte;

	/*
	 * x86 instructions have a maximum length of 15 bytes.  Bail out if
	 * we try to read more.
	 */
	if (x->d86_len >= 15)
		return (x->d86_error = 1);

	if (x->d86_error)
		return (1);
	byte = x->d86_get_byte(x->d86_data);
	if (byte < 0)
		return (x->d86_error = 1);
	x->d86_bytes[x->d86_len++] = byte;
	*low = byte & 0xf;		/* ----xxxx low 4 bits */
	*high = byte >> 4 & 0xf;	/* xxxx---- bits 7 to 4 */
	return (0);
}

/*
 * Get and decode an SIB (scaled index base) byte
 */
static void
dtrace_get_SIB(dis86_t *x, uint_t *ss, uint_t *index, uint_t *base)
{
	int byte;

	if (x->d86_error)
		return;

	byte = x->d86_get_byte(x->d86_data);
	if (byte < 0) {
		x->d86_error = 1;
		return;
	}
	x->d86_bytes[x->d86_len++] = byte;

	*base = byte & 0x7;
	*index = (byte >> 3) & 0x7;
	*ss = (byte >> 6) & 0x3;
}

/*
 * Get the byte following the op code and separate it into the
 * mode, register, and r/m fields.
 */
static void
dtrace_get_modrm(dis86_t *x, uint_t *mode, uint_t *reg, uint_t *r_m)
{
	if (x->d86_got_modrm == 0) {
		if (x->d86_rmindex == -1)
			x->d86_rmindex = x->d86_len;
		dtrace_get_SIB(x, mode, reg, r_m);
		x->d86_got_modrm = 1;
	}
}

/*
 * Adjust register selection based on any REX prefix bits present.
 */
/*ARGSUSED*/
static void
dtrace_rex_adjust(uint_t rex_prefix, uint_t mode, uint_t *reg, uint_t *r_m)
{
	if (reg != NULL && r_m == NULL) {
		if (rex_prefix & REX_B)
			*reg += 8;
	} else {
		if (reg != NULL && (REX_R & rex_prefix) != 0)
			*reg += 8;
		if (r_m != NULL && (REX_B & rex_prefix) != 0)
			*r_m += 8;
	}
}

/*
 * Adjust register selection based on any VEX prefix bits present.
 * Notes: VEX.R, VEX.X and VEX.B use the inverted form compared with REX prefix
 */
/*ARGSUSED*/
static void
dtrace_vex_adjust(uint_t vex_byte1, uint_t mode, uint_t *reg, uint_t *r_m)
{
	if (reg != NULL && r_m == NULL) {
		if (!(vex_byte1 & VEX_B))
			*reg += 8;
	} else {
		if (reg != NULL && ((VEX_R & vex_byte1) == 0))
			*reg += 8;
		if (r_m != NULL && ((VEX_B & vex_byte1) == 0))
			*r_m += 8;
	}
}

/*
 * Get an immediate operand of the given size, with sign extension.
 */
static void
dtrace_imm_opnd(dis86_t *x, int wbit, int size, int opindex)
{
	int i;
	int byte;
	int valsize;

	if (x->d86_numopnds < opindex + 1)
		x->d86_numopnds = opindex + 1;

	switch (wbit) {
	case BYTE_OPND:
		valsize = 1;
		break;
	case LONG_OPND:
		if (x->d86_opnd_size == SIZE16)
			valsize = 2;
		else if (x->d86_opnd_size == SIZE32)
			valsize = 4;
		else
			valsize = 8;
		break;
	case MM_OPND:
	case XMM_OPND:
	case YMM_OPND:
	case SEG_OPND:
	case CONTROL_OPND:
	case DEBUG_OPND:
	case TEST_OPND:
		valsize = size;
		break;
	case WORD_OPND:
		valsize = 2;
		break;
	}
	if (valsize < size)
		valsize = size;

	if (x->d86_error)
		return;
	x->d86_opnd[opindex].d86_value = 0;
	for (i = 0; i < size; ++i) {
		byte = x->d86_get_byte(x->d86_data);
		if (byte < 0) {
			x->d86_error = 1;
			return;
		}
		x->d86_bytes[x->d86_len++] = byte;
		x->d86_opnd[opindex].d86_value |= (uint64_t)byte << (i * 8);
	}
	/* Do sign extension */
	if (x->d86_bytes[x->d86_len - 1] & 0x80) {
		for (; i < sizeof (uint64_t); i++)
			x->d86_opnd[opindex].d86_value |=
			    (uint64_t)0xff << (i * 8);
	}
#ifdef DIS_TEXT
	x->d86_opnd[opindex].d86_mode = MODE_SIGNED;
	x->d86_opnd[opindex].d86_value_size = valsize;
	x->d86_imm_bytes += size;
#endif
}

/*
 * Get an ip relative operand of the given size, with sign extension.
 */
static void
dtrace_disp_opnd(dis86_t *x, int wbit, int size, int opindex)
{
	dtrace_imm_opnd(x, wbit, size, opindex);
#ifdef DIS_TEXT
	x->d86_opnd[opindex].d86_mode = MODE_IPREL;
#endif
}

/*
 * Check to see if there is a segment override prefix pending.
 * If so, print it in the current 'operand' location and set
 * the override flag back to false.
 */
/*ARGSUSED*/
static void
dtrace_check_override(dis86_t *x, int opindex)
{
#ifdef DIS_TEXT
	if (x->d86_seg_prefix) {
		(void) strlcat(x->d86_opnd[opindex].d86_prefix,
		    x->d86_seg_prefix, PFIXLEN);
	}
#endif
	x->d86_seg_prefix = NULL;
}


/*
 * Process a single instruction Register or Memory operand.
 *
 * mode = addressing mode from ModRM byte
 * r_m = r_m (or reg if mode == 3) field from ModRM byte
 * wbit = indicates which register (8bit, 16bit, ... MMX, etc.) set to use.
 * o = index of operand that we are processing (0, 1 or 2)
 *
 * the value of reg or r_m must have already been adjusted for any REX prefix.
 */
/*ARGSUSED*/
static void
dtrace_get_operand(dis86_t *x, uint_t mode, uint_t r_m, int wbit, int opindex)
{
	int have_SIB = 0;	/* flag presence of scale-index-byte */
	uint_t ss;		/* scale-factor from opcode */
	uint_t index;		/* index register number */
	uint_t base;		/* base register number */
	int dispsize;   	/* size of displacement in bytes */
#ifdef DIS_TEXT
	char *opnd = x->d86_opnd[opindex].d86_opnd;
#endif

	if (x->d86_numopnds < opindex + 1)
		x->d86_numopnds = opindex + 1;

	if (x->d86_error)
		return;

	/*
	 * first handle a simple register
	 */
	if (mode == REG_ONLY) {
#ifdef DIS_TEXT
		switch (wbit) {
		case MM_OPND:
			(void) strlcat(opnd, dis_MMREG[r_m], OPLEN);
			break;
		case XMM_OPND:
			(void) strlcat(opnd, dis_XMMREG[r_m], OPLEN);
			break;
		case YMM_OPND:
			(void) strlcat(opnd, dis_YMMREG[r_m], OPLEN);
			break;
		case SEG_OPND:
			(void) strlcat(opnd, dis_SEGREG[r_m], OPLEN);
			break;
		case CONTROL_OPND:
			(void) strlcat(opnd, dis_CONTROLREG[r_m], OPLEN);
			break;
		case DEBUG_OPND:
			(void) strlcat(opnd, dis_DEBUGREG[r_m], OPLEN);
			break;
		case TEST_OPND:
			(void) strlcat(opnd, dis_TESTREG[r_m], OPLEN);
			break;
		case BYTE_OPND:
			if (x->d86_rex_prefix == 0)
				(void) strlcat(opnd, dis_REG8[r_m], OPLEN);
			else
				(void) strlcat(opnd, dis_REG8_REX[r_m], OPLEN);
			break;
		case WORD_OPND:
			(void) strlcat(opnd, dis_REG16[r_m], OPLEN);
			break;
		case LONG_OPND:
			if (x->d86_opnd_size == SIZE16)
				(void) strlcat(opnd, dis_REG16[r_m], OPLEN);
			else if (x->d86_opnd_size == SIZE32)
				(void) strlcat(opnd, dis_REG32[r_m], OPLEN);
			else
				(void) strlcat(opnd, dis_REG64[r_m], OPLEN);
			break;
		}
#endif /* DIS_TEXT */
		return;
	}

	/*
	 * if symbolic representation, skip override prefix, if any
	 */
	dtrace_check_override(x, opindex);

	/*
	 * Handle 16 bit memory references first, since they decode
	 * the mode values more simply.
	 * mode 1 is r_m + 8 bit displacement
	 * mode 2 is r_m + 16 bit displacement
	 * mode 0 is just r_m, unless r_m is 6 which is 16 bit disp
	 */
	if (x->d86_addr_size == SIZE16) {
		if ((mode == 0 && r_m == 6) || mode == 2)
			dtrace_imm_opnd(x, WORD_OPND, 2, opindex);
		else if (mode == 1)
			dtrace_imm_opnd(x, BYTE_OPND, 1, opindex);
#ifdef DIS_TEXT
		if (mode == 0 && r_m == 6)
			x->d86_opnd[opindex].d86_mode = MODE_SIGNED;
		else if (mode == 0)
			x->d86_opnd[opindex].d86_mode = MODE_NONE;
		else
			x->d86_opnd[opindex].d86_mode = MODE_OFFSET;
		(void) strlcat(opnd, dis_addr16[mode][r_m], OPLEN);
#endif
		return;
	}

	/*
	 * 32 and 64 bit addressing modes are more complex since they
	 * can involve an SIB (scaled index and base) byte to decode.
	 */
	if (r_m == ESP_REGNO || r_m == ESP_REGNO + 8) {
		have_SIB = 1;
		dtrace_get_SIB(x, &ss, &index, &base);
		if (x->d86_error)
			return;
		if (base != 5 || mode != 0)
			if (x->d86_rex_prefix & REX_B)
				base += 8;
		if (x->d86_rex_prefix & REX_X)
			index += 8;
	} else {
		base = r_m;
	}

	/*
	 * Compute the displacement size and get its bytes
	 */
	dispsize = 0;

	if (mode == 1)
		dispsize = 1;
	else if (mode == 2)
		dispsize = 4;
	else if ((r_m & 7) == EBP_REGNO ||
	    (have_SIB && (base & 7) == EBP_REGNO))
		dispsize = 4;

	if (dispsize > 0) {
		dtrace_imm_opnd(x, dispsize == 4 ? LONG_OPND : BYTE_OPND,
		    dispsize, opindex);
		if (x->d86_error)
			return;
	}

#ifdef DIS_TEXT
	if (dispsize > 0)
		x->d86_opnd[opindex].d86_mode = MODE_OFFSET;

	if (have_SIB == 0) {
		if (x->d86_mode == SIZE32) {
			if (mode == 0)
				(void) strlcat(opnd, dis_addr32_mode0[r_m],
				    OPLEN);
			else
				(void) strlcat(opnd, dis_addr32_mode12[r_m],
				    OPLEN);
		} else {
			if (mode == 0) {
				(void) strlcat(opnd, dis_addr64_mode0[r_m],
				    OPLEN);
				if (r_m == 5) {
					x->d86_opnd[opindex].d86_mode =
					    MODE_RIPREL;
				}
			} else {
				(void) strlcat(opnd, dis_addr64_mode12[r_m],
				    OPLEN);
			}
		}
	} else {
		uint_t need_paren = 0;
		char **regs;
		char **bregs;
		const char *const *sf;
		if (x->d86_mode == SIZE32) /* NOTE this is not addr_size! */
			regs = (char **)dis_REG32;
		else
			regs = (char **)dis_REG64;

		if (x->d86_vsib != 0) {
			if (wbit == YMM_OPND) /* NOTE this is not addr_size! */
				bregs = (char **)dis_YMMREG;
			else
				bregs = (char **)dis_XMMREG;
			sf = dis_vscale_factor;
		} else {
			bregs = regs;
			sf = dis_scale_factor;
		}

		/*
		 * print the base (if any)
		 */
		if (base == EBP_REGNO && mode == 0) {
			if (index != ESP_REGNO || x->d86_vsib != 0) {
				(void) strlcat(opnd, "(", OPLEN);
				need_paren = 1;
			}
		} else {
			(void) strlcat(opnd, "(", OPLEN);
			(void) strlcat(opnd, regs[base], OPLEN);
			need_paren = 1;
		}

		/*
		 * print the index (if any)
		 */
		if (index != ESP_REGNO || x->d86_vsib) {
			(void) strlcat(opnd, ",", OPLEN);
			(void) strlcat(opnd, bregs[index], OPLEN);
			(void) strlcat(opnd, sf[ss], OPLEN);
		} else
			if (need_paren)
				(void) strlcat(opnd, ")", OPLEN);
	}
#endif
}

/*
 * Operand sequence for standard instruction involving one register
 * and one register/memory operand.
 * wbit indicates a byte(0) or opnd_size(1) operation
 * vbit indicates direction (0 for "opcode r,r_m") or (1 for "opcode r_m, r")
 */
#define	STANDARD_MODRM(x, mode, reg, r_m, rex_prefix, wbit, vbit)  {	\
		dtrace_get_modrm(x, &mode, &reg, &r_m);			\
		dtrace_rex_adjust(rex_prefix, mode, &reg, &r_m);	\
		dtrace_get_operand(x, mode, r_m, wbit, vbit);		\
		dtrace_get_operand(x, REG_ONLY, reg, wbit, 1 - vbit);	\
}

/*
 * Similar to above, but allows for the two operands to be of different
 * classes (ie. wbit).
 *	wbit is for the r_m operand
 *	w2 is for the reg operand
 */
#define	MIXED_MM(x, mode, reg, r_m, rex_prefix, wbit, w2, vbit)	{	\
		dtrace_get_modrm(x, &mode, &reg, &r_m);			\
		dtrace_rex_adjust(rex_prefix, mode, &reg, &r_m);	\
		dtrace_get_operand(x, mode, r_m, wbit, vbit);		\
		dtrace_get_operand(x, REG_ONLY, reg, w2, 1 - vbit);	\
}

/*
 * Similar, but for 2 operands plus an immediate.
 * vbit indicates direction
 * 	0 for "opcode imm, r, r_m" or
 *	1 for "opcode imm, r_m, r"
 */
#define	THREEOPERAND(x, mode, reg, r_m, rex_prefix, wbit, w2, immsize, vbit) { \
		dtrace_get_modrm(x, &mode, &reg, &r_m);			\
		dtrace_rex_adjust(rex_prefix, mode, &reg, &r_m);	\
		dtrace_get_operand(x, mode, r_m, wbit, 2-vbit);		\
		dtrace_get_operand(x, REG_ONLY, reg, w2, 1+vbit);	\
		dtrace_imm_opnd(x, wbit, immsize, 0);			\
}

/*
 * Similar, but for 2 operands plus two immediates.
 */
#define	FOUROPERAND(x, mode, reg, r_m, rex_prefix, wbit, w2, immsize) { \
		dtrace_get_modrm(x, &mode, &reg, &r_m);			\
		dtrace_rex_adjust(rex_prefix, mode, &reg, &r_m);	\
		dtrace_get_operand(x, mode, r_m, wbit, 2);		\
		dtrace_get_operand(x, REG_ONLY, reg, w2, 3);		\
		dtrace_imm_opnd(x, wbit, immsize, 1);			\
		dtrace_imm_opnd(x, wbit, immsize, 0);			\
}

/*
 * 1 operands plus two immediates.
 */
#define	ONEOPERAND_TWOIMM(x, mode, reg, r_m, rex_prefix, wbit, immsize) { \
		dtrace_get_modrm(x, &mode, &reg, &r_m);			\
		dtrace_rex_adjust(rex_prefix, mode, &reg, &r_m);	\
		dtrace_get_operand(x, mode, r_m, wbit, 2);		\
		dtrace_imm_opnd(x, wbit, immsize, 1);			\
		dtrace_imm_opnd(x, wbit, immsize, 0);			\
}

/*
 * Dissassemble a single x86 or amd64 instruction.
 *
 * Mode determines the default operating mode (SIZE16, SIZE32 or SIZE64)
 * for interpreting instructions.
 *
 * returns non-zero for bad opcode
 */
int
dtrace_disx86(dis86_t *x, uint_t cpu_mode)
{
	instable_t *dp;		/* decode table being used */
#ifdef DIS_TEXT
	uint_t i;
#endif
#ifdef DIS_MEM
	uint_t nomem = 0;
#define	NOMEM	(nomem = 1)
#else
#define	NOMEM	/* nothing */
#endif
	uint_t opnd_size;	/* SIZE16, SIZE32 or SIZE64 */
	uint_t addr_size;	/* SIZE16, SIZE32 or SIZE64 */
	uint_t wbit;		/* opcode wbit, 0 is 8 bit, !0 for opnd_size */
	uint_t w2;		/* wbit value for second operand */
	uint_t vbit;
	uint_t mode = 0;	/* mode value from ModRM byte */
	uint_t reg;		/* reg value from ModRM byte */
	uint_t r_m;		/* r_m value from ModRM byte */

	uint_t opcode1;		/* high nibble of 1st byte */
	uint_t opcode2;		/* low nibble of 1st byte */
	uint_t opcode3;		/* extra opcode bits usually from ModRM byte */
	uint_t opcode4;		/* high nibble of 2nd byte */
	uint_t opcode5;		/* low nibble of 2nd byte */
	uint_t opcode6;		/* high nibble of 3rd byte */
	uint_t opcode7;		/* low nibble of 3rd byte */
	uint_t opcode_bytes = 1;

	/*
	 * legacy prefixes come in 5 flavors, you should have only one of each
	 */
	uint_t	opnd_size_prefix = 0;
	uint_t	addr_size_prefix = 0;
	uint_t	segment_prefix = 0;
	uint_t	lock_prefix = 0;
	uint_t	rep_prefix = 0;
	uint_t	rex_prefix = 0;	/* amd64 register extension prefix */

	/*
	 * Intel VEX instruction encoding prefix and fields
	 */

	/* 0xC4 means 3 bytes prefix, 0xC5 means 2 bytes prefix */
	uint_t vex_prefix = 0;

	/*
	 * VEX prefix byte 1, includes vex.r, vex.x and vex.b
	 * (for 3 bytes prefix)
	 */
	uint_t vex_byte1 = 0;

	/*
	 * For 32-bit mode, it should prefetch the next byte to
	 * distinguish between AVX and les/lds
	 */
	uint_t vex_prefetch = 0;

	uint_t vex_m = 0;
	uint_t vex_v = 0;
	uint_t vex_p = 0;
	uint_t vex_R = 1;
	uint_t vex_X = 1;
	uint_t vex_B = 1;
	uint_t vex_W = 0;
	uint_t vex_L;
	dis_gather_regs_t *vreg;

#ifdef	DIS_TEXT
	/* Instruction name for BLS* family of instructions */
	char *blsinstr;
#endif

	size_t	off;

	instable_t dp_mmx;

	x->d86_len = 0;
	x->d86_rmindex = -1;
	x->d86_error = 0;
#ifdef DIS_TEXT
	x->d86_numopnds = 0;
	x->d86_seg_prefix = NULL;
	x->d86_mnem[0] = 0;
	for (i = 0; i < 4; ++i) {
		x->d86_opnd[i].d86_opnd[0] = 0;
		x->d86_opnd[i].d86_prefix[0] = 0;
		x->d86_opnd[i].d86_value_size = 0;
		x->d86_opnd[i].d86_value = 0;
		x->d86_opnd[i].d86_mode = MODE_NONE;
	}
#endif
	x->d86_rex_prefix = 0;
	x->d86_got_modrm = 0;
	x->d86_memsize = 0;
	x->d86_vsib = 0;

	if (cpu_mode == SIZE16) {
		opnd_size = SIZE16;
		addr_size = SIZE16;
	} else if (cpu_mode == SIZE32) {
		opnd_size = SIZE32;
		addr_size = SIZE32;
	} else {
		opnd_size = SIZE32;
		addr_size = SIZE64;
	}

	/*
	 * Get one opcode byte and check for zero padding that follows
	 * jump tables.
	 */
	if (dtrace_get_opcode(x, &opcode1, &opcode2) != 0)
		goto error;

	if (opcode1 == 0 && opcode2 == 0 &&
	    x->d86_check_func != NULL && x->d86_check_func(x->d86_data)) {
#ifdef DIS_TEXT
		(void) strncpy(x->d86_mnem, ".byte\t0", OPLEN);
#endif
		goto done;
	}

	/*
	 * Gather up legacy x86 prefix bytes.
	 */
	for (;;) {
		uint_t *which_prefix = NULL;

		dp = (instable_t *)&dis_distable[opcode1][opcode2];

		switch (dp->it_adrmode) {
		case PREFIX:
			which_prefix = &rep_prefix;
			break;
		case LOCK:
			which_prefix = &lock_prefix;
			break;
		case OVERRIDE:
			which_prefix = &segment_prefix;
#ifdef DIS_TEXT
			x->d86_seg_prefix = (char *)dp->it_name;
#endif
			if (dp->it_invalid64 && cpu_mode == SIZE64)
				goto error;
			break;
		case AM:
			which_prefix = &addr_size_prefix;
			break;
		case DM:
			which_prefix = &opnd_size_prefix;
			break;
		}
		if (which_prefix == NULL)
			break;
		*which_prefix = (opcode1 << 4) | opcode2;
		if (dtrace_get_opcode(x, &opcode1, &opcode2) != 0)
			goto error;
	}

	/*
	 * Handle amd64 mode PREFIX values.
	 * Some of the segment prefixes are no-ops. (only FS/GS actually work)
	 * We might have a REX prefix (opcodes 0x40-0x4f)
	 */
	if (cpu_mode == SIZE64) {
		if (segment_prefix != 0x64 && segment_prefix != 0x65)
			segment_prefix = 0;

		if (opcode1 == 0x4) {
			rex_prefix = (opcode1 << 4) | opcode2;
			if (dtrace_get_opcode(x, &opcode1, &opcode2) != 0)
				goto error;
			dp = (instable_t *)&dis_distable[opcode1][opcode2];
		} else if (opcode1 == 0xC &&
		    (opcode2 == 0x4 || opcode2 == 0x5)) {
			/* AVX instructions */
			vex_prefix = (opcode1 << 4) | opcode2;
			x->d86_rex_prefix = 0x40;
		}
	} else if (opcode1 == 0xC && (opcode2 == 0x4 || opcode2 == 0x5)) {
		/* LDS, LES or AVX */
		dtrace_get_modrm(x, &mode, &reg, &r_m);
		vex_prefetch = 1;

		if (mode == REG_ONLY) {
			/* AVX */
			vex_prefix = (opcode1 << 4) | opcode2;
			x->d86_rex_prefix = 0x40;
			opcode3 = (((mode << 3) | reg)>>1) & 0x0F;
			opcode4 = ((reg << 3) | r_m) & 0x0F;
		}
	}

	if (vex_prefix == VEX_2bytes) {
		if (!vex_prefetch) {
			if (dtrace_get_opcode(x, &opcode3, &opcode4) != 0)
				goto error;
		}
		vex_R = ((opcode3 & VEX_R) & 0x0F) >> 3;
		vex_L = ((opcode4 & VEX_L) & 0x0F) >> 2;
		vex_v = (((opcode3 << 4) | opcode4) & VEX_v) >> 3;
		vex_p = opcode4 & VEX_p;
		/*
		 * The vex.x and vex.b bits are not defined in two bytes
		 * mode vex prefix, their default values are 1
		 */
		vex_byte1 = (opcode3 & VEX_R) | VEX_X | VEX_B;

		if (vex_R == 0)
			x->d86_rex_prefix |= REX_R;

		if (dtrace_get_opcode(x, &opcode1, &opcode2) != 0)
			goto error;

		switch (vex_p) {
			case VEX_p_66:
				dp = (instable_t *)
				    &dis_opAVX660F[(opcode1 << 4) | opcode2];
				break;
			case VEX_p_F3:
				dp = (instable_t *)
				    &dis_opAVXF30F[(opcode1 << 4) | opcode2];
				break;
			case VEX_p_F2:
				dp = (instable_t *)
				    &dis_opAVXF20F [(opcode1 << 4) | opcode2];
				break;
			default:
				dp = (instable_t *)
				    &dis_opAVX0F[opcode1][opcode2];

		}

	} else if (vex_prefix == VEX_3bytes) {
		if (!vex_prefetch) {
			if (dtrace_get_opcode(x, &opcode3, &opcode4) != 0)
				goto error;
		}
		vex_R = (opcode3 & VEX_R) >> 3;
		vex_X = (opcode3 & VEX_X) >> 2;
		vex_B = (opcode3 & VEX_B) >> 1;
		vex_m = (((opcode3 << 4) | opcode4) & VEX_m);
		vex_byte1 = opcode3 & (VEX_R | VEX_X | VEX_B);

		if (vex_R == 0)
			x->d86_rex_prefix |= REX_R;
		if (vex_X == 0)
			x->d86_rex_prefix |= REX_X;
		if (vex_B == 0)
			x->d86_rex_prefix |= REX_B;

		if (dtrace_get_opcode(x, &opcode5, &opcode6) != 0)
			goto error;
		vex_W = (opcode5 & VEX_W) >> 3;
		vex_L = (opcode6 & VEX_L) >> 2;
		vex_v = (((opcode5 << 4) | opcode6) & VEX_v) >> 3;
		vex_p = opcode6 & VEX_p;

		if (vex_W)
			x->d86_rex_prefix |= REX_W;

		/* Only these three vex_m values valid; others are reserved */
		if ((vex_m != VEX_m_0F) && (vex_m != VEX_m_0F38) &&
		    (vex_m != VEX_m_0F3A))
			goto error;

		if (dtrace_get_opcode(x, &opcode1, &opcode2) != 0)
			goto error;

		switch (vex_p) {
			case VEX_p_66:
				if (vex_m == VEX_m_0F) {
					dp = (instable_t *)
					    &dis_opAVX660F
					    [(opcode1 << 4) | opcode2];
				} else if (vex_m == VEX_m_0F38) {
					dp = (instable_t *)
					    &dis_opAVX660F38
					    [(opcode1 << 4) | opcode2];
				} else if (vex_m == VEX_m_0F3A) {
					dp = (instable_t *)
					    &dis_opAVX660F3A
					    [(opcode1 << 4) | opcode2];
				} else {
					goto error;
				}
				break;
			case VEX_p_F3:
				if (vex_m == VEX_m_0F) {
					dp = (instable_t *)
					    &dis_opAVXF30F
					    [(opcode1 << 4) | opcode2];
				} else if (vex_m == VEX_m_0F38) {
					dp = (instable_t *)
					    &dis_opAVXF30F38
					    [(opcode1 << 4) | opcode2];
				} else {
					goto error;
				}
				break;
			case VEX_p_F2:
				if (vex_m == VEX_m_0F) {
					dp = (instable_t *)
					    &dis_opAVXF20F
					    [(opcode1 << 4) | opcode2];
				} else if (vex_m == VEX_m_0F3A) {
					dp = (instable_t *)
					    &dis_opAVXF20F3A
					    [(opcode1 << 4) | opcode2];
				} else if (vex_m == VEX_m_0F38) {
					dp = (instable_t *)
					    &dis_opAVXF20F38
					    [(opcode1 << 4) | opcode2];
				} else {
					goto error;
				}
				break;
			default:
				dp = (instable_t *)
				    &dis_opAVX0F[opcode1][opcode2];

		}
	}
	if (vex_prefix) {
		if (dp->it_vexwoxmm) {
			wbit = LONG_OPND;
		} else {
			if (vex_L)
				wbit = YMM_OPND;
			else
				wbit = XMM_OPND;
		}
	}

	/*
	 * Deal with selection of operand and address size now.
	 * Note that the REX.W bit being set causes opnd_size_prefix to be
	 * ignored.
	 */
	if (cpu_mode == SIZE64) {
		if ((rex_prefix & REX_W) || vex_W)
			opnd_size = SIZE64;
		else if (opnd_size_prefix)
			opnd_size = SIZE16;

		if (addr_size_prefix)
			addr_size = SIZE32;
	} else if (cpu_mode == SIZE32) {
		if (opnd_size_prefix)
			opnd_size = SIZE16;
		if (addr_size_prefix)
			addr_size = SIZE16;
	} else {
		if (opnd_size_prefix)
			opnd_size = SIZE32;
		if (addr_size_prefix)
			addr_size = SIZE32;
	}
	/*
	 * The pause instruction - a repz'd nop.  This doesn't fit
	 * with any of the other prefix goop added for SSE, so we'll
	 * special-case it here.
	 */
	if (rep_prefix == 0xf3 && opcode1 == 0x9 && opcode2 == 0x0) {
		rep_prefix = 0;
		dp = (instable_t *)&dis_opPause;
	}

	/*
	 * Some 386 instructions have 2 bytes of opcode before the mod_r/m
	 * byte so we may need to perform a table indirection.
	 */
	if (dp->it_indirect == (instable_t *)dis_op0F) {
		if (dtrace_get_opcode(x, &opcode4, &opcode5) != 0)
			goto error;
		opcode_bytes = 2;
		if (opcode4 == 0x7 && opcode5 >= 0x1 && opcode5 <= 0x3) {
			uint_t	subcode;

			if (dtrace_get_opcode(x, &opcode6, &opcode7) != 0)
				goto error;
			opcode_bytes = 3;
			subcode = ((opcode6 & 0x3) << 1) |
			    ((opcode7 & 0x8) >> 3);
			dp = (instable_t *)&dis_op0F7123[opcode5][subcode];
		} else if ((opcode4 == 0xc) && (opcode5 >= 0x8)) {
			dp = (instable_t *)&dis_op0FC8[0];
		} else if ((opcode4 == 0x3) && (opcode5 == 0xA)) {
			opcode_bytes = 3;
			if (dtrace_get_opcode(x, &opcode6, &opcode7) != 0)
				goto error;
			if (opnd_size == SIZE16)
				opnd_size = SIZE32;

			dp = (instable_t *)&dis_op0F3A[(opcode6<<4)|opcode7];
#ifdef DIS_TEXT
			if (strcmp(dp->it_name, "INVALID") == 0)
				goto error;
#endif
			switch (dp->it_adrmode) {
				case XMMP_66r:
				case XMMPRM_66r:
				case XMM3PM_66r:
					if (opnd_size_prefix == 0) {
						goto error;
					}
					break;
				case XMMP_66o:
					if (opnd_size_prefix == 0) {
						/* SSSE3 MMX instructions */
						dp_mmx = *dp;
						dp = &dp_mmx;
						dp->it_adrmode = MMOPM_66o;
#ifdef	DIS_MEM
						dp->it_size = 8;
#endif
					}
					break;
				default:
					goto error;
			}
		} else if ((opcode4 == 0x3) && (opcode5 == 0x8)) {
			opcode_bytes = 3;
			if (dtrace_get_opcode(x, &opcode6, &opcode7) != 0)
				goto error;
			dp = (instable_t *)&dis_op0F38[(opcode6<<4)|opcode7];

			/*
			 * Both crc32 and movbe have the same 3rd opcode
			 * byte of either 0xF0 or 0xF1, so we use another
			 * indirection to distinguish between the two.
			 */
			if (dp->it_indirect == (instable_t *)dis_op0F38F0 ||
			    dp->it_indirect == (instable_t *)dis_op0F38F1) {

				dp = dp->it_indirect;
				if (rep_prefix != 0xF2) {
					/* It is movbe */
					dp++;
				}
			}
#ifdef DIS_TEXT
			if (strcmp(dp->it_name, "INVALID") == 0)
				goto error;
#endif
			switch (dp->it_adrmode) {
				case RM_66r:
				case XMM_66r:
				case XMMM_66r:
					if (opnd_size_prefix == 0) {
						goto error;
					}
					break;
				case XMM_66o:
					if (opnd_size_prefix == 0) {
						/* SSSE3 MMX instructions */
						dp_mmx = *dp;
						dp = &dp_mmx;
						dp->it_adrmode = MM;
#ifdef	DIS_MEM
						dp->it_size = 8;
#endif
					}
					break;
				case CRC32:
					if (rep_prefix != 0xF2) {
						goto error;
					}
					rep_prefix = 0;
					break;
				case MOVBE:
					if (rep_prefix != 0x0) {
						goto error;
					}
					break;
				default:
					goto error;
			}
		} else {
			dp = (instable_t *)&dis_op0F[opcode4][opcode5];
		}
	}

	/*
	 * If still not at a TERM decode entry, then a ModRM byte
	 * exists and its fields further decode the instruction.
	 */
	x->d86_got_modrm = 0;
	if (dp->it_indirect != TERM) {
		dtrace_get_modrm(x, &mode, &opcode3, &r_m);
		if (x->d86_error)
			goto error;
		reg = opcode3;

		/*
		 * decode 287 instructions (D8-DF) from opcodeN
		 */
		if (opcode1 == 0xD && opcode2 >= 0x8) {
			if (opcode2 == 0xB && mode == 0x3 && opcode3 == 4)
				dp = (instable_t *)&dis_opFP5[r_m];
			else if (opcode2 == 0xA && mode == 0x3 && opcode3 < 4)
				dp = (instable_t *)&dis_opFP7[opcode3];
			else if (opcode2 == 0xB && mode == 0x3)
				dp = (instable_t *)&dis_opFP6[opcode3];
			else if (opcode2 == 0x9 && mode == 0x3 && opcode3 >= 4)
				dp = (instable_t *)&dis_opFP4[opcode3 - 4][r_m];
			else if (mode == 0x3)
				dp = (instable_t *)
				    &dis_opFP3[opcode2 - 8][opcode3];
			else
				dp = (instable_t *)
				    &dis_opFP1n2[opcode2 - 8][opcode3];
		} else {
			dp = (instable_t *)dp->it_indirect + opcode3;
		}
	}

	/*
	 * In amd64 bit mode, ARPL opcode is changed to MOVSXD
	 * (sign extend 32bit to 64 bit)
	 */
	if ((vex_prefix == 0) && cpu_mode == SIZE64 &&
	    opcode1 == 0x6 && opcode2 == 0x3)
		dp = (instable_t *)&dis_opMOVSLD;

	/*
	 * at this point we should have a correct (or invalid) opcode
	 */
	if (cpu_mode == SIZE64 && dp->it_invalid64 ||
	    cpu_mode != SIZE64 && dp->it_invalid32)
		goto error;
	if (dp->it_indirect != TERM)
		goto error;

	/*
	 * deal with MMX/SSE opcodes which are changed by prefixes
	 */
	switch (dp->it_adrmode) {
	case MMO:
	case MMOIMPL:
	case MMO3P:
	case MMOM3:
	case MMOMS:
	case MMOPM:
	case MMOPRM:
	case MMOS:
	case XMMO:
	case XMMOM:
	case XMMOMS:
	case XMMOPM:
	case XMMOS:
	case XMMOMX:
	case XMMOX3:
	case XMMOXMM:
		/*
		 * This is horrible.  Some SIMD instructions take the
		 * form 0x0F 0x?? ..., which is easily decoded using the
		 * existing tables.  Other SIMD instructions use various
		 * prefix bytes to overload existing instructions.  For
		 * Example, addps is F0, 58, whereas addss is F3 (repz),
		 * F0, 58.  Presumably someone got a raise for this.
		 *
		 * If we see one of the instructions which can be
		 * modified in this way (if we've got one of the SIMDO*
		 * address modes), we'll check to see if the last prefix
		 * was a repz.  If it was, we strip the prefix from the
		 * mnemonic, and we indirect using the dis_opSIMDrepz
		 * table.
		 */

		/*
		 * Calculate our offset in dis_op0F
		 */
		if ((uintptr_t)dp - (uintptr_t)dis_op0F > sizeof (dis_op0F))
			goto error;

		off = ((uintptr_t)dp - (uintptr_t)dis_op0F) /
		    sizeof (instable_t);

		/*
		 * Rewrite if this instruction used one of the magic prefixes.
		 */
		if (rep_prefix) {
			if (rep_prefix == 0xf2)
				dp = (instable_t *)&dis_opSIMDrepnz[off];
			else
				dp = (instable_t *)&dis_opSIMDrepz[off];
			rep_prefix = 0;
		} else if (opnd_size_prefix) {
			dp = (instable_t *)&dis_opSIMDdata16[off];
			opnd_size_prefix = 0;
			if (opnd_size == SIZE16)
				opnd_size = SIZE32;
		}
		break;

	case MG9:
		/*
		 * More horribleness: the group 9 (0xF0 0xC7) instructions are
		 * allowed an optional prefix of 0x66 or 0xF3.  This is similar
		 * to the SIMD business described above, but with a different
		 * addressing mode (and an indirect table), so we deal with it
		 * separately (if similarly).
		 *
		 * Intel further complicated this with the release of Ivy Bridge
		 * where they overloaded these instructions based on the ModR/M
		 * bytes. The VMX instructions have a mode of 0 since they are
		 * memory instructions but rdrand instructions have a mode of
		 * 0b11 (REG_ONLY) because they only operate on registers. While
		 * there are different prefix formats, for now it is sufficient
		 * to use a single different table.
		 */

		/*
		 * Calculate our offset in dis_op0FC7 (the group 9 table)
		 */
		if ((uintptr_t)dp - (uintptr_t)dis_op0FC7 > sizeof (dis_op0FC7))
			goto error;

		off = ((uintptr_t)dp - (uintptr_t)dis_op0FC7) /
		    sizeof (instable_t);

		/*
		 * If we have a mode of 0b11 then we have to rewrite this.
		 */
		dtrace_get_modrm(x, &mode, &reg, &r_m);
		if (mode == REG_ONLY) {
			dp = (instable_t *)&dis_op0FC7m3[off];
			break;
		}

		/*
		 * Rewrite if this instruction used one of the magic prefixes.
		 */
		if (rep_prefix) {
			if (rep_prefix == 0xf3)
				dp = (instable_t *)&dis_opF30FC7[off];
			else
				goto error;
			rep_prefix = 0;
		} else if (opnd_size_prefix) {
			dp = (instable_t *)&dis_op660FC7[off];
			opnd_size_prefix = 0;
			if (opnd_size == SIZE16)
				opnd_size = SIZE32;
		}
		break;


	case MMOSH:
		/*
		 * As with the "normal" SIMD instructions, the MMX
		 * shuffle instructions are overloaded.  These
		 * instructions, however, are special in that they use
		 * an extra byte, and thus an extra table.  As of this
		 * writing, they only use the opnd_size prefix.
		 */

		/*
		 * Calculate our offset in dis_op0F7123
		 */
		if ((uintptr_t)dp - (uintptr_t)dis_op0F7123 >
		    sizeof (dis_op0F7123))
			goto error;

		if (opnd_size_prefix) {
			off = ((uintptr_t)dp - (uintptr_t)dis_op0F7123) /
			    sizeof (instable_t);
			dp = (instable_t *)&dis_opSIMD7123[off];
			opnd_size_prefix = 0;
			if (opnd_size == SIZE16)
				opnd_size = SIZE32;
		}
		break;
	case MRw:
		if (rep_prefix) {
			if (rep_prefix == 0xf3) {

				/*
				 * Calculate our offset in dis_op0F
				 */
				if ((uintptr_t)dp - (uintptr_t)dis_op0F
				    > sizeof (dis_op0F))
					goto error;

				off = ((uintptr_t)dp - (uintptr_t)dis_op0F) /
				    sizeof (instable_t);

				dp = (instable_t *)&dis_opSIMDrepz[off];
				rep_prefix = 0;
			} else {
				goto error;
			}
		}
		break;
	}

	/*
	 * In 64 bit mode, some opcodes automatically use opnd_size == SIZE64.
	 */
	if (cpu_mode == SIZE64)
		if (dp->it_always64 || (opnd_size == SIZE32 && dp->it_stackop))
			opnd_size = SIZE64;

#ifdef DIS_TEXT
	/*
	 * At this point most instructions can format the opcode mnemonic
	 * including the prefixes.
	 */
	if (lock_prefix)
		(void) strlcat(x->d86_mnem, "lock ", OPLEN);

	if (rep_prefix == 0xf2)
		(void) strlcat(x->d86_mnem, "repnz ", OPLEN);
	else if (rep_prefix == 0xf3)
		(void) strlcat(x->d86_mnem, "repz ", OPLEN);

	if (cpu_mode == SIZE64 && addr_size_prefix)
		(void) strlcat(x->d86_mnem, "addr32 ", OPLEN);

	if (dp->it_adrmode != CBW &&
	    dp->it_adrmode != CWD &&
	    dp->it_adrmode != XMMSFNC) {
		if (strcmp(dp->it_name, "INVALID") == 0)
			goto error;
		(void) strlcat(x->d86_mnem, dp->it_name, OPLEN);
		if (dp->it_avxsuf && dp->it_suffix) {
			(void) strlcat(x->d86_mnem, vex_W != 0 ? "q" : "d",
			    OPLEN);
		} else if (dp->it_suffix) {
			char *types[] = {"", "w", "l", "q"};
			if (opcode_bytes == 2 && opcode4 == 4) {
				/* It's a cmovx.yy. Replace the suffix x */
				for (i = 5; i < OPLEN; i++) {
					if (x->d86_mnem[i] == '.')
						break;
				}
				x->d86_mnem[i - 1] = *types[opnd_size];
			} else if ((opnd_size == 2) && (opcode_bytes == 3) &&
			    ((opcode6 == 1 && opcode7 == 6) ||
			    (opcode6 == 2 && opcode7 == 2))) {
				/*
				 * To handle PINSRD and PEXTRD
				 */
				(void) strlcat(x->d86_mnem, "d", OPLEN);
			} else {
				(void) strlcat(x->d86_mnem, types[opnd_size],
				    OPLEN);
			}
		}
	}
#endif

	/*
	 * Process operands based on the addressing modes.
	 */
	x->d86_mode = cpu_mode;
	/*
	 * In vex mode the rex_prefix has no meaning
	 */
	if (!vex_prefix)
		x->d86_rex_prefix = rex_prefix;
	x->d86_opnd_size = opnd_size;
	x->d86_addr_size = addr_size;
	vbit = 0;		/* initialize for mem/reg -> reg */
	switch (dp->it_adrmode) {
		/*
		 * amd64 instruction to sign extend 32 bit reg/mem operands
		 * into 64 bit register values
		 */
	case MOVSXZ:
#ifdef DIS_TEXT
		if (rex_prefix == 0)
			(void) strncpy(x->d86_mnem, "movzld", OPLEN);
#endif
		dtrace_get_modrm(x, &mode, &reg, &r_m);
		dtrace_rex_adjust(rex_prefix, mode, &reg, &r_m);
		x->d86_opnd_size = SIZE64;
		dtrace_get_operand(x, REG_ONLY, reg, LONG_OPND, 1);
		x->d86_opnd_size = opnd_size = SIZE32;
		wbit = LONG_OPND;
		dtrace_get_operand(x, mode, r_m, wbit, 0);
		break;

		/*
		 * movsbl movsbw movsbq (0x0FBE) or movswl movswq (0x0FBF)
		 * movzbl movzbw movzbq (0x0FB6) or movzwl movzwq (0x0FB7)
		 * wbit lives in 2nd byte, note that operands
		 * are different sized
		 */
	case MOVZ:
		if (rex_prefix & REX_W) {
			/* target register size = 64 bit */
			x->d86_mnem[5] = 'q';
		}
		dtrace_get_modrm(x, &mode, &reg, &r_m);
		dtrace_rex_adjust(rex_prefix, mode, &reg, &r_m);
		dtrace_get_operand(x, REG_ONLY, reg, LONG_OPND, 1);
		x->d86_opnd_size = opnd_size = SIZE16;
		wbit = WBIT(opcode5);
		dtrace_get_operand(x, mode, r_m, wbit, 0);
		break;
	case CRC32:
		opnd_size = SIZE32;
		if (rex_prefix & REX_W)
			opnd_size = SIZE64;
		x->d86_opnd_size = opnd_size;

		dtrace_get_modrm(x, &mode, &reg, &r_m);
		dtrace_rex_adjust(rex_prefix, mode, &reg, &r_m);
		dtrace_get_operand(x, REG_ONLY, reg, LONG_OPND, 1);
		wbit = WBIT(opcode7);
		if (opnd_size_prefix)
			x->d86_opnd_size = opnd_size = SIZE16;
		dtrace_get_operand(x, mode, r_m, wbit, 0);
		break;
	case MOVBE:
		opnd_size = SIZE32;
		if (rex_prefix & REX_W)
			opnd_size = SIZE64;
		x->d86_opnd_size = opnd_size;

		dtrace_get_modrm(x, &mode, &reg, &r_m);
		dtrace_rex_adjust(rex_prefix, mode, &reg, &r_m);
		wbit = WBIT(opcode7);
		if (opnd_size_prefix)
			x->d86_opnd_size = opnd_size = SIZE16;
		if (wbit) {
			/* reg -> mem */
			dtrace_get_operand(x, REG_ONLY, reg, LONG_OPND, 0);
			dtrace_get_operand(x, mode, r_m, wbit, 1);
		} else {
			/* mem -> reg */
			dtrace_get_operand(x, REG_ONLY, reg, LONG_OPND, 1);
			dtrace_get_operand(x, mode, r_m, wbit, 0);
		}
		break;

	/*
	 * imul instruction, with either 8-bit or longer immediate
	 * opcode 0x6B for byte, sign-extended displacement, 0x69 for word(s)
	 */
	case IMUL:
		wbit = LONG_OPND;
		THREEOPERAND(x, mode, reg, r_m, rex_prefix, wbit, LONG_OPND,
		    OPSIZE(opnd_size, opcode2 == 0x9), 1);
		break;

	/* memory or register operand to register, with 'w' bit	*/
	case MRw:
		wbit = WBIT(opcode2);
		STANDARD_MODRM(x, mode, reg, r_m, rex_prefix, wbit, 0);
		break;

	/* register to memory or register operand, with 'w' bit	*/
	/* arpl happens to fit here also because it is odd */
	case RMw:
		if (opcode_bytes == 2)
			wbit = WBIT(opcode5);
		else
			wbit = WBIT(opcode2);
		STANDARD_MODRM(x, mode, reg, r_m, rex_prefix, wbit, 1);
		break;

	/* xaddb instruction */
	case XADDB:
		wbit = 0;
		STANDARD_MODRM(x, mode, reg, r_m, rex_prefix, wbit, 1);
		break;

	/* MMX register to memory or register operand		*/
	case MMS:
	case MMOS:
#ifdef DIS_TEXT
		wbit = strcmp(dp->it_name, "movd") ? MM_OPND : LONG_OPND;
#else
		wbit = LONG_OPND;
#endif
		MIXED_MM(x, mode, reg, r_m, rex_prefix, wbit, MM_OPND, 1);
		break;

	/* MMX register to memory */
	case MMOMS:
		dtrace_get_modrm(x, &mode, &reg, &r_m);
		if (mode == REG_ONLY)
			goto error;
		wbit = MM_OPND;
		MIXED_MM(x, mode, reg, r_m, rex_prefix, wbit, MM_OPND, 1);
		break;

	/* Double shift. Has immediate operand specifying the shift. */
	case DSHIFT:
		wbit = LONG_OPND;
		dtrace_get_modrm(x, &mode, &reg, &r_m);
		dtrace_rex_adjust(rex_prefix, mode, &reg, &r_m);
		dtrace_get_operand(x, mode, r_m, wbit, 2);
		dtrace_get_operand(x, REG_ONLY, reg, LONG_OPND, 1);
		dtrace_imm_opnd(x, wbit, 1, 0);
		break;

	/*
	 * Double shift. With no immediate operand, specifies using %cl.
	 */
	case DSHIFTcl:
		wbit = LONG_OPND;
		STANDARD_MODRM(x, mode, reg, r_m, rex_prefix, wbit, 1);
		break;

	/* immediate to memory or register operand */
	case IMlw:
		wbit = WBIT(opcode2);
		dtrace_rex_adjust(rex_prefix, mode, NULL, &r_m);
		dtrace_get_operand(x, mode, r_m, wbit, 1);
		/*
		 * Have long immediate for opcode 0x81, but not 0x80 nor 0x83
		 */
		dtrace_imm_opnd(x, wbit, OPSIZE(opnd_size, opcode2 == 1), 0);
		break;

	/* immediate to memory or register operand with the	*/
	/* 'w' bit present					*/
	case IMw:
		wbit = WBIT(opcode2);
		dtrace_get_modrm(x, &mode, &reg, &r_m);
		dtrace_rex_adjust(rex_prefix, mode, NULL, &r_m);
		dtrace_get_operand(x, mode, r_m, wbit, 1);
		dtrace_imm_opnd(x, wbit, OPSIZE(opnd_size, wbit), 0);
		break;

	/* immediate to register with register in low 3 bits	*/
	/* of op code						*/
	case IR:
		/* w-bit here (with regs) is bit 3 */
		wbit = opcode2 >>3 & 0x1;
		reg = REGNO(opcode2);
		dtrace_rex_adjust(rex_prefix, mode, &reg, NULL);
		mode = REG_ONLY;
		r_m = reg;
		dtrace_get_operand(x, mode, r_m, wbit, 1);
		dtrace_imm_opnd(x, wbit, OPSIZE64(opnd_size, wbit), 0);
		break;

	/* MMX immediate shift of register */
	case MMSH:
	case MMOSH:
		wbit = MM_OPND;
		goto mm_shift;	/* in next case */

	/* SIMD immediate shift of register */
	case XMMSH:
		wbit = XMM_OPND;
mm_shift:
		reg = REGNO(opcode7);
		dtrace_rex_adjust(rex_prefix, mode, &reg, NULL);
		dtrace_get_operand(x, REG_ONLY, reg, wbit, 1);
		dtrace_imm_opnd(x, wbit, 1, 0);
		NOMEM;
		break;

	/* accumulator to memory operand */
	case AO:
		vbit = 1;
		/*FALLTHROUGH*/

	/* memory operand to accumulator */
	case OA:
		wbit = WBIT(opcode2);
		dtrace_get_operand(x, REG_ONLY, EAX_REGNO, wbit, 1 - vbit);
		dtrace_imm_opnd(x, wbit, OPSIZE64(addr_size, LONG_OPND), vbit);
#ifdef DIS_TEXT
		x->d86_opnd[vbit].d86_mode = MODE_OFFSET;
#endif
		break;


	/* segment register to memory or register operand */
	case SM:
		vbit = 1;
		/*FALLTHROUGH*/

	/* memory or register operand to segment register */
	case MS:
		dtrace_get_modrm(x, &mode, &reg, &r_m);
		dtrace_rex_adjust(rex_prefix, mode, NULL, &r_m);
		dtrace_get_operand(x, mode, r_m, LONG_OPND, vbit);
		dtrace_get_operand(x, REG_ONLY, reg, SEG_OPND, 1 - vbit);
		break;

	/*
	 * rotate or shift instructions, which may shift by 1 or
	 * consult the cl register, depending on the 'v' bit
	 */
	case Mv:
		vbit = VBIT(opcode2);
		wbit = WBIT(opcode2);
		dtrace_rex_adjust(rex_prefix, mode, NULL, &r_m);
		dtrace_get_operand(x, mode, r_m, wbit, 1);
#ifdef DIS_TEXT
		if (vbit) {
			(void) strlcat(x->d86_opnd[0].d86_opnd, "%cl", OPLEN);
		} else {
			x->d86_opnd[0].d86_mode = MODE_SIGNED;
			x->d86_opnd[0].d86_value_size = 1;
			x->d86_opnd[0].d86_value = 1;
		}
#endif
		break;
	/*
	 * immediate rotate or shift instructions
	 */
	case MvI:
		wbit = WBIT(opcode2);
normal_imm_mem:
		dtrace_rex_adjust(rex_prefix, mode, NULL, &r_m);
		dtrace_get_operand(x, mode, r_m, wbit, 1);
		dtrace_imm_opnd(x, wbit, 1, 0);
		break;

	/* bit test instructions */
	case MIb:
		wbit = LONG_OPND;
		goto normal_imm_mem;

	/* single memory or register operand with 'w' bit present */
	case Mw:
		wbit = WBIT(opcode2);
just_mem:
		dtrace_get_modrm(x, &mode, &reg, &r_m);
		dtrace_rex_adjust(rex_prefix, mode, NULL, &r_m);
		dtrace_get_operand(x, mode, r_m, wbit, 0);
		break;

	case SWAPGS_RDTSCP:
		if (cpu_mode == SIZE64 && mode == 3 && r_m == 0) {
#ifdef DIS_TEXT
			(void) strncpy(x->d86_mnem, "swapgs", OPLEN);
#endif
			NOMEM;
			break;
		} else if (mode == 3 && r_m == 1) {
#ifdef DIS_TEXT
			(void) strncpy(x->d86_mnem, "rdtscp", OPLEN);
#endif
			NOMEM;
			break;
		}

		/*FALLTHROUGH*/

	/* prefetch instruction - memory operand, but no memory acess */
	case PREF:
		NOMEM;
		/*FALLTHROUGH*/

	/* single memory or register operand */
	case M:
	case MG9:
		wbit = LONG_OPND;
		goto just_mem;

	/* single memory or register byte operand */
	case Mb:
		wbit = BYTE_OPND;
		goto just_mem;

	case VMx:
		if (mode == 3) {
#ifdef DIS_TEXT
			char *vminstr;

			switch (r_m) {
			case 1:
				vminstr = "vmcall";
				break;
			case 2:
				vminstr = "vmlaunch";
				break;
			case 3:
				vminstr = "vmresume";
				break;
			case 4:
				vminstr = "vmxoff";
				break;
			default:
				goto error;
			}

			(void) strncpy(x->d86_mnem, vminstr, OPLEN);
#else
			if (r_m < 1 || r_m > 4)
				goto error;
#endif

			NOMEM;
			break;
		}
		/*FALLTHROUGH*/
	case SVM:
		if (mode == 3) {
#if DIS_TEXT
			char *vinstr;

			switch (r_m) {
			case 0:
				vinstr = "vmrun";
				break;
			case 1:
				vinstr = "vmmcall";
				break;
			case 2:
				vinstr = "vmload";
				break;
			case 3:
				vinstr = "vmsave";
				break;
			case 4:
				vinstr = "stgi";
				break;
			case 5:
				vinstr = "clgi";
				break;
			case 6:
				vinstr = "skinit";
				break;
			case 7:
				vinstr = "invlpga";
				break;
			}

			(void) strncpy(x->d86_mnem, vinstr, OPLEN);
#endif
			NOMEM;
			break;
		}
		/*FALLTHROUGH*/
	case MONITOR_MWAIT:
		if (mode == 3) {
			if (r_m == 0) {
#ifdef DIS_TEXT
				(void) strncpy(x->d86_mnem, "monitor", OPLEN);
#endif
				NOMEM;
				break;
			} else if (r_m == 1) {
#ifdef DIS_TEXT
				(void) strncpy(x->d86_mnem, "mwait", OPLEN);
#endif
				NOMEM;
				break;
			} else {
				goto error;
			}
		}
		/*FALLTHROUGH*/
	case XGETBV_XSETBV:
		if (mode == 3) {
			if (r_m == 0) {
#ifdef DIS_TEXT
				(void) strncpy(x->d86_mnem, "xgetbv", OPLEN);
#endif
				NOMEM;
				break;
			} else if (r_m == 1) {
#ifdef DIS_TEXT
				(void) strncpy(x->d86_mnem, "xsetbv", OPLEN);
#endif
				NOMEM;
				break;
			} else {
				goto error;
			}

		}
		/*FALLTHROUGH*/
	case MO:
		/* Similar to M, but only memory (no direct registers) */
		wbit = LONG_OPND;
		dtrace_get_modrm(x, &mode, &reg, &r_m);
		if (mode == 3)
			goto error;
		dtrace_rex_adjust(rex_prefix, mode, NULL, &r_m);
		dtrace_get_operand(x, mode, r_m, wbit, 0);
		break;

	/* move special register to register or reverse if vbit */
	case SREG:
		switch (opcode5) {

		case 2:
			vbit = 1;
			/*FALLTHROUGH*/
		case 0:
			wbit = CONTROL_OPND;
			break;

		case 3:
			vbit = 1;
			/*FALLTHROUGH*/
		case 1:
			wbit = DEBUG_OPND;
			break;

		case 6:
			vbit = 1;
			/*FALLTHROUGH*/
		case 4:
			wbit = TEST_OPND;
			break;

		}
		dtrace_get_modrm(x, &mode, &reg, &r_m);
		dtrace_rex_adjust(rex_prefix, mode, &reg, &r_m);
		dtrace_get_operand(x, REG_ONLY, reg, wbit, vbit);
		dtrace_get_operand(x, REG_ONLY, r_m, LONG_OPND, 1 - vbit);
		NOMEM;
		break;

	/*
	 * single register operand with register in the low 3
	 * bits of op code
	 */
	case R:
		if (opcode_bytes == 2)
			reg = REGNO(opcode5);
		else
			reg = REGNO(opcode2);
		dtrace_rex_adjust(rex_prefix, mode, &reg, NULL);
		dtrace_get_operand(x, REG_ONLY, reg, LONG_OPND, 0);
		NOMEM;
		break;

	/*
	 * register to accumulator with register in the low 3
	 * bits of op code, xchg instructions
	 */
	case RA:
		NOMEM;
		reg = REGNO(opcode2);
		dtrace_rex_adjust(rex_prefix, mode, &reg, NULL);
		dtrace_get_operand(x, REG_ONLY, reg, LONG_OPND, 0);
		dtrace_get_operand(x, REG_ONLY, EAX_REGNO, LONG_OPND, 1);
		break;

	/*
	 * single segment register operand, with register in
	 * bits 3-4 of op code byte
	 */
	case SEG:
		NOMEM;
		reg = (x->d86_bytes[x->d86_len - 1] >> 3) & 0x3;
		dtrace_get_operand(x, REG_ONLY, reg, SEG_OPND, 0);
		break;

	/*
	 * single segment register operand, with register in
	 * bits 3-5 of op code
	 */
	case LSEG:
		NOMEM;
		/* long seg reg from opcode */
		reg = (x->d86_bytes[x->d86_len - 1] >> 3) & 0x7;
		dtrace_get_operand(x, REG_ONLY, reg, SEG_OPND, 0);
		break;

	/* memory or register operand to register */
	case MR:
		if (vex_prefetch)
			x->d86_got_modrm = 1;
		wbit = LONG_OPND;
		STANDARD_MODRM(x, mode, reg, r_m, rex_prefix, wbit, 0);
		break;

	case RM:
	case RM_66r:
		wbit = LONG_OPND;
		STANDARD_MODRM(x, mode, reg, r_m, rex_prefix, wbit, 1);
		break;

	/* MMX/SIMD-Int memory or mm reg to mm reg		*/
	case MM:
	case MMO:
#ifdef DIS_TEXT
		wbit = strcmp(dp->it_name, "movd") ? MM_OPND : LONG_OPND;
#else
		wbit = LONG_OPND;
#endif
		MIXED_MM(x, mode, reg, r_m, rex_prefix, wbit, MM_OPND, 0);
		break;

	case MMOIMPL:
#ifdef DIS_TEXT
		wbit = strcmp(dp->it_name, "movd") ? MM_OPND : LONG_OPND;
#else
		wbit = LONG_OPND;
#endif
		dtrace_get_modrm(x, &mode, &reg, &r_m);
		if (mode != REG_ONLY)
			goto error;

		dtrace_rex_adjust(rex_prefix, mode, &reg, &r_m);
		dtrace_get_operand(x, mode, r_m, wbit, 0);
		dtrace_get_operand(x, REG_ONLY, reg, MM_OPND, 1);
		mode = 0;	/* change for memory access size... */
		break;

	/* MMX/SIMD-Int and SIMD-FP predicated mm reg to r32 */
	case MMO3P:
		wbit = MM_OPND;
		goto xmm3p;
	case XMM3P:
		wbit = XMM_OPND;
xmm3p:
		dtrace_get_modrm(x, &mode, &reg, &r_m);
		if (mode != REG_ONLY)
			goto error;

		THREEOPERAND(x, mode, reg, r_m, rex_prefix, wbit, LONG_OPND, 1,
		    1);
		NOMEM;
		break;

	case XMM3PM_66r:
		THREEOPERAND(x, mode, reg, r_m, rex_prefix, LONG_OPND, XMM_OPND,
		    1, 0);
		break;

	/* MMX/SIMD-Int predicated r32/mem to mm reg */
	case MMOPRM:
		wbit = LONG_OPND;
		w2 = MM_OPND;
		goto xmmprm;
	case XMMPRM:
	case XMMPRM_66r:
		wbit = LONG_OPND;
		w2 = XMM_OPND;
xmmprm:
		THREEOPERAND(x, mode, reg, r_m, rex_prefix, wbit, w2, 1, 1);
		break;

	/* MMX/SIMD-Int predicated mm/mem to mm reg */
	case MMOPM:
	case MMOPM_66o:
		wbit = w2 = MM_OPND;
		goto xmmprm;

	/* MMX/SIMD-Int mm reg to r32 */
	case MMOM3:
		NOMEM;
		dtrace_get_modrm(x, &mode, &reg, &r_m);
		if (mode != REG_ONLY)
			goto error;
		wbit = MM_OPND;
		MIXED_MM(x, mode, reg, r_m, rex_prefix, wbit, LONG_OPND, 0);
		break;

	/* SIMD memory or xmm reg operand to xmm reg		*/
	case XMM:
	case XMM_66o:
	case XMM_66r:
	case XMMO:
	case XMMXIMPL:
		wbit = XMM_OPND;
		STANDARD_MODRM(x, mode, reg, r_m, rex_prefix, wbit, 0);

		if (dp->it_adrmode == XMMXIMPL && mode != REG_ONLY)
			goto error;

#ifdef DIS_TEXT
		/*
		 * movlps and movhlps share opcodes.  They differ in the
		 * addressing modes allowed for their operands.
		 * movhps and movlhps behave similarly.
		 */
		if (mode == REG_ONLY) {
			if (strcmp(dp->it_name, "movlps") == 0)
				(void) strncpy(x->d86_mnem, "movhlps", OPLEN);
			else if (strcmp(dp->it_name, "movhps") == 0)
				(void) strncpy(x->d86_mnem, "movlhps", OPLEN);
		}
#endif
		if (dp->it_adrmode == XMMXIMPL)
			mode = 0;	/* change for memory access size... */
		break;

	/* SIMD xmm reg to memory or xmm reg */
	case XMMS:
	case XMMOS:
	case XMMMS:
	case XMMOMS:
		dtrace_get_modrm(x, &mode, &reg, &r_m);
#ifdef DIS_TEXT
		if ((strcmp(dp->it_name, "movlps") == 0 ||
		    strcmp(dp->it_name, "movhps") == 0 ||
		    strcmp(dp->it_name, "movntps") == 0) &&
		    mode == REG_ONLY)
			goto error;
#endif
		wbit = XMM_OPND;
		MIXED_MM(x, mode, reg, r_m, rex_prefix, wbit, XMM_OPND, 1);
		break;

	/* SIMD memory to xmm reg */
	case XMMM:
	case XMMM_66r:
	case XMMOM:
		wbit = XMM_OPND;
		dtrace_get_modrm(x, &mode, &reg, &r_m);
#ifdef DIS_TEXT
		if (mode == REG_ONLY) {
			if (strcmp(dp->it_name, "movhps") == 0)
				(void) strncpy(x->d86_mnem, "movlhps", OPLEN);
			else
				goto error;
		}
#endif
		MIXED_MM(x, mode, reg, r_m, rex_prefix, wbit, XMM_OPND, 0);
		break;

	/* SIMD memory or r32 to xmm reg			*/
	case XMM3MX:
		wbit = LONG_OPND;
		MIXED_MM(x, mode, reg, r_m, rex_prefix, wbit, XMM_OPND, 0);
		break;

	case XMM3MXS:
		wbit = LONG_OPND;
		MIXED_MM(x, mode, reg, r_m, rex_prefix, wbit, XMM_OPND, 1);
		break;

	/* SIMD memory or mm reg to xmm reg			*/
	case XMMOMX:
	/* SIMD mm to xmm */
	case XMMMX:
		wbit = MM_OPND;
		MIXED_MM(x, mode, reg, r_m, rex_prefix, wbit, XMM_OPND, 0);
		break;

	/* SIMD memory or xmm reg to mm reg			*/
	case XMMXMM:
	case XMMOXMM:
	case XMMXM:
		wbit = XMM_OPND;
		MIXED_MM(x, mode, reg, r_m, rex_prefix, wbit, MM_OPND, 0);
		break;


	/* SIMD memory or xmm reg to r32			*/
	case XMMXM3:
		wbit = XMM_OPND;
		MIXED_MM(x, mode, reg, r_m, rex_prefix, wbit, LONG_OPND, 0);
		break;

	/* SIMD xmm to r32					*/
	case XMMX3:
	case XMMOX3:
		dtrace_get_modrm(x, &mode, &reg, &r_m);
		if (mode != REG_ONLY)
			goto error;
		dtrace_rex_adjust(rex_prefix, mode, &reg, &r_m);
		dtrace_get_operand(x, mode, r_m, XMM_OPND, 0);
		dtrace_get_operand(x, REG_ONLY, reg, LONG_OPND, 1);
		NOMEM;
		break;

	/* SIMD predicated memory or xmm reg with/to xmm reg */
	case XMMP:
	case XMMP_66r:
	case XMMP_66o:
	case XMMOPM:
		wbit = XMM_OPND;
		THREEOPERAND(x, mode, reg, r_m, rex_prefix, wbit, XMM_OPND, 1,
		    1);

#ifdef DIS_TEXT
		/*
		 * cmpps and cmpss vary their instruction name based
		 * on the value of imm8.  Other XMMP instructions,
		 * such as shufps, require explicit specification of
		 * the predicate.
		 */
		if (dp->it_name[0] == 'c' &&
		    dp->it_name[1] == 'm' &&
		    dp->it_name[2] == 'p' &&
		    strlen(dp->it_name) == 5) {
			uchar_t pred = x->d86_opnd[0].d86_value & 0xff;

			if (pred >= (sizeof (dis_PREDSUFFIX) / sizeof (char *)))
				goto error;

			(void) strncpy(x->d86_mnem, "cmp", OPLEN);
			(void) strlcat(x->d86_mnem, dis_PREDSUFFIX[pred],
			    OPLEN);
			(void) strlcat(x->d86_mnem,
			    dp->it_name + strlen(dp->it_name) - 2,
			    OPLEN);
			x->d86_opnd[0] = x->d86_opnd[1];
			x->d86_opnd[1] = x->d86_opnd[2];
			x->d86_numopnds = 2;
		}
#endif
		break;

	case XMMX2I:
		FOUROPERAND(x, mode, reg, r_m, rex_prefix, XMM_OPND, XMM_OPND,
		    1);
		NOMEM;
		break;

	case XMM2I:
		ONEOPERAND_TWOIMM(x, mode, reg, r_m, rex_prefix, XMM_OPND, 1);
		NOMEM;
		break;

	/* immediate operand to accumulator */
	case IA:
		wbit = WBIT(opcode2);
		dtrace_get_operand(x, REG_ONLY, EAX_REGNO, wbit, 1);
		dtrace_imm_opnd(x, wbit, OPSIZE(opnd_size, wbit), 0);
		NOMEM;
		break;

	/* memory or register operand to accumulator */
	case MA:
		wbit = WBIT(opcode2);
		dtrace_rex_adjust(rex_prefix, mode, NULL, &r_m);
		dtrace_get_operand(x, mode, r_m, wbit, 0);
		break;

	/* si register to di register used to reference memory		*/
	case SD:
#ifdef DIS_TEXT
		dtrace_check_override(x, 0);
		x->d86_numopnds = 2;
		if (addr_size == SIZE64) {
			(void) strlcat(x->d86_opnd[0].d86_opnd, "(%rsi)",
			    OPLEN);
			(void) strlcat(x->d86_opnd[1].d86_opnd, "(%rdi)",
			    OPLEN);
		} else if (addr_size == SIZE32) {
			(void) strlcat(x->d86_opnd[0].d86_opnd, "(%esi)",
			    OPLEN);
			(void) strlcat(x->d86_opnd[1].d86_opnd, "(%edi)",
			    OPLEN);
		} else {
			(void) strlcat(x->d86_opnd[0].d86_opnd, "(%si)",
			    OPLEN);
			(void) strlcat(x->d86_opnd[1].d86_opnd, "(%di)",
			    OPLEN);
		}
#endif
		wbit = LONG_OPND;
		break;

	/* accumulator to di register				*/
	case AD:
		wbit = WBIT(opcode2);
#ifdef DIS_TEXT
		dtrace_check_override(x, 1);
		x->d86_numopnds = 2;
		dtrace_get_operand(x, REG_ONLY, EAX_REGNO, wbit, 0);
		if (addr_size == SIZE64)
			(void) strlcat(x->d86_opnd[1].d86_opnd, "(%rdi)",
			    OPLEN);
		else if (addr_size == SIZE32)
			(void) strlcat(x->d86_opnd[1].d86_opnd, "(%edi)",
			    OPLEN);
		else
			(void) strlcat(x->d86_opnd[1].d86_opnd, "(%di)",
			    OPLEN);
#endif
		break;

	/* si register to accumulator				*/
	case SA:
		wbit = WBIT(opcode2);
#ifdef DIS_TEXT
		dtrace_check_override(x, 0);
		x->d86_numopnds = 2;
		if (addr_size == SIZE64)
			(void) strlcat(x->d86_opnd[0].d86_opnd, "(%rsi)",
			    OPLEN);
		else if (addr_size == SIZE32)
			(void) strlcat(x->d86_opnd[0].d86_opnd, "(%esi)",
			    OPLEN);
		else
			(void) strlcat(x->d86_opnd[0].d86_opnd, "(%si)",
			    OPLEN);
		dtrace_get_operand(x, REG_ONLY, EAX_REGNO, wbit, 1);
#endif
		break;

	/*
	 * single operand, a 16/32 bit displacement
	 */
	case D:
		wbit = LONG_OPND;
		dtrace_disp_opnd(x, wbit, OPSIZE(opnd_size, LONG_OPND), 0);
		NOMEM;
		break;

	/* jmp/call indirect to memory or register operand		*/
	case INM:
#ifdef DIS_TEXT
		(void) strlcat(x->d86_opnd[0].d86_prefix, "*", OPLEN);
#endif
		dtrace_rex_adjust(rex_prefix, mode, NULL, &r_m);
		dtrace_get_operand(x, mode, r_m, LONG_OPND, 0);
		wbit = LONG_OPND;
		break;

	/*
	 * for long jumps and long calls -- a new code segment
	 * register and an offset in IP -- stored in object
	 * code in reverse order. Note - not valid in amd64
	 */
	case SO:
		dtrace_check_override(x, 1);
		wbit = LONG_OPND;
		dtrace_imm_opnd(x, wbit, OPSIZE(opnd_size, LONG_OPND), 1);
#ifdef DIS_TEXT
		x->d86_opnd[1].d86_mode = MODE_SIGNED;
#endif
		/* will now get segment operand */
		dtrace_imm_opnd(x, wbit, 2, 0);
		break;

	/*
	 * jmp/call. single operand, 8 bit displacement.
	 * added to current EIP in 'compofff'
	 */
	case BD:
		dtrace_disp_opnd(x, BYTE_OPND, 1, 0);
		NOMEM;
		break;

	/* single 32/16 bit immediate operand			*/
	case I:
		wbit = LONG_OPND;
		dtrace_imm_opnd(x, wbit, OPSIZE(opnd_size, LONG_OPND), 0);
		break;

	/* single 8 bit immediate operand			*/
	case Ib:
		wbit = LONG_OPND;
		dtrace_imm_opnd(x, wbit, 1, 0);
		break;

	case ENTER:
		wbit = LONG_OPND;
		dtrace_imm_opnd(x, wbit, 2, 0);
		dtrace_imm_opnd(x, wbit, 1, 1);
		switch (opnd_size) {
		case SIZE64:
			x->d86_memsize = (x->d86_opnd[1].d86_value + 1) * 8;
			break;
		case SIZE32:
			x->d86_memsize = (x->d86_opnd[1].d86_value + 1) * 4;
			break;
		case SIZE16:
			x->d86_memsize = (x->d86_opnd[1].d86_value + 1) * 2;
			break;
		}

		break;

	/* 16-bit immediate operand */
	case RET:
		wbit = LONG_OPND;
		dtrace_imm_opnd(x, wbit, 2, 0);
		break;

	/* single 8 bit port operand				*/
	case P:
		dtrace_check_override(x, 0);
		dtrace_imm_opnd(x, BYTE_OPND, 1, 0);
		NOMEM;
		break;

	/* single operand, dx register (variable port instruction) */
	case V:
		x->d86_numopnds = 1;
		dtrace_check_override(x, 0);
#ifdef DIS_TEXT
		(void) strlcat(x->d86_opnd[0].d86_opnd, "(%dx)", OPLEN);
#endif
		NOMEM;
		break;

	/*
	 * The int instruction, which has two forms:
	 * int 3 (breakpoint) or
	 * int n, where n is indicated in the subsequent
	 * byte (format Ib).  The int 3 instruction (opcode 0xCC),
	 * where, although the 3 looks  like an operand,
	 * it is implied by the opcode. It must be converted
	 * to the correct base and output.
	 */
	case INT3:
#ifdef DIS_TEXT
		x->d86_numopnds = 1;
		x->d86_opnd[0].d86_mode = MODE_SIGNED;
		x->d86_opnd[0].d86_value_size = 1;
		x->d86_opnd[0].d86_value = 3;
#endif
		NOMEM;
		break;

	/* single 8 bit immediate operand			*/
	case INTx:
		dtrace_imm_opnd(x, BYTE_OPND, 1, 0);
		NOMEM;
		break;

	/* an unused byte must be discarded */
	case U:
		if (x->d86_get_byte(x->d86_data) < 0)
			goto error;
		x->d86_len++;
		NOMEM;
		break;

	case CBW:
#ifdef DIS_TEXT
		if (opnd_size == SIZE16)
			(void) strlcat(x->d86_mnem, "cbtw", OPLEN);
		else if (opnd_size == SIZE32)
			(void) strlcat(x->d86_mnem, "cwtl", OPLEN);
		else
			(void) strlcat(x->d86_mnem, "cltq", OPLEN);
#endif
		wbit = LONG_OPND;
		NOMEM;
		break;

	case CWD:
#ifdef DIS_TEXT
		if (opnd_size == SIZE16)
			(void) strlcat(x->d86_mnem, "cwtd", OPLEN);
		else if (opnd_size == SIZE32)
			(void) strlcat(x->d86_mnem, "cltd", OPLEN);
		else
			(void) strlcat(x->d86_mnem, "cqtd", OPLEN);
#endif
		wbit = LONG_OPND;
		NOMEM;
		break;

	case XMMSFNC:
		/*
		 * sfence is sfence if mode is REG_ONLY.  If mode isn't
		 * REG_ONLY, mnemonic should be 'clflush'.
		 */
		dtrace_get_modrm(x, &mode, &reg, &r_m);

		/* sfence doesn't take operands */
#ifdef DIS_TEXT
		if (mode == REG_ONLY) {
			(void) strlcat(x->d86_mnem, "sfence", OPLEN);
		} else {
			(void) strlcat(x->d86_mnem, "clflush", OPLEN);
			dtrace_rex_adjust(rex_prefix, mode, &reg, &r_m);
			dtrace_get_operand(x, mode, r_m, BYTE_OPND, 0);
			NOMEM;
		}
#else
		if (mode != REG_ONLY) {
			dtrace_rex_adjust(rex_prefix, mode, &reg, &r_m);
			dtrace_get_operand(x, mode, r_m, LONG_OPND, 0);
			NOMEM;
		}
#endif
		break;

	/*
	 * no disassembly, the mnemonic was all there was so go on
	 */
	case NORM:
		if (dp->it_invalid32 && cpu_mode != SIZE64)
			goto error;
		NOMEM;
		/*FALLTHROUGH*/
	case IMPLMEM:
		break;

	case XMMFENCE:
		/*
		 * XRSTOR and LFENCE share the same opcode but differ in mode
		 */
		dtrace_get_modrm(x, &mode, &reg, &r_m);

		if (mode == REG_ONLY) {
			/*
			 * Only the following exact byte sequences are allowed:
			 *
			 * 	0f ae e8	lfence
			 * 	0f ae f0	mfence
			 */
			if ((uint8_t)x->d86_bytes[x->d86_len - 1] != 0xe8 &&
			    (uint8_t)x->d86_bytes[x->d86_len - 1] != 0xf0)
				goto error;
		} else {
#ifdef DIS_TEXT
			(void) strncpy(x->d86_mnem, "xrstor", OPLEN);
#endif
			dtrace_rex_adjust(rex_prefix, mode, &reg, &r_m);
			dtrace_get_operand(x, mode, r_m, BYTE_OPND, 0);
		}
		break;

	/* float reg */
	case F:
#ifdef DIS_TEXT
		x->d86_numopnds = 1;
		(void) strlcat(x->d86_opnd[0].d86_opnd, "%st(X)", OPLEN);
		x->d86_opnd[0].d86_opnd[4] = r_m + '0';
#endif
		NOMEM;
		break;

	/* float reg to float reg, with ret bit present */
	case FF:
		vbit = opcode2 >> 2 & 0x1;	/* vbit = 1: st -> st(i) */
		/*FALLTHROUGH*/
	case FFC:				/* case for vbit always = 0 */
#ifdef DIS_TEXT
		x->d86_numopnds = 2;
		(void) strlcat(x->d86_opnd[1 - vbit].d86_opnd, "%st", OPLEN);
		(void) strlcat(x->d86_opnd[vbit].d86_opnd, "%st(X)", OPLEN);
		x->d86_opnd[vbit].d86_opnd[4] = r_m + '0';
#endif
		NOMEM;
		break;

	/* AVX instructions */
	case VEX_MO:
		/* op(ModR/M.r/m) */
		x->d86_numopnds = 1;
		dtrace_get_modrm(x, &mode, &reg, &r_m);
#ifdef DIS_TEXT
		if ((dp == &dis_opAVX0F[0xA][0xE]) && (reg == 3))
			(void) strncpy(x->d86_mnem, "vstmxcsr", OPLEN);
#endif
		dtrace_vex_adjust(vex_byte1, mode, &reg, &r_m);
		dtrace_get_operand(x, mode, r_m, wbit, 0);
		break;
	case VEX_RMrX:
<<<<<<< HEAD
	case FMA3:
=======
	case FMA:
>>>>>>> 4e901881
		/* ModR/M.reg := op(VEX.vvvv, ModR/M.r/m) */
		x->d86_numopnds = 3;
		dtrace_get_modrm(x, &mode, &reg, &r_m);
		dtrace_vex_adjust(vex_byte1, mode, &reg, &r_m);

		/*
<<<<<<< HEAD
		 * In classic Intel fashion, the opcodes for all of the FMA3
		 * instructions all have two possible mnemonics which vary by
		 * one letter, which is selected based on the value of the wbit.
		 * When wbit is one, they have the 'd' suffix and when 'wbit' is
		 * 0, they have the 's' suffix. Otherwise, the FMA3 instructions
		 * are all a standard VEX_RMrX.
		 */
#ifdef DIS_TEXT
		if (dp->it_adrmode == FMA3) {
=======
		 * In classic Intel fashion, the opcodes for all of the FMA
		 * instructions all have two possible mnemonics which vary by
		 * one letter, which is selected based on the value of the wbit.
		 * When wbit is one, they have the 'd' suffix and when 'wbit' is
		 * 0, they have the 's' suffix. Otherwise, the FMA instructions
		 * are all a standard VEX_RMrX.
		 */
#ifdef DIS_TEXT
		if (dp->it_adrmode == FMA) {
>>>>>>> 4e901881
			size_t len = strlen(dp->it_name);
			(void) strncpy(x->d86_mnem, dp->it_name, OPLEN);
			if (len + 1 < OPLEN) {
				(void) strncpy(x->d86_mnem + len,
				    vex_W != 0 ? "d" : "s", OPLEN - len);
			}
		}
#endif

<<<<<<< HEAD

=======
>>>>>>> 4e901881
		if (mode != REG_ONLY) {
			if ((dp == &dis_opAVXF20F[0x10]) ||
			    (dp == &dis_opAVXF30F[0x10])) {
				/* vmovsd <m64>, <xmm> */
				/* or vmovss <m64>, <xmm> */
				x->d86_numopnds = 2;
				goto L_VEX_MX;
			}
		}

		dtrace_get_operand(x, REG_ONLY, reg, wbit, 2);
		/*
		 * VEX prefix uses the 1's complement form to encode the
		 * XMM/YMM regs
		 */
		dtrace_get_operand(x, REG_ONLY, (0xF - vex_v), wbit, 1);

		if ((dp == &dis_opAVXF20F[0x2A]) ||
		    (dp == &dis_opAVXF30F[0x2A])) {
			/*
			 * vcvtsi2si </r,m>, <xmm>, <xmm> or vcvtsi2ss </r,m>,
			 * <xmm>, <xmm>
			 */
			wbit = LONG_OPND;
		}
#ifdef DIS_TEXT
		else if ((mode == REG_ONLY) &&
		    (dp == &dis_opAVX0F[0x1][0x6])) {	/* vmovlhps */
			(void) strncpy(x->d86_mnem, "vmovlhps", OPLEN);
		} else if ((mode == REG_ONLY) &&
		    (dp == &dis_opAVX0F[0x1][0x2])) {	/* vmovhlps */
			(void) strncpy(x->d86_mnem, "vmovhlps", OPLEN);
		}
#endif
		dtrace_get_operand(x, mode, r_m, wbit, 0);

		break;

	case VEX_VRMrX:
		/* ModR/M.reg := op(MODR/M.r/m, VEX.vvvv) */
		x->d86_numopnds = 3;
		dtrace_get_modrm(x, &mode, &reg, &r_m);
		dtrace_vex_adjust(vex_byte1, mode, &reg, &r_m);

		dtrace_get_operand(x, REG_ONLY, reg, wbit, 2);
		/*
		 * VEX prefix uses the 1's complement form to encode the
		 * XMM/YMM regs
		 */
		dtrace_get_operand(x, REG_ONLY, (0xF - vex_v), wbit, 0);

		dtrace_get_operand(x, mode, r_m, wbit, 1);
		break;

	case VEX_SbVM:
		/* ModR/M.reg := op(MODR/M.r/m, VSIB, VEX.vvvv) */
		x->d86_numopnds = 3;
		x->d86_vsib = 1;

		/*
		 * All instructions that use VSIB are currently a mess. See the
		 * comment around the dis_gather_regs_t structure definition.
		 */

		vreg = &dis_vgather[opcode2][vex_W][vex_L];

#ifdef DIS_TEXT
		(void) strncpy(x->d86_mnem, dp->it_name, OPLEN);
		(void) strlcat(x->d86_mnem + strlen(dp->it_name),
		    vreg->dgr_suffix, OPLEN - strlen(dp->it_name));
#endif

		dtrace_get_modrm(x, &mode, &reg, &r_m);
		dtrace_vex_adjust(vex_byte1, mode, &reg, &r_m);

		dtrace_get_operand(x, REG_ONLY, reg, vreg->dgr_arg2, 2);
		/*
		 * VEX prefix uses the 1's complement form to encode the
		 * XMM/YMM regs
		 */
		dtrace_get_operand(x, REG_ONLY, (0xF - vex_v), vreg->dgr_arg0,
		    0);
		dtrace_get_operand(x, mode, r_m, vreg->dgr_arg1, 1);
		break;

	case VEX_RRX:
		/* ModR/M.rm := op(VEX.vvvv, ModR/M.reg) */
		x->d86_numopnds = 3;

		dtrace_get_modrm(x, &mode, &reg, &r_m);
		dtrace_vex_adjust(vex_byte1, mode, &reg, &r_m);

		if (mode != REG_ONLY) {
			if ((dp == &dis_opAVXF20F[0x11]) ||
			    (dp == &dis_opAVXF30F[0x11])) {
				/* vmovsd <xmm>, <m64> */
				/* or vmovss <xmm>, <m64> */
				x->d86_numopnds = 2;
				goto L_VEX_RM;
			}
		}

		dtrace_get_operand(x, mode, r_m, wbit, 2);
		dtrace_get_operand(x, REG_ONLY, (0xF - vex_v), wbit, 1);
		dtrace_get_operand(x, REG_ONLY, reg, wbit, 0);
		break;

	case VEX_RMRX:
		/* ModR/M.reg := op(VEX.vvvv, ModR/M.r_m, imm8[7:4]) */
		x->d86_numopnds = 4;

		dtrace_get_modrm(x, &mode, &reg, &r_m);
		dtrace_vex_adjust(vex_byte1, mode, &reg, &r_m);
		dtrace_get_operand(x, REG_ONLY, reg, wbit, 3);
		dtrace_get_operand(x, REG_ONLY, (0xF - vex_v), wbit, 2);
		if (dp == &dis_opAVX660F3A[0x18]) {
			/* vinsertf128 <imm8>, <xmm>, <ymm>, <ymm> */
			dtrace_get_operand(x, mode, r_m, XMM_OPND, 1);
		} else if ((dp == &dis_opAVX660F3A[0x20]) ||
		    (dp == & dis_opAVX660F[0xC4])) {
			/* vpinsrb <imm8>, <reg/mm>, <xmm>, <xmm> */
			/* or vpinsrw <imm8>, <reg/mm>, <xmm>, <xmm> */
			dtrace_get_operand(x, mode, r_m, LONG_OPND, 1);
		} else if (dp == &dis_opAVX660F3A[0x22]) {
			/* vpinsrd/q <imm8>, <reg/mm>, <xmm>, <xmm> */
#ifdef DIS_TEXT
			if (vex_W)
				x->d86_mnem[6] = 'q';
#endif
			dtrace_get_operand(x, mode, r_m, LONG_OPND, 1);
		} else {
			dtrace_get_operand(x, mode, r_m, wbit, 1);
		}

		/* one byte immediate number */
		dtrace_imm_opnd(x, wbit, 1, 0);

		/* vblendvpd, vblendvps, vblendvb use the imm encode the regs */
		if ((dp == &dis_opAVX660F3A[0x4A]) ||
		    (dp == &dis_opAVX660F3A[0x4B]) ||
		    (dp == &dis_opAVX660F3A[0x4C])) {
#ifdef DIS_TEXT
			int regnum = (x->d86_opnd[0].d86_value & 0xF0) >> 4;
#endif
			x->d86_opnd[0].d86_mode = MODE_NONE;
#ifdef DIS_TEXT
			if (vex_L)
				(void) strncpy(x->d86_opnd[0].d86_opnd,
				    dis_YMMREG[regnum], OPLEN);
			else
				(void) strncpy(x->d86_opnd[0].d86_opnd,
				    dis_XMMREG[regnum], OPLEN);
#endif
		}
		break;

	case VEX_MX:
		/* ModR/M.reg := op(ModR/M.rm) */
		x->d86_numopnds = 2;

		dtrace_get_modrm(x, &mode, &reg, &r_m);
		dtrace_vex_adjust(vex_byte1, mode, &reg, &r_m);
L_VEX_MX:

		if ((dp == &dis_opAVXF20F[0xE6]) ||
		    (dp == &dis_opAVX660F[0x5A]) ||
		    (dp == &dis_opAVX660F[0xE6])) {
			/* vcvtpd2dq <ymm>, <xmm> */
			/* or vcvtpd2ps <ymm>, <xmm> */
			/* or vcvttpd2dq <ymm>, <xmm> */
			dtrace_get_operand(x, REG_ONLY, reg, XMM_OPND, 1);
			dtrace_get_operand(x, mode, r_m, wbit, 0);
		} else if ((dp == &dis_opAVXF30F[0xE6]) ||
		    (dp == &dis_opAVX0F[0x5][0xA]) ||
		    (dp == &dis_opAVX660F38[0x13]) ||
		    (dp == &dis_opAVX660F38[0x18]) ||
		    (dp == &dis_opAVX660F38[0x19]) ||
		    (dp == &dis_opAVX660F38[0x58]) ||
		    (dp == &dis_opAVX660F38[0x78]) ||
		    (dp == &dis_opAVX660F38[0x79]) ||
		    (dp == &dis_opAVX660F38[0x59])) {
			/* vcvtdq2pd <xmm>, <ymm> */
			/* or vcvtps2pd <xmm>, <ymm> */
			/* or vcvtph2ps <xmm>, <ymm> */
			/* or vbroadcasts* <xmm>, <ymm> */
			dtrace_get_operand(x, REG_ONLY, reg, wbit, 1);
			dtrace_get_operand(x, mode, r_m, XMM_OPND, 0);
		} else if (dp == &dis_opAVX660F[0x6E]) {
			/* vmovd/q <reg/mem 32/64>, <xmm> */
#ifdef DIS_TEXT
			if (vex_W)
				x->d86_mnem[4] = 'q';
#endif
			dtrace_get_operand(x, REG_ONLY, reg, wbit, 1);
			dtrace_get_operand(x, mode, r_m, LONG_OPND, 0);
		} else {
			dtrace_get_operand(x, REG_ONLY, reg, wbit, 1);
			dtrace_get_operand(x, mode, r_m, wbit, 0);
		}

		break;

	case VEX_MXI:
		/* ModR/M.reg := op(ModR/M.rm, imm8) */
		x->d86_numopnds = 3;

		dtrace_get_modrm(x, &mode, &reg, &r_m);
		dtrace_vex_adjust(vex_byte1, mode, &reg, &r_m);

		dtrace_get_operand(x, REG_ONLY, reg, wbit, 2);
		dtrace_get_operand(x, mode, r_m, wbit, 1);

		/* one byte immediate number */
		dtrace_imm_opnd(x, wbit, 1, 0);
		break;

	case VEX_XXI:
		/* VEX.vvvv := op(ModR/M.rm, imm8) */
		x->d86_numopnds = 3;

		dtrace_get_modrm(x, &mode, &reg, &r_m);
#ifdef DIS_TEXT
		(void) strncpy(x->d86_mnem, dis_AVXvgrp7[opcode2 - 1][reg],
		    OPLEN);
#endif
		dtrace_vex_adjust(vex_byte1, mode, &reg, &r_m);

		dtrace_get_operand(x, REG_ONLY, (0xF - vex_v), wbit, 2);
		dtrace_get_operand(x, REG_ONLY, r_m, wbit, 1);

		/* one byte immediate number */
		dtrace_imm_opnd(x, wbit, 1, 0);
		break;

	case VEX_MR:
		/* ModR/M.reg (reg32/64) := op(ModR/M.rm) */
		if (dp == &dis_opAVX660F[0xC5]) {
			/* vpextrw <imm8>, <xmm>, <reg> */
			x->d86_numopnds = 2;
			vbit = 2;
		} else {
			x->d86_numopnds = 2;
			vbit = 1;
		}

		dtrace_get_modrm(x, &mode, &reg, &r_m);
		dtrace_vex_adjust(vex_byte1, mode, &reg, &r_m);
		dtrace_get_operand(x, REG_ONLY, reg, LONG_OPND, vbit);
		dtrace_get_operand(x, mode, r_m, wbit, vbit - 1);

		if (vbit == 2)
			dtrace_imm_opnd(x, wbit, 1, 0);

		break;

	case VEX_RRI:
		/* implicit(eflags/r32) := op(ModR/M.reg, ModR/M.rm) */
		x->d86_numopnds = 2;

		dtrace_get_modrm(x, &mode, &reg, &r_m);
		dtrace_vex_adjust(vex_byte1, mode, &reg, &r_m);
		dtrace_get_operand(x, REG_ONLY, reg, wbit, 1);
		dtrace_get_operand(x, mode, r_m, wbit, 0);
		break;

	case VEX_RX:
		/* ModR/M.rm := op(ModR/M.reg) */
		/* vextractf128 || vcvtps2ph */
		if (dp == &dis_opAVX660F3A[0x19] ||
		    dp == &dis_opAVX660F3A[0x1d]) {
			x->d86_numopnds = 3;

			dtrace_get_modrm(x, &mode, &reg, &r_m);
			dtrace_vex_adjust(vex_byte1, mode, &reg, &r_m);

			dtrace_get_operand(x, mode, r_m, XMM_OPND, 2);
			dtrace_get_operand(x, REG_ONLY, reg, wbit, 1);

			/* one byte immediate number */
			dtrace_imm_opnd(x, wbit, 1, 0);
			break;
		}

		x->d86_numopnds = 2;

		dtrace_get_modrm(x, &mode, &reg, &r_m);
		dtrace_vex_adjust(vex_byte1, mode, &reg, &r_m);
		dtrace_get_operand(x, mode, r_m, wbit, 1);
		dtrace_get_operand(x, REG_ONLY, reg, wbit, 0);
		break;

	case VEX_RR:
		/* ModR/M.rm := op(ModR/M.reg) */
		x->d86_numopnds = 2;

		dtrace_get_modrm(x, &mode, &reg, &r_m);
		dtrace_vex_adjust(vex_byte1, mode, &reg, &r_m);

		if (dp == &dis_opAVX660F[0x7E]) {
			/* vmovd/q <reg/mem 32/64>, <xmm> */
#ifdef DIS_TEXT
			if (vex_W)
				x->d86_mnem[4] = 'q';
#endif
			dtrace_get_operand(x, mode, r_m, LONG_OPND, 1);
		} else
			dtrace_get_operand(x, mode, r_m, wbit, 1);

		dtrace_get_operand(x, REG_ONLY, reg, wbit, 0);
		break;

	case VEX_RRi:
		/* ModR/M.rm := op(ModR/M.reg, imm) */
		x->d86_numopnds = 3;

		dtrace_get_modrm(x, &mode, &reg, &r_m);
		dtrace_vex_adjust(vex_byte1, mode, &reg, &r_m);

#ifdef DIS_TEXT
		if (dp == &dis_opAVX660F3A[0x16]) {
			/* vpextrd/q <imm>, <xmm>, <reg/mem 32/64> */
			if (vex_W)
				x->d86_mnem[6] = 'q';
		}
#endif
		dtrace_get_operand(x, mode, r_m, LONG_OPND, 2);
		dtrace_get_operand(x, REG_ONLY, reg, wbit, 1);

		/* one byte immediate number */
		dtrace_imm_opnd(x, wbit, 1, 0);
		break;
	case VEX_RIM:
		/* ModR/M.rm := op(ModR/M.reg, imm) */
		x->d86_numopnds = 3;

		dtrace_get_modrm(x, &mode, &reg, &r_m);
		dtrace_vex_adjust(vex_byte1, mode, &reg, &r_m);

		dtrace_get_operand(x, mode, r_m, XMM_OPND, 2);
		dtrace_get_operand(x, REG_ONLY, reg, wbit, 1);
		/* one byte immediate number */
		dtrace_imm_opnd(x, wbit, 1, 0);
		break;

	case VEX_RM:
		/* ModR/M.rm := op(ModR/M.reg) */
		if (dp == &dis_opAVX660F3A[0x17]) {	/* vextractps */
			x->d86_numopnds = 3;

			dtrace_get_modrm(x, &mode, &reg, &r_m);
			dtrace_vex_adjust(vex_byte1, mode, &reg, &r_m);

			dtrace_get_operand(x, mode, r_m, LONG_OPND, 2);
			dtrace_get_operand(x, REG_ONLY, reg, wbit, 1);
			/* one byte immediate number */
			dtrace_imm_opnd(x, wbit, 1, 0);
			break;
		}
		x->d86_numopnds = 2;

		dtrace_get_modrm(x, &mode, &reg, &r_m);
		dtrace_vex_adjust(vex_byte1, mode, &reg, &r_m);
L_VEX_RM:
		vbit = 1;
		dtrace_get_operand(x, mode, r_m, wbit, vbit);
		dtrace_get_operand(x, REG_ONLY, reg, wbit, vbit - 1);

		break;

	case VEX_RRM:
		/* ModR/M.rm := op(VEX.vvvv, ModR/M.reg) */
		x->d86_numopnds = 3;

		dtrace_get_modrm(x, &mode, &reg, &r_m);
		dtrace_vex_adjust(vex_byte1, mode, &reg, &r_m);
		dtrace_get_operand(x, mode, r_m, wbit, 2);
		/* VEX use the 1's complement form encode the XMM/YMM regs */
		dtrace_get_operand(x, REG_ONLY, (0xF - vex_v), wbit, 1);
		dtrace_get_operand(x, REG_ONLY, reg, wbit, 0);
		break;

	case VEX_RMX:
		/* ModR/M.reg := op(VEX.vvvv, ModR/M.rm) */
		x->d86_numopnds = 3;

		dtrace_get_modrm(x, &mode, &reg, &r_m);
		dtrace_vex_adjust(vex_byte1, mode, &reg, &r_m);
		dtrace_get_operand(x, REG_ONLY, reg, wbit, 2);
		dtrace_get_operand(x, REG_ONLY, (0xF - vex_v), wbit, 1);
		dtrace_get_operand(x, REG_ONLY, r_m, wbit, 0);
		break;

	case VEX_NONE:
#ifdef DIS_TEXT
		if (vex_L)
			(void) strncpy(x->d86_mnem, "vzeroall", OPLEN);
#endif
		break;
	case BLS: {

		/*
		 * The BLS instructions are VEX instructions that are based on
		 * VEX.0F38.F3; however, they are considered special group 17
		 * and like everything else, they use the bits in 3-5 of the
		 * MOD R/M to determine the sub instruction. Unlike many others
		 * like the VMX instructions, these are valid both for memory
		 * and register forms.
		 */

		dtrace_get_modrm(x, &mode, &reg, &r_m);
		dtrace_vex_adjust(vex_byte1, mode, &reg, &r_m);

<<<<<<< HEAD
		char *blsinstr;

		switch (reg) {
		case 1:
			blsinstr = "blsr";
			break;
		case 2:
			blsinstr = "blsmsk";
			break;
		case 3:
			blsinstr = "blsi";
=======
		switch (reg) {
		case 1:
#ifdef	DIS_TEXT
			blsinstr = "blsr";
#endif
			break;
		case 2:
#ifdef	DIS_TEXT
			blsinstr = "blsmsk";
#endif
			break;
		case 3:
#ifdef	DIS_TEXT
			blsinstr = "blsi";
#endif
>>>>>>> 4e901881
			break;
		default:
			goto error;
		}

		x->d86_numopnds = 2;
#ifdef DIS_TEXT
		(void) strncpy(x->d86_mnem, blsinstr, OPLEN);
#endif
		dtrace_get_operand(x, REG_ONLY, (0xF - vex_v), wbit, 1);
		dtrace_get_operand(x, mode, r_m, wbit, 0);
		break;
	}
	/* an invalid op code */
	case AM:
	case DM:
	case OVERRIDE:
	case PREFIX:
	case UNKNOWN:
		NOMEM;
	default:
		goto error;
	} /* end switch */
	if (x->d86_error)
		goto error;

done:
#ifdef DIS_MEM
	/*
	 * compute the size of any memory accessed by the instruction
	 */
	if (x->d86_memsize != 0) {
		return (0);
	} else if (dp->it_stackop) {
		switch (opnd_size) {
		case SIZE16:
			x->d86_memsize = 2;
			break;
		case SIZE32:
			x->d86_memsize = 4;
			break;
		case SIZE64:
			x->d86_memsize = 8;
			break;
		}
	} else if (nomem || mode == REG_ONLY) {
		x->d86_memsize = 0;

	} else if (dp->it_size != 0) {
		/*
		 * In 64 bit mode descriptor table entries
		 * go up to 10 bytes and popf/pushf are always 8 bytes
		 */
		if (x->d86_mode == SIZE64 && dp->it_size == 6)
			x->d86_memsize = 10;
		else if (x->d86_mode == SIZE64 && opcode1 == 0x9 &&
		    (opcode2 == 0xc || opcode2 == 0xd))
			x->d86_memsize = 8;
		else
			x->d86_memsize = dp->it_size;

	} else if (wbit == 0) {
		x->d86_memsize = 1;

	} else if (wbit == LONG_OPND) {
		if (opnd_size == SIZE64)
			x->d86_memsize = 8;
		else if (opnd_size == SIZE32)
			x->d86_memsize = 4;
		else
			x->d86_memsize = 2;

	} else if (wbit == SEG_OPND) {
		x->d86_memsize = 4;

	} else {
		x->d86_memsize = 8;
	}
#endif
	return (0);

error:
#ifdef DIS_TEXT
	(void) strlcat(x->d86_mnem, "undef", OPLEN);
#endif
	return (1);
}

#ifdef DIS_TEXT

/*
 * Some instructions should have immediate operands printed
 * as unsigned integers. We compare against this table.
 */
static char *unsigned_ops[] = {
	"or", "and", "xor", "test", "in", "out", "lcall", "ljmp",
	"rcr", "rcl", "ror", "rol", "shl", "shr", "sal", "psr", "psl",
	0
};


static int
isunsigned_op(char *opcode)
{
	char *where;
	int i;
	int is_unsigned = 0;

	/*
	 * Work back to start of last mnemonic, since we may have
	 * prefixes on some opcodes.
	 */
	where = opcode + strlen(opcode) - 1;
	while (where > opcode && *where != ' ')
		--where;
	if (*where == ' ')
		++where;

	for (i = 0; unsigned_ops[i]; ++i) {
		if (strncmp(where, unsigned_ops[i],
		    strlen(unsigned_ops[i])))
			continue;
		is_unsigned = 1;
		break;
	}
	return (is_unsigned);
}

/*
 * Print a numeric immediate into end of buf, maximum length buflen.
 * The immediate may be an address or a displacement.  Mask is set
 * for address size.  If the immediate is a "small negative", or
 * if it's a negative displacement of any magnitude, print as -<absval>.
 * Respect the "octal" flag.  "Small negative" is defined as "in the
 * interval [NEG_LIMIT, 0)".
 *
 * Also, "isunsigned_op()" instructions never print negatives.
 *
 * Return whether we decided to print a negative value or not.
 */

#define	NEG_LIMIT	-255
enum {IMM, DISP};
enum {POS, TRY_NEG};

static int
print_imm(dis86_t *dis, uint64_t usv, uint64_t mask, char *buf,
    size_t buflen, int disp, int try_neg)
{
	int curlen;
	int64_t sv = (int64_t)usv;
	int octal = dis->d86_flags & DIS_F_OCTAL;

	curlen = strlen(buf);

	if (try_neg == TRY_NEG && sv < 0 &&
	    (disp || sv >= NEG_LIMIT) &&
	    !isunsigned_op(dis->d86_mnem)) {
		dis->d86_sprintf_func(buf + curlen, buflen - curlen,
		    octal ? "-0%llo" : "-0x%llx", (-sv) & mask);
		return (1);
	} else {
		if (disp == DISP)
			dis->d86_sprintf_func(buf + curlen, buflen - curlen,
			    octal ? "+0%llo" : "+0x%llx", usv & mask);
		else
			dis->d86_sprintf_func(buf + curlen, buflen - curlen,
			    octal ? "0%llo" : "0x%llx", usv & mask);
		return (0);

	}
}


static int
log2(int size)
{
	switch (size) {
	case 1: return (0);
	case 2: return (1);
	case 4: return (2);
	case 8: return (3);
	}
	return (0);
}

/* ARGSUSED */
void
dtrace_disx86_str(dis86_t *dis, uint_t mode, uint64_t pc, char *buf,
    size_t buflen)
{
	uint64_t reltgt = 0;
	uint64_t tgt = 0;
	int curlen;
	int (*lookup)(void *, uint64_t, char *, size_t);
	int i;
	int64_t sv;
	uint64_t usv, mask, save_mask, save_usv;
	static uint64_t masks[] =
	    {0xffU, 0xffffU, 0xffffffffU, 0xffffffffffffffffULL};
	save_usv = 0;

	dis->d86_sprintf_func(buf, buflen, "%-6s ", dis->d86_mnem);

	/*
	 * For PC-relative jumps, the pc is really the next pc after executing
	 * this instruction, so increment it appropriately.
	 */
	pc += dis->d86_len;

	for (i = 0; i < dis->d86_numopnds; i++) {
		d86opnd_t *op = &dis->d86_opnd[i];

		if (i != 0)
			(void) strlcat(buf, ",", buflen);

		(void) strlcat(buf, op->d86_prefix, buflen);

		/*
		 * sv is for the signed, possibly-truncated immediate or
		 * displacement; usv retains the original size and
		 * unsignedness for symbol lookup.
		 */

		sv = usv = op->d86_value;

		/*
		 * About masks: for immediates that represent
		 * addresses, the appropriate display size is
		 * the effective address size of the instruction.
		 * This includes MODE_OFFSET, MODE_IPREL, and
		 * MODE_RIPREL.  Immediates that are simply
		 * immediate values should display in the operand's
		 * size, however, since they don't represent addresses.
		 */

		/* d86_addr_size is SIZEnn, which is log2(real size) */
		mask = masks[dis->d86_addr_size];

		/* d86_value_size and d86_imm_bytes are in bytes */
		if (op->d86_mode == MODE_SIGNED ||
		    op->d86_mode == MODE_IMPLIED)
			mask = masks[log2(op->d86_value_size)];

		switch (op->d86_mode) {

		case MODE_NONE:

			(void) strlcat(buf, op->d86_opnd, buflen);
			break;

		case MODE_SIGNED:
		case MODE_IMPLIED:
		case MODE_OFFSET:

			tgt = usv;

			if (dis->d86_seg_prefix)
				(void) strlcat(buf, dis->d86_seg_prefix,
				    buflen);

			if (op->d86_mode == MODE_SIGNED ||
			    op->d86_mode == MODE_IMPLIED) {
				(void) strlcat(buf, "$", buflen);
			}

			if (print_imm(dis, usv, mask, buf, buflen,
			    IMM, TRY_NEG) &&
			    (op->d86_mode == MODE_SIGNED ||
			    op->d86_mode == MODE_IMPLIED)) {

				/*
				 * We printed a negative value for an
				 * immediate that wasn't a
				 * displacement.  Note that fact so we can
				 * print the positive value as an
				 * annotation.
				 */

				save_usv = usv;
				save_mask = mask;
			}
			(void) strlcat(buf, op->d86_opnd, buflen);

			break;

		case MODE_IPREL:
		case MODE_RIPREL:

			reltgt = pc + sv;

			switch (mode) {
			case SIZE16:
				reltgt = (uint16_t)reltgt;
				break;
			case SIZE32:
				reltgt = (uint32_t)reltgt;
				break;
			}

			(void) print_imm(dis, usv, mask, buf, buflen,
			    DISP, TRY_NEG);

			if (op->d86_mode == MODE_RIPREL)
				(void) strlcat(buf, "(%rip)", buflen);
			break;
		}
	}

	/*
	 * The symbol lookups may result in false positives,
	 * particularly on object files, where small numbers may match
	 * the 0-relative non-relocated addresses of symbols.
	 */

	lookup = dis->d86_sym_lookup;
	if (tgt != 0) {
		if ((dis->d86_flags & DIS_F_NOIMMSYM) == 0 &&
		    lookup(dis->d86_data, tgt, NULL, 0) == 0) {
			(void) strlcat(buf, "\t<", buflen);
			curlen = strlen(buf);
			lookup(dis->d86_data, tgt, buf + curlen,
			    buflen - curlen);
			(void) strlcat(buf, ">", buflen);
		}

		/*
		 * If we printed a negative immediate above, print the
		 * positive in case our heuristic was unhelpful
		 */
		if (save_usv) {
			(void) strlcat(buf, "\t<", buflen);
			(void) print_imm(dis, save_usv, save_mask, buf, buflen,
			    IMM, POS);
			(void) strlcat(buf, ">", buflen);
		}
	}

	if (reltgt != 0) {
		/* Print symbol or effective address for reltgt */

		(void) strlcat(buf, "\t<", buflen);
		curlen = strlen(buf);
		lookup(dis->d86_data, reltgt, buf + curlen,
		    buflen - curlen);
		(void) strlcat(buf, ">", buflen);
	}
}

#endif /* DIS_TEXT */<|MERGE_RESOLUTION|>--- conflicted
+++ resolved
@@ -237,11 +237,7 @@
 	VMxo,		/* VMx instruction with optional prefix */
 	SVM,		/* AMD SVM instructions */
 	BLS,		/* BLSR, BLSMSK, BLSI */
-<<<<<<< HEAD
-	FMA3		/* FMA instructions, all VEX_RMrX */
-=======
 	FMA		/* FMA instructions, all VEX_RMrX */
->>>>>>> 4e901881
 };
 
 /*
@@ -1539,21 +1535,6 @@
 /* XXX All of the gather things are a bit wrong. We're not properly changing the last character */
 
 /*  [90]  */	TNSZ("vpgatherd",VEX_SbVM,16),TNSZ("vpgatherq",VEX_SbVM,16),TNSZ("vgatherdp",VEX_SbVM,16),TNSZ("vgatherqp",VEX_SbVM,16),
-<<<<<<< HEAD
-/*  [94]  */	INVALID,		INVALID,		TNSZ("vfmaddsub132p",FMA3,16),TNSZ("vfmsubadd132p",FMA3,16),
-/*  [98]  */	TNSZ("vfmadd132p",FMA3,16),TNSZ("vfmadd132s",FMA3,16),TNSZ("vfmsub132p",FMA3,16),TNSZ("vfmsub132s",FMA3,16),
-/*  [9C]  */	TNSZ("vfnmadd132p",FMA3,16),TNSZ("vfnmadd132s",FMA3,16),TNSZ("vfnmsub132p",FMA3,16),TNSZ("vfnmsub132s",FMA3,16),
-
-/*  [A0]  */	INVALID,		INVALID,		INVALID,		INVALID,
-/*  [A4]  */	INVALID,		INVALID,		TNSZ("vfmaddsub213p",FMA3,16),TNSZ("vfmsubadd213p",FMA3,16),
-/*  [A8]  */	TNSZ("vfmadd213p",FMA3,16),TNSZ("vfmadd213s",FMA3,16),TNSZ("vfmsub213p",FMA3,16),TNSZ("vfmsub213s",FMA3,16),
-/*  [AC]  */	TNSZ("vfnmadd213p",FMA3,16),TNSZ("vfnmadd213s",FMA3,16),TNSZ("vfnmsub213p",FMA3,16),TNSZ("vfnmsub213s",FMA3,16),
-
-/*  [B0]  */	INVALID,		INVALID,		INVALID,		INVALID,
-/*  [B4]  */	INVALID,		INVALID,		TNSZ("vfmaddsub231p",FMA3,16),TNSZ("vfmsubadd231p",FMA3,16),
-/*  [B8]  */	TNSZ("vfmadd231p",FMA3,16),TNSZ("vfmadd231s",FMA3,16),TNSZ("vfmsub231p",FMA3,16),TNSZ("vfmsub231s",FMA3,16),
-/*  [BC]  */	TNSZ("vfnmadd231p",FMA3,16),TNSZ("vfnmadd231s",FMA3,16),TNSZ("vfnmsub231p",FMA3,16),TNSZ("vfnmsub231s",FMA3,16),
-=======
 /*  [94]  */	INVALID,		INVALID,		TNSZ("vfmaddsub132p",FMA,16),TNSZ("vfmsubadd132p",FMA,16),
 /*  [98]  */	TNSZ("vfmadd132p",FMA,16),TNSZ("vfmadd132s",FMA,16),TNSZ("vfmsub132p",FMA,16),TNSZ("vfmsub132s",FMA,16),
 /*  [9C]  */	TNSZ("vfnmadd132p",FMA,16),TNSZ("vfnmadd132s",FMA,16),TNSZ("vfnmsub132p",FMA,16),TNSZ("vfnmsub132s",FMA,16),
@@ -1567,7 +1548,6 @@
 /*  [B4]  */	INVALID,		INVALID,		TNSZ("vfmaddsub231p",FMA,16),TNSZ("vfmsubadd231p",FMA,16),
 /*  [B8]  */	TNSZ("vfmadd231p",FMA,16),TNSZ("vfmadd231s",FMA,16),TNSZ("vfmsub231p",FMA,16),TNSZ("vfmsub231s",FMA,16),
 /*  [BC]  */	TNSZ("vfnmadd231p",FMA,16),TNSZ("vfnmadd231s",FMA,16),TNSZ("vfnmsub231p",FMA,16),TNSZ("vfnmsub231s",FMA,16),
->>>>>>> 4e901881
 
 /*  [C0]  */	INVALID,		INVALID,		INVALID,		INVALID,
 /*  [C4]  */	INVALID,		INVALID,		INVALID,		INVALID,
@@ -4735,28 +4715,13 @@
 		dtrace_get_operand(x, mode, r_m, wbit, 0);
 		break;
 	case VEX_RMrX:
-<<<<<<< HEAD
-	case FMA3:
-=======
 	case FMA:
->>>>>>> 4e901881
 		/* ModR/M.reg := op(VEX.vvvv, ModR/M.r/m) */
 		x->d86_numopnds = 3;
 		dtrace_get_modrm(x, &mode, &reg, &r_m);
 		dtrace_vex_adjust(vex_byte1, mode, &reg, &r_m);
 
 		/*
-<<<<<<< HEAD
-		 * In classic Intel fashion, the opcodes for all of the FMA3
-		 * instructions all have two possible mnemonics which vary by
-		 * one letter, which is selected based on the value of the wbit.
-		 * When wbit is one, they have the 'd' suffix and when 'wbit' is
-		 * 0, they have the 's' suffix. Otherwise, the FMA3 instructions
-		 * are all a standard VEX_RMrX.
-		 */
-#ifdef DIS_TEXT
-		if (dp->it_adrmode == FMA3) {
-=======
 		 * In classic Intel fashion, the opcodes for all of the FMA
 		 * instructions all have two possible mnemonics which vary by
 		 * one letter, which is selected based on the value of the wbit.
@@ -4766,7 +4731,6 @@
 		 */
 #ifdef DIS_TEXT
 		if (dp->it_adrmode == FMA) {
->>>>>>> 4e901881
 			size_t len = strlen(dp->it_name);
 			(void) strncpy(x->d86_mnem, dp->it_name, OPLEN);
 			if (len + 1 < OPLEN) {
@@ -4776,10 +4740,6 @@
 		}
 #endif
 
-<<<<<<< HEAD
-
-=======
->>>>>>> 4e901881
 		if (mode != REG_ONLY) {
 			if ((dp == &dis_opAVXF20F[0x10]) ||
 			    (dp == &dis_opAVXF30F[0x10])) {
@@ -5192,19 +5152,6 @@
 		dtrace_get_modrm(x, &mode, &reg, &r_m);
 		dtrace_vex_adjust(vex_byte1, mode, &reg, &r_m);
 
-<<<<<<< HEAD
-		char *blsinstr;
-
-		switch (reg) {
-		case 1:
-			blsinstr = "blsr";
-			break;
-		case 2:
-			blsinstr = "blsmsk";
-			break;
-		case 3:
-			blsinstr = "blsi";
-=======
 		switch (reg) {
 		case 1:
 #ifdef	DIS_TEXT
@@ -5220,7 +5167,6 @@
 #ifdef	DIS_TEXT
 			blsinstr = "blsi";
 #endif
->>>>>>> 4e901881
 			break;
 		default:
 			goto error;
