--- conflicted
+++ resolved
@@ -122,13 +122,9 @@
 	char    ans[LINE_MAX + 1];
 
 	/* Get user's answer */
-<<<<<<< HEAD
-	for (i = 0; (b = getchar()) != 0; i++) {
-=======
 	i = 0;
 	for (;;) {
 		b = getchar();
->>>>>>> 75598e10
 		if (b == '\n' || b == '\0' || b == EOF)
 			break;
 		if (i < LINE_MAX)
