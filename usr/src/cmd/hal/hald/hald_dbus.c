/***************************************************************************
 * CVSID: $Id$
 *
 * dbus.c : D-BUS interface of HAL daemon
 *
 * Copyright (C) 2003 David Zeuthen, <david@fubar.dk>
 *
 * Licensed under the Academic Free License version 2.1
 *
 * This program is free software; you can redistribute it and/or modify
 * it under the terms of the GNU General Public License as published by
 * the Free Software Foundation; either version 2 of the License, or
 * (at your option) any later version.
 *
 * This program is distributed in the hope that it will be useful,
 * but WITHOUT ANY WARRANTY; without even the implied warranty of
 * MERCHANTABILITY or FITNESS FOR A PARTICULAR PURPOSE.  See the
 * GNU General Public License for more details.
 *
 * You should have received a copy of the GNU General Public License
 * along with this program; if not, write to the Free Software
 * Foundation, Inc., 51 Franklin St, Fifth Floor, Boston, MA  02110-1301  USA
 *
 **************************************************************************/

#ifdef HAVE_CONFIG_H
#  include <config.h>
#endif

#include <stdlib.h>
#include <stdio.h>
#include <string.h>
#include <unistd.h>
#include <stdarg.h>
#include <stdint.h>
#include <sys/time.h>

#include <dbus/dbus.h>
#include <dbus/dbus-glib-lowlevel.h>

#include "hald.h"
#include "hald_dbus.h"
#include "device.h"
#include "device_store.h"
#include "device_info.h"
#include "logger.h"
#include "osspec.h"
#include "util.h"
#include "hald_runner.h"

#define HALD_DBUS_ADDRESS "unix:tmpdir=" HALD_SOCKET_DIR

static DBusConnection *dbus_connection = NULL;

static void
raise_error (DBusConnection *connection,
	     DBusMessage *in_reply_to,
	     const char *error_name,
	     char *format, ...) __attribute__((format (printf, 4, 5)));

/**
 * @defgroup DaemonErrors Error conditions
 * @ingroup HalDaemon
 * @brief Various error messages the HAL daemon can raise
 * @{
 */

/** Raise HAL error
 *
 *  @param  connection          D-Bus connection
 *  @param  in_reply_to         message to report error on
 *  @param  error_name          D-Bus error name
 *  @param  format              printf-style format for error message
 */
static void
raise_error (DBusConnection *connection,
	     DBusMessage *in_reply_to,
	     const char *error_name,
	     char *format, ...)
{
	char buf[512];
	DBusMessage *reply;

	va_list args;
	va_start(args, format);
	vsnprintf(buf, sizeof buf, format, args);
	va_end(args);

	HAL_WARNING ((buf));
	reply = dbus_message_new_error (in_reply_to, error_name, buf);
	if (reply == NULL)
		DIE (("No memory"));
	if (!dbus_connection_send (connection, reply, NULL))
		DIE (("No memory"));
	dbus_message_unref (reply);
}

/** Raise the org.freedesktop.Hal.NoSuchDevice error
 *
 *  @param  connection          D-Bus connection
 *  @param  in_reply_to         message to report error on
 *  @param  udi                 Unique device id given
 */
static void
raise_no_such_device (DBusConnection *connection,
		      DBusMessage *in_reply_to, const char *udi)
{
	raise_error (
		connection, in_reply_to,
		"org.freedesktop.Hal.NoSuchDevice",
		"No device with id %s",
		udi
	);
}

/** Raise the org.freedesktop.Hal.NoSuchProperty error
 *
 *  @param  connection          D-Bus connection
 *  @param  in_reply_to         message to report error on
 *  @param  device_id           Id of the device
 *  @param  key                 Key of the property that didn't exist
 */
static void
raise_no_such_property (DBusConnection *connection,
			DBusMessage *in_reply_to,
			const char *device_id, const char *key)
{
	raise_error (
		connection, in_reply_to,
		"org.freedesktop.Hal.NoSuchProperty",
		"No property %s on device with id %s",
		key, device_id
	);
}

/** Raise the org.freedesktop.Hal.TypeMismatch error
 *
 *  @param  connection          D-Bus connection
 *  @param  in_reply_to         message to report error on
 *  @param  device_id           Id of the device
 *  @param  key                 Key of the property
 */
static void
raise_property_type_error (DBusConnection *connection,
			   DBusMessage *in_reply_to,
			   const char *device_id, const char *key)
{
	raise_error (
		connection, in_reply_to,
		"org.freedesktop.Hal.TypeMismatch",
		"Type mismatch setting property %s on device with id %s",
		key, device_id
	);
}

/** Raise the org.freedesktop.Hal.SyntaxError error
 *
 *  @param  connection          D-Bus connection
 *  @param  in_reply_to         message to report error on
 *  @param  method_name         Name of the method that was invoked with
 *                              the wrong signature
 */
static void
raise_syntax (DBusConnection *connection,
	      DBusMessage *in_reply_to, const char *method_name)
{
	raise_error (
		connection, in_reply_to,
		"org.freedesktop.Hal.SyntaxError",
		"There is a syntax error in the invocation of the method %s",
		method_name
	);
}

/** Raise the org.freedesktop.Hal.DeviceNotLocked error
 *
 *  @param  connection          D-Bus connection
 *  @param  in_reply_to         message to report error on
 *  @param  device              device which isn't locked
 */
static void
raise_device_not_locked (DBusConnection *connection,
			 DBusMessage    *in_reply_to,
			 HalDevice      *device)
{
	raise_error (
		connection, in_reply_to,
		"org.freedesktop.Hal.DeviceNotLocked",
		"The device %s is not locked",
		 hal_device_get_udi (device)
	);
}

/** Raise the org.freedesktop.Hal.DeviceAlreadyLocked error
 *
 *  @param  connection          D-Bus connection
 *  @param  in_reply_to         message to report error on
 *  @param  device              device which isn't locked
 */
static void
raise_device_already_locked (DBusConnection *connection,
			     DBusMessage    *in_reply_to,
			     HalDevice      *device)
{
	DBusMessage *reply;
	const char *reason;

	reason = hal_device_property_get_string (device, "info.locked.reason");
	HAL_WARNING (("Device %s is already locked: %s",
		      hal_device_get_udi (device), reason));


	reply = dbus_message_new_error (in_reply_to,
					"org.freedesktop.Hal.DeviceAlreadyLocked",
					reason);

	if (reply == NULL || !dbus_connection_send (connection, reply, NULL))
		DIE (("No memory"));

	dbus_message_unref (reply);
}

/** Raise the org.freedesktop.Hal.BranchAlreadyClaimed error
 *
 *  @param  connection          D-Bus connection
 *  @param  in_reply_to         message to report error on
 *  @param  udi                 branch which isn't claimed
 */
static void
raise_branch_already_claimed (DBusConnection *connection,
			     DBusMessage    *in_reply_to,
			     HalDevice      *device)
{
	DBusMessage *reply;
	const char *claim_service;

	claim_service = hal_device_property_get_string (device, "info.claimed.service");
	HAL_WARNING (("Branch %s is already claimed by: %s",
		      hal_device_get_udi (device), claim_service));


	reply = dbus_message_new_error (in_reply_to,
					"org.freedesktop.Hal.BranchAlreadyClaimed",
					claim_service);

	if (reply == NULL || !dbus_connection_send (connection, reply, NULL))
		DIE (("No memory"));

	dbus_message_unref (reply);
}

/** Raise the org.freedesktop.Hal.BranchNotClaimed error
 *
 *  @param  connection          D-Bus connection
 *  @param  in_reply_to         message to report error on
 *  @param  udi                 branch which isn't claimed
 */
static void
raise_branch_not_claimed (DBusConnection *connection,
			     DBusMessage    *in_reply_to,
			     HalDevice      *device)
{
	raise_error (
		connection, in_reply_to,
		"org.freedesktop.Hal.BranchNotClaimed",
		"The branch %s is not claimed",
		 hal_device_get_udi (device)
	);
}

/** Raise the org.freedesktop.Hal.PermissionDenied error
 *
 *  @param  connection          D-Bus connection
 *  @param  in_reply_to         message to report error on
 *  @param  message             what you're not allowed to do
 */
static void
raise_permission_denied (DBusConnection *connection,
			 DBusMessage    *in_reply_to,
			 const char     *reason)
{
	raise_error (
		connection, in_reply_to,
		"org.freedesktop.Hal.PermissionDenied",
		"Permission denied: %s",
		 reason
	);
}

/** @} */

/**
 * @defgroup ManagerInterface D-BUS interface org.freedesktop.Hal.Manager
 * @ingroup HalDaemon
 * @brief D-BUS interface for querying device objects
 *
 * @{
 */

static gboolean
foreach_device_get_udi (HalDeviceStore *store, HalDevice *device,
			gpointer user_data)
{
	DBusMessageIter *iter = user_data;
	const char *udi;

	udi = hal_device_get_udi (device);
	dbus_message_iter_append_basic (iter, DBUS_TYPE_STRING, &udi);

	return TRUE;
}

/** Get all devices.
 *
 *  <pre>
 *  array{object_reference} Manager.GetAllDevices()
 *  </pre>
 *
 *  @param  connection          D-BUS connection
 *  @param  message             Message
 *  @return                     What to do with the message
 */
DBusHandlerResult
manager_get_all_devices (DBusConnection * connection,
			 DBusMessage * message)
{
	DBusMessage *reply;
	DBusMessageIter iter;
	DBusMessageIter iter_array;

	reply = dbus_message_new_method_return (message);
	if (reply == NULL)
		DIE (("No memory"));

	dbus_message_iter_init_append (reply, &iter);
	dbus_message_iter_open_container (&iter, 
					  DBUS_TYPE_ARRAY,
					  DBUS_TYPE_STRING_AS_STRING,
					  &iter_array);

	hal_device_store_foreach (hald_get_gdl (),
				  foreach_device_get_udi,
				  &iter_array);

	dbus_message_iter_close_container (&iter, &iter_array);

	if (!dbus_connection_send (connection, reply, NULL))
		DIE (("No memory"));

	dbus_message_unref (reply);

	return DBUS_HANDLER_RESULT_HANDLED;
}

typedef struct {
	const char *key;
	const char *value;
	DBusMessageIter *iter;
} DeviceMatchInfo;

static gboolean
foreach_device_match_get_udi (HalDeviceStore *store, HalDevice *device,
			      gpointer user_data)
{
	DeviceMatchInfo *info = user_data;
	const char *dev_value;

	if (hal_device_property_get_type (device,
					  info->key) != DBUS_TYPE_STRING)
		return TRUE;

	dev_value = hal_device_property_get_string (device, info->key);

	if (dev_value != NULL && strcmp (dev_value, info->value) == 0) {
		const char *udi;
		udi =  hal_device_get_udi (device);
		dbus_message_iter_append_basic  (info->iter,
						 DBUS_TYPE_STRING,
						 &udi);
	}

	return TRUE;
}

static gboolean
foreach_device_match_get_udi_tdl (HalDeviceStore *store, HalDevice *device,
				  gpointer user_data)
{
	DeviceMatchInfo *info = user_data;
	const char *dev_value;

	/* skip devices in the TDL that hasn't got a real UDI yet */
	if (strncmp (device->udi, "/org/freedesktop/Hal/devices/temp",
		     sizeof ("/org/freedesktop/Hal/devices/temp")) == 0)
		return TRUE;

	if (hal_device_property_get_type (device,
					  info->key) != DBUS_TYPE_STRING)
		return TRUE;

	dev_value = hal_device_property_get_string (device, info->key);

	if (dev_value != NULL && strcmp (dev_value, info->value) == 0) {
		const char *udi;
		udi = hal_device_get_udi (device);

		dbus_message_iter_append_basic (info->iter,
						DBUS_TYPE_STRING,
						&udi);
	}

	return TRUE;
}

/** Find devices in the GDL where a single string property matches a given
 *  value. Also returns devices in the TDL that has a non-tmp UDI.
 *
 *  <pre>
 *  array{object_reference} Manager.FindDeviceStringMatch(string key,
 *                                                        string value)
 *  </pre>
 *
 *  @param  connection          D-BUS connection
 *  @param  message             Message
 *  @return                     What to do with the message
 */
DBusHandlerResult
manager_find_device_string_match (DBusConnection * connection,
				  DBusMessage * message)
{
	DBusMessage *reply;
	DBusMessageIter iter;
	DBusMessageIter iter_array;
	DBusError error;
	const char *key;
	const char *value;
	DeviceMatchInfo info;

	HAL_TRACE (("entering"));

	dbus_error_init (&error);
	if (!dbus_message_get_args (message, &error,
				    DBUS_TYPE_STRING, &key,
				    DBUS_TYPE_STRING, &value,
				    DBUS_TYPE_INVALID)) {
		raise_syntax (connection, message,
			      "Manager.FindDeviceStringMatch");
		return DBUS_HANDLER_RESULT_HANDLED;
	}

	reply = dbus_message_new_method_return (message);
	if (reply == NULL)
		DIE (("No memory"));

	dbus_message_iter_init_append (reply, &iter);
	dbus_message_iter_open_container (&iter, 
					  DBUS_TYPE_ARRAY,
					  DBUS_TYPE_STRING_AS_STRING,
					  &iter_array);

	info.key = key;
	info.value = value;
	info.iter = &iter_array;

	hal_device_store_foreach (hald_get_gdl (),
				  foreach_device_match_get_udi,
				  &info);

	/* Also returns devices in the TDL that has a non-tmp UDI */
	hal_device_store_foreach (hald_get_tdl (),
				  foreach_device_match_get_udi_tdl,
				  &info);

	dbus_message_iter_close_container (&iter, &iter_array);

	if (!dbus_connection_send (connection, reply, NULL))
		DIE (("No memory"));

	dbus_message_unref (reply);

	return DBUS_HANDLER_RESULT_HANDLED;
}

typedef struct {
	const char *capability;
	DBusMessageIter *iter;
} DeviceCapabilityInfo;

static gboolean
foreach_device_by_capability (HalDeviceStore *store, HalDevice *device, gpointer user_data)
{
	DeviceCapabilityInfo *info = (DeviceCapabilityInfo *) user_data;

	if (hal_device_has_capability (device, info->capability)) {
		dbus_message_iter_append_basic (info->iter,
						DBUS_TYPE_STRING,
						&(device->udi));
	}

	return TRUE;
}

/** Find devices in the GDL with a given capability.
 *
 *  <pre>
 *  array{object_reference} Manager.FindDeviceByCapability(string capability)
 *  </pre>
 *
 *  @param  connection          D-BUS connection
 *  @param  message             Message
 *  @return                     What to do with the message
 */
DBusHandlerResult
manager_find_device_by_capability (DBusConnection * connection,
				   DBusMessage * message)
{
	DBusMessage *reply;
	DBusMessageIter iter;
	DBusMessageIter iter_array;
	DBusError error;
	const char *capability;
	DeviceCapabilityInfo info;

	HAL_TRACE (("entering"));

	dbus_error_init (&error);
	if (!dbus_message_get_args (message, &error,
				    DBUS_TYPE_STRING, &capability,
				    DBUS_TYPE_INVALID)) {
		raise_syntax (connection, message,
			      "Manager.FindDeviceByCapability");
		return DBUS_HANDLER_RESULT_HANDLED;
	}

	reply = dbus_message_new_method_return (message);
	if (reply == NULL)
		DIE (("No memory"));

	dbus_message_iter_init_append (reply, &iter);
	dbus_message_iter_open_container (&iter, 
					  DBUS_TYPE_ARRAY,
					  DBUS_TYPE_STRING_AS_STRING,
					  &iter_array);

	info.capability = capability;
	info.iter = &iter_array;

	hal_device_store_foreach (hald_get_gdl (),
				  foreach_device_by_capability,
				  &info);

	dbus_message_iter_close_container (&iter, &iter_array);

	if (!dbus_connection_send (connection, reply, NULL))
		DIE (("No memory"));

	dbus_message_unref (reply);

	return DBUS_HANDLER_RESULT_HANDLED;
}


/** Determine if a device exists.
 *
 *  <pre>
 *  bool Manager.DeviceExists(string udi)
 *  </pre>
 *
 *  @param  connection          D-BUS connection
 *  @param  message             Message
 *  @return                     What to do with the message
 */
DBusHandlerResult
manager_device_exists (DBusConnection * connection, DBusMessage * message)
{
	DBusMessage *reply;
	DBusMessageIter iter;
	DBusError error;
	HalDevice *d;
	const char *udi;
	dbus_bool_t b;

	dbus_error_init (&error);
	if (!dbus_message_get_args (message, &error,
				    DBUS_TYPE_STRING, &udi,
				    DBUS_TYPE_INVALID)) {
		raise_syntax (connection, message, "Manager.DeviceExists");
		return DBUS_HANDLER_RESULT_HANDLED;
	}

	HAL_TRACE (("entering, udi=%s", udi));

	d = hal_device_store_find (hald_get_gdl (), udi);

	if (d == NULL)
		d = hal_device_store_find (hald_get_tdl (), udi);

	reply = dbus_message_new_method_return (message);
	dbus_message_iter_init_append (reply, &iter);
	b = d != NULL;
	dbus_message_iter_append_basic (&iter, DBUS_TYPE_BOOLEAN, &b);

	if (reply == NULL)
		DIE (("No memory"));

	if (!dbus_connection_send (connection, reply, NULL))
		DIE (("No memory"));

	dbus_message_unref (reply);
	return DBUS_HANDLER_RESULT_HANDLED;
}

/** Send signal DeviceAdded(string udi) on the org.freedesktop.Hal.Manager
 *  interface on the object /org/freedesktop/Hal/Manager.
 *
 *  @param  device              The HalDevice added
 */
void
manager_send_signal_device_added (HalDevice *device)
{
	const char *udi = hal_device_get_udi (device);
	DBusMessage *message;
	DBusMessageIter iter;

	if (dbus_connection == NULL)
		goto out;

	HAL_TRACE (("entering, udi=%s", udi));

	message = dbus_message_new_signal ("/org/freedesktop/Hal/Manager",
					   "org.freedesktop.Hal.Manager",
					   "DeviceAdded");

	dbus_message_iter_init_append (message, &iter);
	dbus_message_iter_append_basic (&iter, DBUS_TYPE_STRING, &udi);

	if (!dbus_connection_send (dbus_connection, message, NULL))
		DIE (("error broadcasting message"));

	dbus_message_unref (message);

out:
	;
}

/** Send signal DeviceRemoved(string udi) on the org.freedesktop.Hal.Manager
 *  interface on the object /org/freedesktop/Hal/Manager.
 *
 *  @param  device              The HalDevice removed
 */
void
manager_send_signal_device_removed (HalDevice *device)
{
	const char *udi = hal_device_get_udi (device);
	DBusMessage *message;
	DBusMessageIter iter;

	if (dbus_connection == NULL)
		goto out;

	HAL_TRACE (("entering, udi=%s", udi));

	message = dbus_message_new_signal ("/org/freedesktop/Hal/Manager",
					   "org.freedesktop.Hal.Manager",
					   "DeviceRemoved");

	dbus_message_iter_init_append (message, &iter);
	dbus_message_iter_append_basic (&iter, DBUS_TYPE_STRING, &udi);

	if (!dbus_connection_send (dbus_connection, message, NULL))
		DIE (("error broadcasting message"));

	dbus_message_unref (message);
out:
	;
}

/** Send signal NewCapability(string udi, string capability) on the 
 *  org.freedesktop.Hal.Manager interface on the object 
 *  /org/freedesktop/Hal/Manager.
 *
 *  @param  udi                 Unique Device Id
 *  @param  capability          Capability
 */
void
manager_send_signal_new_capability (HalDevice *device,
				    const char *capability)
{
	const char *udi = hal_device_get_udi (device);
	DBusMessage *message;
	DBusMessageIter iter;

	if (dbus_connection == NULL)
		goto out;

	HAL_TRACE (("entering, udi=%s, cap=%s", udi, capability));

	message = dbus_message_new_signal ("/org/freedesktop/Hal/Manager",
					   "org.freedesktop.Hal.Manager",
					   "NewCapability");

	dbus_message_iter_init_append (message, &iter);
	dbus_message_iter_append_basic (&iter, DBUS_TYPE_STRING, &udi);
	dbus_message_iter_append_basic (&iter, DBUS_TYPE_STRING, &capability);

	if (!dbus_connection_send (dbus_connection, message, NULL))
		DIE (("error broadcasting message"));

	dbus_message_unref (message);
out:
	;
}

/** @} */

/**
 * @defgroup DeviceInterface D-BUS interface org.freedesktop.Hal.Device
 * @ingroup HalDaemon
 * @brief D-BUS interface for generic device operations
 * @{
 */

static gboolean
foreach_property_append (HalDevice *device, HalProperty *p,
			 gpointer user_data)
{
	DBusMessageIter *iter;
	DBusMessageIter iter_dict_entry;
	const char *key;
	int type;

	iter = (DBusMessageIter *)user_data;

	dbus_message_iter_open_container (iter,
					  DBUS_TYPE_DICT_ENTRY,
					  NULL,
					  &iter_dict_entry);

	key = hal_property_get_key (p);
	type = hal_property_get_type (p);

	dbus_message_iter_append_basic (&iter_dict_entry, DBUS_TYPE_STRING, &key);

	switch (type) {
	case HAL_PROPERTY_TYPE_STRING:
	{
		DBusMessageIter iter_var;
		const char *v;

		v = hal_property_get_string (p);

		dbus_message_iter_open_container (&iter_dict_entry,
						  DBUS_TYPE_VARIANT,
						  DBUS_TYPE_STRING_AS_STRING,
						  &iter_var);

		dbus_message_iter_append_basic (&iter_var, 
						DBUS_TYPE_STRING,
						&v);

		dbus_message_iter_close_container (&iter_dict_entry,
						   &iter_var);
		break;
	}
	case HAL_PROPERTY_TYPE_INT32:
	{
		DBusMessageIter iter_var;
		dbus_int32_t v;

		v = hal_property_get_int (p);

		dbus_message_iter_open_container (&iter_dict_entry,
						  DBUS_TYPE_VARIANT,
						  DBUS_TYPE_INT32_AS_STRING,
						  &iter_var);

		dbus_message_iter_append_basic (&iter_var, 
						DBUS_TYPE_INT32,
						&v);

		dbus_message_iter_close_container (&iter_dict_entry,
						   &iter_var);
		break;
	}
	case HAL_PROPERTY_TYPE_UINT64:
	{
		DBusMessageIter iter_var;
		dbus_uint64_t v;

		v = hal_property_get_uint64 (p);

		dbus_message_iter_open_container (&iter_dict_entry,
						  DBUS_TYPE_VARIANT,
						  DBUS_TYPE_UINT64_AS_STRING,
						  &iter_var);

		dbus_message_iter_append_basic (&iter_var, 
						DBUS_TYPE_UINT64,
						&v);

		dbus_message_iter_close_container (&iter_dict_entry,
						   &iter_var);
		break;
	}
	case HAL_PROPERTY_TYPE_DOUBLE:
	{
		DBusMessageIter iter_var;
		double v;

		v = hal_property_get_double (p);

		dbus_message_iter_open_container (&iter_dict_entry,
						  DBUS_TYPE_VARIANT,
						  DBUS_TYPE_DOUBLE_AS_STRING,
						  &iter_var);

		dbus_message_iter_append_basic (&iter_var, 
						DBUS_TYPE_DOUBLE,
						&v);

		dbus_message_iter_close_container (&iter_dict_entry,
						   &iter_var);
		break;
	}
	case HAL_PROPERTY_TYPE_BOOLEAN:
	{
		DBusMessageIter iter_var;
		dbus_bool_t v;

		v = hal_property_get_bool (p);

		dbus_message_iter_open_container (&iter_dict_entry,
						  DBUS_TYPE_VARIANT,
						  DBUS_TYPE_BOOLEAN_AS_STRING,
						  &iter_var);

		dbus_message_iter_append_basic (&iter_var, 
						DBUS_TYPE_BOOLEAN,
						&v);

		dbus_message_iter_close_container (&iter_dict_entry,
						   &iter_var);
		break;
	}
	case HAL_PROPERTY_TYPE_STRLIST:
	{
		DBusMessageIter iter_var, iter_array;
		GSList *iter;

		dbus_message_iter_open_container (&iter_dict_entry,
						  DBUS_TYPE_VARIANT,
						  DBUS_TYPE_ARRAY_AS_STRING
						  DBUS_TYPE_STRING_AS_STRING,
						  &iter_var);

		dbus_message_iter_open_container (&iter_var,
						  DBUS_TYPE_ARRAY,
						  DBUS_TYPE_STRING_AS_STRING,
						  &iter_array);

		for (iter = hal_property_get_strlist (p); iter != NULL; iter = iter->next) {
				     
			const char *v;
			v = (const char *) iter->data;

			dbus_message_iter_append_basic (&iter_array, 
							DBUS_TYPE_STRING,
							&v);
		}
		
		dbus_message_iter_close_container (&iter_var,
						   &iter_array);

		dbus_message_iter_close_container (&iter_dict_entry,
						   &iter_var);
		break;
	}
		
	default:
		HAL_WARNING (("Unknown property type 0x%04x", type));
		break;
	}

	dbus_message_iter_close_container (iter, &iter_dict_entry);


	return TRUE;
}
		
	
	
/** Get all properties on a device.
 *
 *  <pre>
 *  map{string, any} Device.GetAllProperties()
 *
 *    raises org.freedesktop.Hal.NoSuchDevice
 *  </pre>
 *
 *  @param  connection          D-BUS connection
 *  @param  message             Message
 *  @return                     What to do with the message
 */
DBusHandlerResult
device_get_all_properties (DBusConnection * connection,
			   DBusMessage * message)
{
	DBusMessage *reply;
	DBusMessageIter iter;
	DBusMessageIter iter_dict;
	HalDevice *d;
	const char *udi;

	udi = dbus_message_get_path (message);

	HAL_TRACE (("entering, udi=%s", udi));

	d = hal_device_store_find (hald_get_gdl (), udi);
	if (d == NULL)
		d = hal_device_store_find (hald_get_tdl (), udi);

	if (d == NULL) {
		raise_no_such_device (connection, message, udi);
		return DBUS_HANDLER_RESULT_HANDLED;
	}

	reply = dbus_message_new_method_return (message);
	if (reply == NULL)
		DIE (("No memory"));

	dbus_message_iter_init_append (reply, &iter);

	dbus_message_iter_open_container (&iter, 
					  DBUS_TYPE_ARRAY,
					  DBUS_DICT_ENTRY_BEGIN_CHAR_AS_STRING
					  DBUS_TYPE_STRING_AS_STRING
					  DBUS_TYPE_VARIANT_AS_STRING
					  DBUS_DICT_ENTRY_END_CHAR_AS_STRING,
					  &iter_dict);

	hal_device_property_foreach (d,
				     foreach_property_append,
				     &iter_dict);

	dbus_message_iter_close_container (&iter, &iter_dict);

	if (!dbus_connection_send (connection, reply, NULL))
		DIE (("No memory"));

	dbus_message_unref (reply);

	return DBUS_HANDLER_RESULT_HANDLED;
}

#ifdef sun
#include <sys/stat.h>
static dbus_bool_t
user_at_console(unsigned long uid)
{
	struct stat st;

	return ((stat("/dev/console", &st) == 0) && (st.st_uid == uid));
}
#endif /* sun */

static dbus_bool_t 
sender_has_privileges (DBusConnection *connection, DBusMessage *message)
{
	DBusError error;
	unsigned long user_uid;
	const char *user_base_svc;
	dbus_bool_t ret;

	ret = FALSE;

	user_base_svc = dbus_message_get_sender (message);
	if (user_base_svc == NULL) {
		HAL_WARNING (("Cannot determine base service of caller"));
		goto out;
	}

	HAL_DEBUG (("base_svc = %s", user_base_svc));

	dbus_error_init (&error);
	user_uid = dbus_bus_get_unix_user (connection, user_base_svc, &error);
	if (user_uid == (unsigned long) -1 || dbus_error_is_set (&error)) {
		HAL_WARNING (("Could not get uid for connection: %s %s", error.name, error.message));
		dbus_error_free (&error);
		goto out;
	}

	HAL_INFO (("uid for caller is %ld", user_uid));

	if (user_uid != 0 && user_uid != geteuid()) {
#ifdef sun
		if (dbus_message_is_method_call (message,
						"org.freedesktop.Hal.Device",
						"Rescan")) {
			if (user_at_console(user_uid)) {
				ret = TRUE;
				goto out;
			}
		}
#endif
		HAL_WARNING (("uid %d is not privileged", user_uid));
		goto out;
	}

	ret = TRUE;

out:
	return ret;
}


/** Set multiple properties on a device in an atomic fashion.
 *
 *  <pre>
 *  Device.GetAllProperties(map{string, any} properties)
 *
 *    raises org.freedesktop.Hal.NoSuchDevice
 *  </pre>
 *
 *  @param  connection          D-BUS connection
 *  @param  message             Message
 *  @return                     What to do with the message
 */
static DBusHandlerResult
device_set_multiple_properties (DBusConnection *connection, DBusMessage *message, dbus_bool_t local_interface)
{
	DBusMessage *reply;
	DBusMessageIter iter;
	DBusMessageIter dict_iter;
	HalDevice *d;
	const char *udi;

	udi = dbus_message_get_path (message);

	HAL_TRACE (("entering, udi=%s", udi));

	d = hal_device_store_find (hald_get_gdl (), udi);
	if (d == NULL)
		d = hal_device_store_find (hald_get_tdl (), udi);

	if (d == NULL) {
		raise_no_such_device (connection, message, udi);
		return DBUS_HANDLER_RESULT_HANDLED;
	}

	if (!local_interface && !sender_has_privileges (connection, message)) {
		raise_permission_denied (connection, message, "SetProperty: not privileged");
		return DBUS_HANDLER_RESULT_HANDLED;
	}

	dbus_message_iter_init (message, &iter);

	if (dbus_message_iter_get_arg_type (&iter) != DBUS_TYPE_ARRAY  &&
	    dbus_message_iter_get_element_type (&iter) != DBUS_TYPE_DICT_ENTRY) {
		HAL_ERROR (("error, expecting an array of dict entries", __FILE__, __LINE__));
		raise_syntax (connection, message, udi);
		return DBUS_HANDLER_RESULT_HANDLED;
	}

	dbus_message_iter_recurse (&iter, &dict_iter);

	/* update atomically */
	device_property_atomic_update_begin ();

	while (dbus_message_iter_get_arg_type (&dict_iter) == DBUS_TYPE_DICT_ENTRY)
	{
		DBusMessageIter dict_entry_iter, var_iter, array_iter;
		const char *key;
		int change_type;
		dbus_bool_t rc;

		dbus_message_iter_recurse (&dict_iter, &dict_entry_iter);
		dbus_message_iter_get_basic (&dict_entry_iter, &key);

		dbus_message_iter_next (&dict_entry_iter);
		dbus_message_iter_recurse (&dict_entry_iter, &var_iter);
		change_type = dbus_message_iter_get_arg_type (&var_iter);

		rc = FALSE;

		switch (change_type) {
		case DBUS_TYPE_ARRAY:
			if (dbus_message_iter_get_element_type (&var_iter) != DBUS_TYPE_STRING) {
				/* TODO: error */
			}
			dbus_message_iter_recurse (&var_iter, &array_iter);

			hal_device_property_strlist_clear (d, key);

			while (dbus_message_iter_get_arg_type (&array_iter) == DBUS_TYPE_STRING) {
				const char *v;
				dbus_message_iter_get_basic (&array_iter, &v);
				HAL_INFO ((" strlist elem %s -> %s", key, v));
				rc = hal_device_property_strlist_append (d, key, v);
				dbus_message_iter_next (&array_iter);
			}

			break;
		case DBUS_TYPE_STRING:
		{
			const char *v;
			dbus_message_iter_get_basic (&var_iter, &v);
			HAL_INFO (("%s -> %s", key, v));
			rc = hal_device_property_set_string (d, key, v);
			break;
		}
		case DBUS_TYPE_INT32:
		{
			dbus_int32_t v;			
			dbus_message_iter_get_basic (&var_iter, &v);
			HAL_INFO (("%s -> %d", key, v));
			rc = hal_device_property_set_int (d, key, v);
			break;
		}
		case DBUS_TYPE_UINT64:
		{
			dbus_uint64_t v;
			dbus_message_iter_get_basic (&var_iter, &v);
			HAL_INFO (("%s -> %lld", key, v));
			rc = hal_device_property_set_uint64 (d, key, v);
			break;
		}
		case DBUS_TYPE_DOUBLE:
		{
			double v;
			dbus_message_iter_get_basic (&var_iter, &v);
			HAL_INFO (("%s -> %g", key, v));
			rc = hal_device_property_set_double (d, key, v);
			break;
		}
		case DBUS_TYPE_BOOLEAN:
		{
			gboolean v;
			dbus_message_iter_get_basic (&var_iter, &v);
			HAL_INFO (("%s -> %s", key, v ? "True" : "False"));
			rc = hal_device_property_set_bool (d, key, v);
			break;
		}
		default:
			/* TODO: error */
			break;
		}

		/* TODO: error out on rc==FALSE? */

		dbus_message_iter_next (&dict_iter);
	}

	device_property_atomic_update_end ();


	reply = dbus_message_new_method_return (message);
	if (reply == NULL)
		DIE (("No memory"));

	if (!dbus_connection_send (connection, reply, NULL))
		DIE (("No memory"));

	dbus_message_unref (reply);
	return DBUS_HANDLER_RESULT_HANDLED;
}


/** Get a property on a device.
 *
 *  <pre>
 *  any Device.GetProperty(string key)
 *  string Device.GetPropertyString(string key)
 *  int Device.GetPropertyInteger(string key)
 *  bool Device.GetPropertyBoolean(string key)
 *  double Device.GetPropertyDouble(string key)
 *
 *    raises org.freedesktop.Hal.NoSuchDevice, 
 *           org.freedesktop.Hal.NoSuchProperty
 *  </pre>
 *
 *  @param  connection          D-BUS connection
 *  @param  message             Message
 *  @return                     What to do with the message
 */
DBusHandlerResult
device_get_property (DBusConnection * connection, DBusMessage * message)
{
	DBusMessage *reply;
	DBusMessageIter iter;
	DBusError error;
	HalDevice *d;
	const char *udi;
	char *key;
	int type;
	HalProperty *p;

	udi = dbus_message_get_path (message);

	HAL_TRACE (("entering, udi=%s", udi));

	d = hal_device_store_find (hald_get_gdl (), udi);
	if (d == NULL)
		d = hal_device_store_find (hald_get_tdl (), udi);

	if (d == NULL) {
		raise_no_such_device (connection, message, udi);
		return DBUS_HANDLER_RESULT_HANDLED;
	}

	dbus_error_init (&error);
	if (!dbus_message_get_args (message, &error,
				    DBUS_TYPE_STRING, &key,
				    DBUS_TYPE_INVALID)) {
		raise_syntax (connection, message, "GetProperty");
		return DBUS_HANDLER_RESULT_HANDLED;
	}

	p = hal_device_property_find (d, key);
	if (p == NULL) {
		raise_no_such_property (connection, message, udi, key);
		return DBUS_HANDLER_RESULT_HANDLED;
	}

	reply = dbus_message_new_method_return (message);
	if (reply == NULL)
		DIE (("No memory"));

	dbus_message_iter_init_append (reply, &iter);

	type = hal_property_get_type (p);
	switch (type) {
	case HAL_PROPERTY_TYPE_STRING:
	{
		const char *s;
		s = hal_property_get_string (p);
		dbus_message_iter_append_basic (&iter, DBUS_TYPE_STRING, &s);
		break;
	}
	case HAL_PROPERTY_TYPE_INT32:
	{
		dbus_int32_t i;
		i = hal_property_get_int (p);
		dbus_message_iter_append_basic (&iter, DBUS_TYPE_INT32, &i);
		break;
	}
	case HAL_PROPERTY_TYPE_UINT64:
	{
		dbus_uint64_t ul;
		ul = hal_property_get_uint64 (p);
		dbus_message_iter_append_basic (&iter, DBUS_TYPE_UINT64, &ul);
		break;
	}
	case HAL_PROPERTY_TYPE_DOUBLE:
	{
		double d;
		d = hal_property_get_double (p);
		dbus_message_iter_append_basic (&iter, DBUS_TYPE_DOUBLE, &d);
		break;
	}
	case HAL_PROPERTY_TYPE_BOOLEAN:
	{
		dbus_bool_t b;
		b = hal_property_get_bool (p);
		dbus_message_iter_append_basic (&iter, DBUS_TYPE_BOOLEAN, &b);
		break;
	}
	case HAL_PROPERTY_TYPE_STRLIST:
	{
		GSList *l;
		DBusMessageIter iter_array;

		dbus_message_iter_open_container (&iter, 
						  DBUS_TYPE_ARRAY, 
						  DBUS_TYPE_STRING_AS_STRING,
						  &iter_array);

		for (l = hal_property_get_strlist (p); l != NULL; l = g_slist_next (l)) {
			dbus_message_iter_append_basic (&iter_array, DBUS_TYPE_STRING, &(l->data));
		}

		dbus_message_iter_close_container (&iter, &iter_array);
	}
		break;

	default:
		HAL_WARNING (("Unknown property type %d", type));
		break;
	}

	if (!dbus_connection_send (connection, reply, NULL))
		DIE (("No memory"));

	dbus_message_unref (reply);

	return DBUS_HANDLER_RESULT_HANDLED;
}


/** Get the type of a property on a device.
 *
 *  <pre>
 *  int Device.GetPropertyType(string key)
 *
 *    raises org.freedesktop.Hal.NoSuchDevice, 
 *           org.freedesktop.Hal.NoSuchProperty
 *  </pre>
 *
 *  @param  connection          D-BUS connection
 *  @param  message             Message
 *  @return                     What to do with the message
 */
DBusHandlerResult
device_get_property_type (DBusConnection * connection,
			  DBusMessage * message)
{
	DBusMessage *reply;
	DBusMessageIter iter;
	DBusError error;
	HalDevice *d;
	const char *udi;
	char *key;
	HalProperty *p;
	dbus_int32_t i;

	udi = dbus_message_get_path (message);

	HAL_TRACE (("entering, udi=%s", udi));

	d = hal_device_store_find (hald_get_gdl (), udi);
	if (d == NULL)
		d = hal_device_store_find (hald_get_tdl (), udi);

	if (d == NULL) {
		raise_no_such_device (connection, message, udi);
		return DBUS_HANDLER_RESULT_HANDLED;
	}

	dbus_error_init (&error);
	if (!dbus_message_get_args (message, &error,
				    DBUS_TYPE_STRING, &key,
				    DBUS_TYPE_INVALID)) {
		raise_syntax (connection, message, "GetPropertyType");
		return DBUS_HANDLER_RESULT_HANDLED;
	}

	p = hal_device_property_find (d, key);
	if (p == NULL) {
		raise_no_such_property (connection, message, udi, key);
		return DBUS_HANDLER_RESULT_HANDLED;
	}

	reply = dbus_message_new_method_return (message);
	if (reply == NULL)
		DIE (("No memory"));

	i = hal_property_get_type (p);
	dbus_message_iter_init_append (reply, &iter);
	dbus_message_iter_append_basic (&iter, DBUS_TYPE_INT32, &i);

	if (!dbus_connection_send (connection, reply, NULL))
		DIE (("No memory"));

	dbus_message_unref (reply);

	return DBUS_HANDLER_RESULT_HANDLED;
}

/** Set a property on a device.
 *
 *  <pre>
 *  void Device.SetProperty(string key, any value)
 *  void Device.SetPropertyString(string key, string value)
 *  void Device.SetPropertyInteger(string key, int value)
 *  void Device.SetPropertyBoolean(string key, bool value)
 *  void Device.SetPropertyDouble(string key, double value)
 *
 *    raises org.freedesktop.Hal.NoSuchDevice, 
 *           org.freedesktop.Hal.NoSuchProperty
 *           org.freedesktop.Hal.TypeMismatch
 *  </pre>
 *
 *  @param  connection          D-BUS connection
 *  @param  message             Message
 *  @return                     What to do with the message
 */
DBusHandlerResult
device_set_property (DBusConnection * connection, DBusMessage * message, dbus_bool_t local_interface)
{
	const char *udi;
	char *key;
	int type;
	dbus_bool_t rc;
	HalDevice *device;
	DBusMessageIter iter;
	DBusMessage *reply;

	HAL_TRACE (("entering"));

	udi = dbus_message_get_path (message);

	dbus_message_iter_init (message, &iter);
	type = dbus_message_iter_get_arg_type (&iter);
	if (type != DBUS_TYPE_STRING) {
		raise_syntax (connection, message, "SetProperty");
		return DBUS_HANDLER_RESULT_HANDLED;
	}
	dbus_message_iter_get_basic (&iter, &key);

	if (!local_interface && !sender_has_privileges (connection, message)) {
		raise_permission_denied (connection, message, "SetProperty: not privileged");
		return DBUS_HANDLER_RESULT_HANDLED;
	}

	HAL_DEBUG (("udi=%s, key=%s", udi, key));

	device = hal_device_store_find (hald_get_gdl (), udi);
	if (device == NULL)
		device = hal_device_store_find (hald_get_tdl (), udi);

	if (device == NULL) {
		raise_no_such_device (connection, message, udi);
		return DBUS_HANDLER_RESULT_HANDLED;
	}
	dbus_message_iter_next (&iter);

	/** @todo check permissions of the sender vs property to be modified */

	type = dbus_message_iter_get_arg_type (&iter);
	rc = FALSE;

	switch (type) {
	case DBUS_TYPE_STRING:
	{
		const char *v;
		dbus_message_iter_get_basic (&iter, &v);
		rc = hal_device_property_set_string (device, key, v);
		break;
	}
	case DBUS_TYPE_INT32:
	{
		dbus_int32_t v;
		dbus_message_iter_get_basic (&iter, &v);
		rc = hal_device_property_set_int (device, key, v);
		break;
	}
	case DBUS_TYPE_UINT64:
	{
		dbus_uint64_t v;
		dbus_message_iter_get_basic (&iter, &v);
		rc = hal_device_property_set_uint64 (device, key, v);
		break;
	}
	case DBUS_TYPE_DOUBLE:
	{
		double v;
		dbus_message_iter_get_basic (&iter, &v);
		rc = hal_device_property_set_double (device, key, v);
		break;
	}
	case DBUS_TYPE_BOOLEAN:
	{
		dbus_bool_t v;
		dbus_message_iter_get_basic (&iter, &v);
		rc = hal_device_property_set_bool (device, key, v);
		break;
	}
	default:
		HAL_WARNING (("Unsupported property type %d", type));
		break;
	}

	if (!rc) {
		raise_property_type_error (connection, message, udi, key);
		return DBUS_HANDLER_RESULT_HANDLED;
	}

	reply = dbus_message_new_method_return (message);
	if (reply == NULL)
		DIE (("No memory"));

	if (!dbus_connection_send (connection, reply, NULL))
		DIE (("No memory"));

	dbus_message_unref (reply);
	return DBUS_HANDLER_RESULT_HANDLED;
}

/** This function is used to modify the Capabilities property. The reason
 *  for having a dedicated function is that the HAL daemon will broadcast
 *  a signal on the Manager interface to tell applications that the device
 *  have got a new capability.
 *
 *  This is useful as capabilities can be merged after the device is created.
 *  One example of this is networking cards under Linux 2.6; the net.ethernet
 *  capability is not merged when the device is initially found by looking in 
 *  /sys/devices; it is merged when the /sys/classes tree is searched.
 *
 *  Note that the signal is emitted every time this method is invoked even
 *  though the capability already existed. This is useful in the above
 *  scenario when the PCI class says ethernet networking card but we yet
 *  don't have enough information to fill in the net.* and net.ethernet.*
 *  fields since this only happens when we visit the /sys/classes tree.
 *
 *  <pre>
 *  void Device.AddCapability(string capability)
 *
 *    raises org.freedesktop.Hal.NoSuchDevice, 
 *    raises org.freedesktop.Hal.PermissionDenied, 
 *  </pre>
 *
 *  @param  connection          D-BUS connection
 *  @param  message             Message
 *  @return                     What to do with the message
 */
DBusHandlerResult
device_add_capability (DBusConnection * connection, DBusMessage * message, dbus_bool_t local_interface)
{
	const char *udi;
	const char *capability;
	HalDevice *d;
	DBusMessage *reply;
	DBusError error;

	HAL_TRACE (("entering"));

	if (!local_interface && !sender_has_privileges (connection, message)) {
		raise_permission_denied (connection, message, "AddCapability: not privileged");
		return DBUS_HANDLER_RESULT_HANDLED;
	}

	udi = dbus_message_get_path (message);

	d = hal_device_store_find (hald_get_gdl (), udi);
	if (d == NULL)
		d = hal_device_store_find (hald_get_tdl (), udi);

	if (d == NULL) {
		raise_no_such_device (connection, message, udi);
		return DBUS_HANDLER_RESULT_HANDLED;
	}

	dbus_error_init (&error);
	if (!dbus_message_get_args (message, &error,
				    DBUS_TYPE_STRING, &capability,
				    DBUS_TYPE_INVALID)) {
		raise_syntax (connection, message, "AddCapability");
		return DBUS_HANDLER_RESULT_HANDLED;
	}


	hal_device_add_capability (d, capability);

	reply = dbus_message_new_method_return (message);
	if (reply == NULL)
		DIE (("No memory"));

	if (!dbus_connection_send (connection, reply, NULL))
		DIE (("No memory"));

	dbus_message_unref (reply);
	return DBUS_HANDLER_RESULT_HANDLED;
}


/* TODO: docs */
static DBusHandlerResult
device_string_list_append_prepend (DBusConnection * connection, DBusMessage * message, dbus_bool_t do_prepend)
{
	const char *udi;
	const char *key;
	const char *value;
	HalDevice *d;
	DBusMessage *reply;
	DBusError error;
	gboolean ret;

	HAL_TRACE (("entering"));

	udi = dbus_message_get_path (message);

	d = hal_device_store_find (hald_get_gdl (), udi);
	if (d == NULL)
		d = hal_device_store_find (hald_get_tdl (), udi);

	if (d == NULL) {
		raise_no_such_device (connection, message, udi);
		return DBUS_HANDLER_RESULT_HANDLED;
	}

	dbus_error_init (&error);
	if (!dbus_message_get_args (message, &error,
				    DBUS_TYPE_STRING, &key,
				    DBUS_TYPE_STRING, &value,
				    DBUS_TYPE_INVALID)) {
		raise_syntax (connection, message, do_prepend ? "StringListPrepend" : "StringListAppend");
		return DBUS_HANDLER_RESULT_HANDLED;
	}

	if (do_prepend)
		ret = hal_device_property_strlist_prepend (d, key, value);
	else
		ret = hal_device_property_strlist_append (d, key, value);
	if (!ret) {
		raise_property_type_error (connection, message, udi, key);
		return DBUS_HANDLER_RESULT_HANDLED;
	}

	reply = dbus_message_new_method_return (message);
	if (reply == NULL)
		DIE (("No memory"));

	if (!dbus_connection_send (connection, reply, NULL))
		DIE (("No memory"));

	dbus_message_unref (reply);
	return DBUS_HANDLER_RESULT_HANDLED;
}

/* TODO: docs */
static DBusHandlerResult
device_string_list_remove (DBusConnection * connection, DBusMessage * message)
{
	const char *udi;
	const char *key;
	const char *value;
	HalDevice *d;
	DBusMessage *reply;
	DBusError error;
	gboolean ret;

	HAL_TRACE (("entering"));

	udi = dbus_message_get_path (message);

	d = hal_device_store_find (hald_get_gdl (), udi);
	if (d == NULL)
		d = hal_device_store_find (hald_get_tdl (), udi);

	if (d == NULL) {
		raise_no_such_device (connection, message, udi);
		return DBUS_HANDLER_RESULT_HANDLED;
	}

	dbus_error_init (&error);
	if (!dbus_message_get_args (message, &error,
				    DBUS_TYPE_STRING, &key,
				    DBUS_TYPE_STRING, &value,
				    DBUS_TYPE_INVALID)) {
		raise_syntax (connection, message, "StringListRemove");
		return DBUS_HANDLER_RESULT_HANDLED;
	}

	ret = hal_device_property_strlist_remove (d, key, value);
	if (!ret) {
		raise_property_type_error (connection, message, udi, key);
		return DBUS_HANDLER_RESULT_HANDLED;
	}

	reply = dbus_message_new_method_return (message);
	if (reply == NULL)
		DIE (("No memory"));
	
	if (!dbus_connection_send (connection, reply, NULL))
		DIE (("No memory"));
	
	dbus_message_unref (reply);
	return DBUS_HANDLER_RESULT_HANDLED;
}



/** Remove a property on a device.
 *
 *  <pre>
 *  void Device.RemoveProperty(string key)
 *
 *    raises org.freedesktop.Hal.NoSuchDevice, 
 *           org.freedesktop.Hal.NoSuchProperty
 *           org.freedesktop.Hal.PermissionDenied
 *  </pre>
 *
 *  @param  connection          D-BUS connection
 *  @param  message             Message
 *  @return                     What to do with the message
 */
DBusHandlerResult
device_remove_property (DBusConnection * connection, DBusMessage * message, dbus_bool_t local_interface)
{
	const char *udi;
	char *key;
	HalDevice *d;
	DBusMessage *reply;
	DBusError error;

	HAL_TRACE (("entering"));

	udi = dbus_message_get_path (message);

	if (!local_interface && !sender_has_privileges (connection, message)) {
		raise_permission_denied (connection, message, "RemoveProperty: not privileged");
		return DBUS_HANDLER_RESULT_HANDLED;
	}

	d = hal_device_store_find (hald_get_gdl (), udi);
	if (d == NULL)
		d = hal_device_store_find (hald_get_tdl (), udi);

	if (d == NULL) {
		raise_no_such_device (connection, message, udi);
		return DBUS_HANDLER_RESULT_HANDLED;
	}

	dbus_error_init (&error);
	if (!dbus_message_get_args (message, &error,
				    DBUS_TYPE_STRING, &key,
				    DBUS_TYPE_INVALID)) {
		raise_syntax (connection, message, "RemoveProperty");
		return DBUS_HANDLER_RESULT_HANDLED;
	}

	if (!hal_device_property_remove (d, key)) {
		raise_no_such_property (connection, message, udi, key);
		return DBUS_HANDLER_RESULT_HANDLED;
	}


	reply = dbus_message_new_method_return (message);
	if (reply == NULL)
		DIE (("No memory"));

	if (!dbus_connection_send (connection, reply, NULL))
		DIE (("No memory"));

	dbus_message_unref (reply);
	return DBUS_HANDLER_RESULT_HANDLED;
}


/** Determine if a property exists
 *
 *  <pre>
 *  bool Device.PropertyExists(string key)
 *
 *    raises org.freedesktop.Hal.NoSuchDevice, 
 *  </pre>
 *
 *  @param  connection          D-BUS connection
 *  @param  message             Message
 *  @return                     What to do with the message
 */
DBusHandlerResult
device_property_exists (DBusConnection * connection, DBusMessage * message)
{
	const char *udi;
	char *key;
	HalDevice *d;
	DBusMessage *reply;
	DBusError error;
	DBusMessageIter iter;
	dbus_bool_t b;

	HAL_TRACE (("entering"));

	udi = dbus_message_get_path (message);

	d = hal_device_store_find (hald_get_gdl (), udi);
	if (d == NULL)
		d = hal_device_store_find (hald_get_tdl (), udi);

	if (d == NULL) {
		raise_no_such_device (connection, message, udi);
		return DBUS_HANDLER_RESULT_HANDLED;
	}

	dbus_error_init (&error);
	if (!dbus_message_get_args (message, &error,
				    DBUS_TYPE_STRING, &key,
				    DBUS_TYPE_INVALID)) {
		raise_syntax (connection, message, "RemoveProperty");
		return DBUS_HANDLER_RESULT_HANDLED;
	}

	reply = dbus_message_new_method_return (message);
	if (reply == NULL)
		DIE (("No memory"));

	b =  hal_device_has_property (d, key);
	dbus_message_iter_init_append (reply, &iter);
	dbus_message_iter_append_basic (&iter, DBUS_TYPE_BOOLEAN, &b);

	if (!dbus_connection_send (connection, reply, NULL))
		DIE (("No memory"));

	dbus_message_unref (reply);
	return DBUS_HANDLER_RESULT_HANDLED;
}


/** Determine if a device has a capability
 *
 *  <pre>
 *  bool Device.QueryCapability(string capability_name)
 *
 *    raises org.freedesktop.Hal.NoSuchDevice, 
 *  </pre>
 *
 *  @param  connection          D-BUS connection
 *  @param  message             Message
 *  @return                     What to do with the message
 */
DBusHandlerResult
device_query_capability (DBusConnection * connection,
			 DBusMessage * message)
{
	dbus_bool_t rc;
	const char *udi;
	GSList *caps;
	char *capability;
	HalDevice *d;
	DBusMessage *reply;
	DBusError error;
	DBusMessageIter iter;

	HAL_TRACE (("entering"));

	udi = dbus_message_get_path (message);

	d = hal_device_store_find (hald_get_gdl (), udi);
	if (d == NULL)
		d = hal_device_store_find (hald_get_tdl (), udi);

	if (d == NULL) {
		raise_no_such_device (connection, message, udi);
		return DBUS_HANDLER_RESULT_HANDLED;
	}

	dbus_error_init (&error);
	if (!dbus_message_get_args (message, &error,
				    DBUS_TYPE_STRING, &capability,
				    DBUS_TYPE_INVALID)) {
		raise_syntax (connection, message, "QueryCapability");
		return DBUS_HANDLER_RESULT_HANDLED;
	}

	reply = dbus_message_new_method_return (message);
	if (reply == NULL)
		DIE (("No memory"));

	rc = FALSE;
	caps = hal_device_property_get_strlist (d, "info.capabilities");
	if (caps != NULL) {
		GSList *iter;

		for (iter = caps; iter != NULL; iter=g_slist_next(iter)) {
			if (strcmp (iter->data, capability) == 0) {
				rc = TRUE;
				break;
			}
		}
	}

	dbus_message_iter_init_append (reply, &iter);
	dbus_message_iter_append_basic (&iter, DBUS_TYPE_BOOLEAN, &rc);

	if (!dbus_connection_send (connection, reply, NULL))
		DIE (("No memory"));

	dbus_message_unref (reply);
	return DBUS_HANDLER_RESULT_HANDLED;
}

static GHashTable *services_with_locks = NULL;

/** Grab an advisory lock on a device.
 *
 *  <pre>
 *  bool Device.Lock(string reason)
 *
 *    raises org.freedesktop.Hal.NoSuchDevice, 
 *           org.freedesktop.Hal.DeviceAlreadyLocked
 *  </pre>
 *
 *  @param  connection          D-BUS connection
 *  @param  message             Message
 *  @return                     What to do with the message
 */
DBusHandlerResult
device_lock (DBusConnection * connection,
	     DBusMessage * message)
{
	const char *udi;
	HalDevice *d;
	DBusMessage *reply;
	dbus_bool_t already_locked;
	DBusError error;
	char *reason;
	const char *sender;

	HAL_TRACE (("entering"));

	udi = dbus_message_get_path (message);

	d = hal_device_store_find (hald_get_gdl (), udi);
	if (d == NULL)
		d = hal_device_store_find (hald_get_tdl (), udi);

	if (d == NULL) {
		raise_no_such_device (connection, message, udi);
		return DBUS_HANDLER_RESULT_HANDLED;
	}

	already_locked = hal_device_property_get_bool (d, "info.locked");

	if (already_locked) {
		raise_device_already_locked (connection, message, d);
		return DBUS_HANDLER_RESULT_HANDLED;
	}

	dbus_error_init (&error);
	if (!dbus_message_get_args (message, &error,
				    DBUS_TYPE_STRING, &reason,
				    DBUS_TYPE_INVALID)) {
		raise_syntax (connection, message, "Lock");
		return DBUS_HANDLER_RESULT_HANDLED;
	}

	reply = dbus_message_new_method_return (message);
	if (reply == NULL)
		DIE (("No memory"));

	sender = dbus_message_get_sender (message);

	hal_device_property_set_bool (d, "info.locked", TRUE);
	hal_device_property_set_string (d, "info.locked.reason", reason);
	hal_device_property_set_string (d, "info.locked.dbus_name",
					sender);

	if (services_with_locks == NULL) {
		services_with_locks =
			g_hash_table_new_full (g_str_hash,
					       g_str_equal,
					       g_free,
					       g_object_unref);
	}

	g_hash_table_insert (services_with_locks, g_strdup (sender),
			     g_object_ref (d));

	if (!dbus_connection_send (connection, reply, NULL))
		DIE (("No memory"));

	dbus_message_unref (reply);
	return DBUS_HANDLER_RESULT_HANDLED;
}

/** Release an advisory lock on a device.
 *
 *  <pre>
 *  bool Device.Unlock()
 *
 *    raises org.freedesktop.Hal.NoSuchDevice, 
 *           org.freedesktop.Hal.DeviceNotLocked,
 *           org.freedesktop.Hal.PermissionDenied
 *  </pre>
 *
 *  @param  connection          D-BUS connection
 *  @param  message             Message
 *  @return                     What to do with the message
 */
DBusHandlerResult
device_unlock (DBusConnection * connection,
	       DBusMessage * message)
{
	dbus_bool_t rc;
	const char *udi;
	HalDevice *d;
	DBusMessage *reply;
	DBusError error;
	const char *sender;

	HAL_TRACE (("entering"));

	udi = dbus_message_get_path (message);

	d = hal_device_store_find (hald_get_gdl (), udi);
	if (d == NULL)
		d = hal_device_store_find (hald_get_tdl (), udi);

	if (d == NULL) {
		raise_no_such_device (connection, message, udi);
		return DBUS_HANDLER_RESULT_HANDLED;
	}

	dbus_error_init (&error);
	if (!dbus_message_get_args (message, &error,
				    DBUS_TYPE_INVALID)) {
		raise_syntax (connection, message, "Unlock");
		return DBUS_HANDLER_RESULT_HANDLED;
	}

	reply = dbus_message_new_method_return (message);
	if (reply == NULL)
		DIE (("No memory"));

	rc = hal_device_property_get_bool (d, "info.locked");

	if (!rc) {
		raise_device_not_locked (connection, message, d);
		return DBUS_HANDLER_RESULT_HANDLED;
	}

	sender = dbus_message_get_sender (message);

	if (strcmp (sender, hal_device_property_get_string (
			    d, "info.locked.dbus_name")) != 0) {
		char *reason;

		reason = g_strdup_printf ("Service '%s' does not own the "
					  "lock on %s", sender,
					  hal_device_get_udi (d));

		raise_permission_denied (connection, message, reason);

		g_free (reason);

		return DBUS_HANDLER_RESULT_HANDLED;
	}

	if (g_hash_table_lookup (services_with_locks, sender))
		g_hash_table_remove (services_with_locks, sender);
	else {
		HAL_WARNING (("Service '%s' was not in the list of services "
			      "with locks!", sender));
	}

	hal_device_property_remove (d, "info.locked");
	hal_device_property_remove (d, "info.locked.reason");
	hal_device_property_remove (d, "info.locked.dbus_name");

	/* FIXME?  Pointless? */
	if (!dbus_connection_send (connection, reply, NULL))
		DIE (("No memory"));

	dbus_message_unref (reply);
	return DBUS_HANDLER_RESULT_HANDLED;
}

static GHashTable *services_with_claims = NULL;

/** Claim a branch.
 *
 *  <pre>
 *  bool Manager.ClaimBranch(string udi, string claim_service)
 *  </pre>
 *
 *  @param  connection          D-BUS connection
 *  @param  message             Message
 *  @return                     What to do with the message
 */
DBusHandlerResult
manager_claim_branch (DBusConnection * connection, DBusMessage * message)
{
	DBusMessage *reply;
	DBusMessageIter iter;
	DBusError error;
	HalDevice *d;
	const char *udi;
	const char *claim_service;
	const char *sender;
	dbus_bool_t already_claimed;
	unsigned long uid;

	dbus_error_init (&error);
	if (!dbus_message_get_args (message, &error,
				    DBUS_TYPE_STRING, &udi,
				    DBUS_TYPE_STRING, &claim_service,
				    DBUS_TYPE_INVALID)) {
		raise_syntax (connection, message, "Manager.ClaimBranch");
		return DBUS_HANDLER_RESULT_HANDLED;
	}

	HAL_TRACE (("entering, udi=%s", udi));

	d = hal_device_store_find (hald_get_gdl (), udi);

	if (d == NULL) {
		raise_no_such_device (connection, message, udi);
		return DBUS_HANDLER_RESULT_HANDLED;
	}

	already_claimed = hal_device_property_get_bool (d, "info.claimed");
	if (already_claimed) {
		raise_branch_already_claimed (connection, message, d);
		return DBUS_HANDLER_RESULT_HANDLED;
	}

	reply = dbus_message_new_method_return (message);
	if (reply == NULL)
		DIE (("No memory"));

	sender = dbus_message_get_sender (message);

	dbus_error_init (&error);
	uid = dbus_bus_get_unix_user (connection, sender, &error);
	if (uid == (unsigned long) -1 || dbus_error_is_set (&error)) {
		HAL_WARNING (("Could not get uid for connection: %s %s", error.name, error.message));
		dbus_error_free (&error);
		dbus_message_unref (reply);
		raise_no_such_device (connection, message, udi);
		return DBUS_HANDLER_RESULT_HANDLED;
	}

	hal_util_branch_claim (hald_get_gdl (), d, TRUE, claim_service, uid);
	hal_device_property_set_string (d, "info.claimed.dbus_name", sender);

	if (services_with_claims == NULL) {
		services_with_claims =
			g_hash_table_new_full (g_str_hash,
					       g_str_equal,
					       g_free,
					       g_object_unref);
	}

	g_hash_table_insert (services_with_claims, g_strdup (sender),
			     g_object_ref (d));

	if (!dbus_connection_send (connection, reply, NULL))
		DIE (("No memory"));

	dbus_message_unref (reply);
	return DBUS_HANDLER_RESULT_HANDLED;
}

/** Unclaim a branch.
 *
 *  <pre>
 *  bool Manager.UnclaimBranch(string udi)
 *  </pre>
 *
 *  @param  connection          D-BUS connection
 *  @param  message             Message
 *  @return                     What to do with the message
 */
DBusHandlerResult
manager_unclaim_branch (DBusConnection * connection, DBusMessage * message)
{
	DBusMessage *reply;
	DBusMessageIter iter;
	DBusError error;
	HalDevice *d;
	const char *udi;
	const char *claim_service;
	const char *sender;
	dbus_bool_t already_claimed;

	dbus_error_init (&error);
	if (!dbus_message_get_args (message, &error,
				    DBUS_TYPE_STRING, &udi,
				    DBUS_TYPE_INVALID)) {
		raise_syntax (connection, message, "Manager.UnclaimBranch");
		return DBUS_HANDLER_RESULT_HANDLED;
	}

	HAL_TRACE (("entering, udi=%s", udi));

	d = hal_device_store_find (hald_get_gdl (), udi);

	if (d == NULL) {
		raise_no_such_device (connection, message, udi);
		return DBUS_HANDLER_RESULT_HANDLED;
	}

	already_claimed = hal_device_property_get_bool (d, "info.claimed");
	if (!already_claimed) {
		raise_branch_not_claimed (connection, message, d);
		return DBUS_HANDLER_RESULT_HANDLED;
	}

	reply = dbus_message_new_method_return (message);
	if (reply == NULL)
		DIE (("No memory"));

	if (strcmp (sender, hal_device_property_get_string (
			    d, "info.claimed.dbus_name")) != 0) {
		char *reason;

		reason = g_strdup_printf ("Service '%s' does not own the "
					  "claim on %s", sender,
					  hal_device_get_udi (d));

		raise_permission_denied (connection, message, reason);

		g_free (reason);

		return DBUS_HANDLER_RESULT_HANDLED;
	}

	if (g_hash_table_lookup (services_with_claims, sender))
		g_hash_table_remove (services_with_claims, sender);
	else {
		HAL_WARNING (("Service '%s' was not in the list of services "
			      "with claims!", sender));
	}

	hal_util_branch_claim (hald_get_gdl (), d, FALSE, NULL, 0);
	hal_device_property_remove (d, "info.claimed.dbus_name");

	if (!dbus_connection_send (connection, reply, NULL))
		DIE (("No memory"));

	dbus_message_unref (reply);
	return DBUS_HANDLER_RESULT_HANDLED;
}


/** Counter for atomic updating */
static int atomic_count = 0;

/** Number of updates pending */
static int num_pending_updates = 0;

/** Structure for queing updates */
typedef struct PendingUpdate_s {
	char *udi;                    /**< udi of device */
	char *key;                    /**< key of property; free when done */
	dbus_bool_t removed;          /**< true iff property was removed */
	dbus_bool_t added;            /**< true iff property was added */
	struct PendingUpdate_s *next; /**< next update or #NULL */
} PendingUpdate;

static PendingUpdate *pending_updates_head = NULL;

/** Begin an atomic update - this is useful for updating several properties
 *  in one go.
 *
 *  Note that an atomic update is recursive - use with caution!
 */
void
device_property_atomic_update_begin (void)
{
	atomic_count++;
}

/** End an atomic update.
 *
 *  Note that an atomic update is recursive - use with caution!
 */
void
device_property_atomic_update_end (void)
{
	PendingUpdate *pu_iter = NULL;
	PendingUpdate *pu_iter_next = NULL;
	PendingUpdate *pu_iter2 = NULL;

	--atomic_count;

	if (atomic_count < 0) {
		HAL_WARNING (("*** atomic_count = %d < 0 !!", atomic_count));
		atomic_count = 0;
	}

	if (atomic_count == 0 && num_pending_updates > 0) {
		DBusMessage *message;
		DBusMessageIter iter;
		DBusMessageIter iter_array;

		for (pu_iter = pending_updates_head;
		     pu_iter != NULL; pu_iter = pu_iter_next) {
			int num_updates_this;

			pu_iter_next = pu_iter->next;

			/* see if we've already processed this */
			if (pu_iter->udi == NULL)
				goto already_processed;

			/* count number of updates for this device */
			num_updates_this = 0;
			for (pu_iter2 = pu_iter; pu_iter2 != NULL; pu_iter2 = pu_iter2->next) {
				if (strcmp (pu_iter2->udi, pu_iter->udi) == 0)
					num_updates_this++;
			}

			/* prepare message */
			message = dbus_message_new_signal (pu_iter->udi,
							   "org.freedesktop.Hal.Device",
							   "PropertyModified");
			dbus_message_iter_init_append (message, &iter);
			dbus_message_iter_append_basic (&iter, DBUS_TYPE_INT32,
							&num_updates_this);

			dbus_message_iter_open_container (&iter, 
							  DBUS_TYPE_ARRAY,
							  DBUS_STRUCT_BEGIN_CHAR_AS_STRING
							  DBUS_TYPE_STRING_AS_STRING
							  DBUS_TYPE_BOOLEAN_AS_STRING
							  DBUS_TYPE_BOOLEAN_AS_STRING
							  DBUS_STRUCT_END_CHAR_AS_STRING,
							  &iter_array);

			for (pu_iter2 = pu_iter; pu_iter2 != NULL;
			     pu_iter2 = pu_iter2->next) {
				if (strcmp (pu_iter2->udi, pu_iter->udi) == 0) {
					DBusMessageIter iter_struct;
					dbus_message_iter_open_container (&iter_array,
									  DBUS_TYPE_STRUCT,
									  NULL,
									  &iter_struct);
					dbus_message_iter_append_basic
					    (&iter_struct, 
					     DBUS_TYPE_STRING,
					     &(pu_iter2->key));
					dbus_message_iter_append_basic
					    (&iter_struct,
					     DBUS_TYPE_BOOLEAN,
					     &(pu_iter2->removed));
					dbus_message_iter_append_basic
					    (&iter_struct, 
					     DBUS_TYPE_BOOLEAN,
					     &(pu_iter2->added));

					dbus_message_iter_close_container (&iter_array, &iter_struct);

					/* signal this is already processed */
					g_free (pu_iter2->key);
					if (pu_iter2 != pu_iter) {
						g_free (pu_iter2->udi);
						pu_iter2->udi = NULL;
					}
				}
			}

			g_free (pu_iter->udi);
			dbus_message_iter_close_container (&iter, &iter_array);

			if (dbus_connection != NULL) {
				if (!dbus_connection_send (dbus_connection, message, NULL))
					DIE (("error broadcasting message"));
			}

			dbus_message_unref (message);

		already_processed:
			g_free (pu_iter);

		} /* for all updates */

		num_pending_updates = 0;
		pending_updates_head = NULL;
	}
}



void
device_send_signal_property_modified (HalDevice *device, const char *key,
				      dbus_bool_t added, dbus_bool_t removed)
{
	const char *udi = hal_device_get_udi (device);
	DBusMessage *message;
	DBusMessageIter iter;

/*
    HAL_INFO(("Entering, udi=%s, key=%s, in_gdl=%s, removed=%s added=%s",
              device->udi, key, 
              in_gdl ? "true" : "false",
              removed ? "true" : "false",
              added ? "true" : "false"));
*/

	if (atomic_count > 0) {
		PendingUpdate *pu;

		pu = g_new0 (PendingUpdate, 1);
		pu->udi = g_strdup (udi);
		pu->key = g_strdup (key);
		pu->removed = removed;
		pu->added = added;
		pu->next = pending_updates_head;

		pending_updates_head = pu;
		num_pending_updates++;
	} else {
		dbus_int32_t i;
		DBusMessageIter iter_struct;
		DBusMessageIter iter_array;

		if (dbus_connection == NULL)
			goto out;
		
		message = dbus_message_new_signal (udi,
						  "org.freedesktop.Hal.Device",
						   "PropertyModified");

		dbus_message_iter_init_append (message, &iter);
		i = 1;
		dbus_message_iter_append_basic (&iter, DBUS_TYPE_INT32, &i);

		dbus_message_iter_open_container (&iter, 
						  DBUS_TYPE_ARRAY,
						  DBUS_STRUCT_BEGIN_CHAR_AS_STRING
						  DBUS_TYPE_STRING_AS_STRING
						  DBUS_TYPE_BOOLEAN_AS_STRING
						  DBUS_TYPE_BOOLEAN_AS_STRING
						  DBUS_STRUCT_END_CHAR_AS_STRING,
						  &iter_array);
		
		dbus_message_iter_open_container (&iter_array,
						  DBUS_TYPE_STRUCT,
						  NULL,
						  &iter_struct);
		
		dbus_message_iter_append_basic (&iter_struct, DBUS_TYPE_STRING, &key);
		dbus_message_iter_append_basic (&iter_struct, DBUS_TYPE_BOOLEAN, &removed);
		dbus_message_iter_append_basic (&iter_struct, DBUS_TYPE_BOOLEAN, &added);

		dbus_message_iter_close_container (&iter_array, &iter_struct);
		dbus_message_iter_close_container (&iter, &iter_array);

		if (!dbus_connection_send (dbus_connection, message, NULL))
			DIE (("error broadcasting message"));

		dbus_message_unref (message);
	}
out:
	;
}

/** Emits a condition on a device; the device has to be in the GDL for
 *  this function to have effect.
 *
 *  Is intended for non-continuous events on the device like
 *  ProcesserOverheating, BlockDeviceGotDevice, e.g. conditions that
 *  are exceptional and may not be inferred by looking at properties
 *  (though some may).
 *
 *  This function accepts a number of parameters that are passed along
 *  in the D-BUS message. The recipient is supposed to extract the parameters
 *  himself, by looking at the HAL specification.
 *
 * @param  udi                  The UDI for this device
 * @param  condition_name       Name of condition
 * @param  first_arg_type       Type of the first argument
 * @param  ...                  value of first argument, list of additional
 *                              type-value pairs. Must be terminated with
 *                              DBUS_TYPE_INVALID
 */
void
device_send_signal_condition (HalDevice *device, const char *condition_name, const char *condition_details)
{
	const char *udi = hal_device_get_udi (device);
	DBusMessage *message;
	DBusMessageIter iter;

	if (dbus_connection == NULL)
		goto out;

	message = dbus_message_new_signal (udi,
					   "org.freedesktop.Hal.Device",
					   "Condition");
	dbus_message_iter_init_append (message, &iter);
	dbus_message_iter_append_basic (&iter,
					DBUS_TYPE_STRING, 
					&condition_name);
	dbus_message_iter_append_basic (&iter,
					DBUS_TYPE_STRING, 
					&condition_details);

	if (!dbus_connection_send (dbus_connection, message, NULL))
		DIE (("error broadcasting message"));

	dbus_message_unref (message);
out:
	return;
}



static gboolean
reinit_dbus (gpointer user_data)
{
	HAL_INFO (("entering!"));
	if (hald_dbus_init ())
		return FALSE;
	else
		return TRUE;
}

static void
service_deleted (DBusMessage *message)
{
	char *old_service_name;
	char *new_service_name;
	HalDevice *d;

	if (!dbus_message_get_args (message, NULL,
				    DBUS_TYPE_STRING, &old_service_name,
				    DBUS_TYPE_STRING, &new_service_name,
				    DBUS_TYPE_INVALID)) {
		HAL_ERROR (("Invalid NameOwnerChanged signal from bus!"));
		return;
	}

	if (services_with_locks != NULL) {
		d = g_hash_table_lookup (services_with_locks, new_service_name);

		if (d != NULL) {
			hal_device_property_remove (d, "info.locked");
			hal_device_property_remove (d, "info.locked.reason");
			hal_device_property_remove (d, "info.locked.dbus_name");

			g_hash_table_remove (services_with_locks, new_service_name);
		}
	}

	if (services_with_claims != NULL) {
		d = g_hash_table_lookup (services_with_claims, new_service_name);

		if (d != NULL) {
			hal_util_branch_claim (hald_get_gdl (), d, FALSE, NULL, 0);
			hal_device_property_remove (d, "info.claimed.dbus_name");

			g_hash_table_remove (services_with_claims, new_service_name);
		}
	}
}

static DBusHandlerResult
device_rescan (DBusConnection * connection, DBusMessage * message, dbus_bool_t local_interface)
{
	const char *udi;
	HalDevice *device;
	DBusMessage *reply;
	DBusMessageIter iter;
	gboolean res;	

	HAL_INFO (("entering, local_interface=%d", local_interface));

	udi = dbus_message_get_path (message);

	if (!local_interface && !sender_has_privileges (connection, message)) {
		raise_permission_denied (connection, message, "Rescan: not privileged");
		return DBUS_HANDLER_RESULT_HANDLED;
	}

	HAL_DEBUG (("udi=%s", udi));

	device = hal_device_store_find (hald_get_gdl (), udi);
	if (device == NULL)
		device = hal_device_store_find (hald_get_tdl (), udi);

	if (device == NULL) {
		raise_no_such_device (connection, message, udi);
		return DBUS_HANDLER_RESULT_HANDLED;
	}

	res = osspec_device_rescan (device);

	reply = dbus_message_new_method_return (message);
	if (reply == NULL)
		DIE (("No memory"));
	dbus_message_iter_init_append (reply, &iter);
	dbus_message_iter_append_basic (&iter, DBUS_TYPE_BOOLEAN, &res);

	if (!dbus_connection_send (connection, reply, NULL))
		DIE (("No memory"));

	dbus_message_unref (reply);
	return DBUS_HANDLER_RESULT_HANDLED;
}

static DBusHandlerResult
device_reprobe (DBusConnection * connection, DBusMessage * message, dbus_bool_t local_interface)
{
	const char *udi;
	HalDevice *device;
	DBusMessageIter iter;
	DBusMessage *reply;
	gboolean res;
	
	HAL_TRACE (("entering"));

	udi = dbus_message_get_path (message);

	if (!local_interface && !sender_has_privileges (connection, message)) {
		raise_permission_denied (connection, message, "Reprobe: not privileged");
		return DBUS_HANDLER_RESULT_HANDLED;
	}

	HAL_DEBUG (("udi=%s", udi));

	device = hal_device_store_find (hald_get_gdl (), udi);
	if (device == NULL)
		device = hal_device_store_find (hald_get_tdl (), udi);

	if (device == NULL) {
		raise_no_such_device (connection, message, udi);
		return DBUS_HANDLER_RESULT_HANDLED;
	}

	res = osspec_device_reprobe (device);

	reply = dbus_message_new_method_return (message);
	if (reply == NULL)
		DIE (("No memory"));
	dbus_message_iter_init_append (reply, &iter);
	dbus_message_iter_append_basic (&iter, DBUS_TYPE_BOOLEAN, &res);

	if (!dbus_connection_send (connection, reply, NULL))
		DIE (("No memory"));

	dbus_message_unref (reply);
	return DBUS_HANDLER_RESULT_HANDLED;
}


static DBusHandlerResult
device_emit_condition (DBusConnection * connection, DBusMessage * message, dbus_bool_t local_interface)
{
	const char *udi;
	HalDevice *device;
	DBusMessageIter iter;
	DBusMessage *reply;
	DBusError error;
	const char *condition_name;
	const char *condition_details;
	dbus_bool_t res;
	
	HAL_TRACE (("entering"));

	udi = dbus_message_get_path (message);

	if (!local_interface) {
		raise_permission_denied (connection, message, "EmitCondition: only allowed for helpers");
		return DBUS_HANDLER_RESULT_HANDLED;
	}

	HAL_DEBUG (("udi=%s", udi));

	dbus_error_init (&error);
	if (!dbus_message_get_args (message, &error,
				    DBUS_TYPE_STRING, &condition_name,
				    DBUS_TYPE_STRING, &condition_details,
				    DBUS_TYPE_INVALID)) {
		raise_syntax (connection, message, "EmitCondition");
		return DBUS_HANDLER_RESULT_HANDLED;
	}


	device = hal_device_store_find (hald_get_gdl (), udi);
	if (device == NULL)
		device = hal_device_store_find (hald_get_tdl (), udi);

	if (device == NULL) {
		raise_no_such_device (connection, message, udi);
		return DBUS_HANDLER_RESULT_HANDLED;
	}

	device_send_signal_condition (device, condition_name, condition_details);

	res = TRUE;

	reply = dbus_message_new_method_return (message);
	if (reply == NULL)
		DIE (("No memory"));
	dbus_message_iter_init_append (reply, &iter);
	dbus_message_iter_append_basic (&iter, DBUS_TYPE_BOOLEAN, &res);

	if (!dbus_connection_send (connection, reply, NULL))
		DIE (("No memory"));

	dbus_message_unref (reply);
	return DBUS_HANDLER_RESULT_HANDLED;
}

typedef struct
{
	DBusConnection  *connection;
	char            *interface_name;
	char            *introspection_xml;
	char            *udi;
} HelperInterfaceHandler;

static GSList *helper_interface_handlers = NULL;

static DBusHandlerResult
device_claim_interface (DBusConnection * connection, DBusMessage * message, dbus_bool_t local_interface)
{
	const char *udi;
	HalDevice *device;
	DBusMessageIter iter;
	DBusMessage *reply;
	DBusError error;
	const char *interface_name;
	const char *introspection_xml;
	dbus_bool_t res;
	
	HAL_TRACE (("entering"));

	udi = dbus_message_get_path (message);

	if (!local_interface) {
		raise_permission_denied (connection, message, "ClaimInterface: only allowed for helpers");
		return DBUS_HANDLER_RESULT_HANDLED;
	}

	HAL_DEBUG (("udi=%s", udi));

	dbus_error_init (&error);
	if (!dbus_message_get_args (message, &error,
				    DBUS_TYPE_STRING, &interface_name,
				    DBUS_TYPE_STRING, &introspection_xml,
				    DBUS_TYPE_INVALID)) {
		raise_syntax (connection, message, "ClaimInterface");
		return DBUS_HANDLER_RESULT_HANDLED;
	}

	device = hal_device_store_find (hald_get_gdl (), udi);
	if (device == NULL)
		device = hal_device_store_find (hald_get_tdl (), udi);

	if (device == NULL) {
		raise_no_such_device (connection, message, udi);
		return DBUS_HANDLER_RESULT_HANDLED;
	}

	res = TRUE;

	HAL_INFO (("Local connection 0x%x to handle interface '%s' on udi '%s'",
		   connection,
		   interface_name, 
		   udi));

	hal_device_property_strlist_add (device, "info.interfaces", interface_name);

	HelperInterfaceHandler *hih = g_new0 (HelperInterfaceHandler, 1);
	hih->connection = connection;
	hih->interface_name = g_strdup (interface_name);
	hih->introspection_xml = g_strdup (introspection_xml);
	hih->udi = g_strdup (udi);
	helper_interface_handlers = g_slist_append (helper_interface_handlers, hih);
	

	reply = dbus_message_new_method_return (message);
	if (reply == NULL)
		DIE (("No memory"));
	dbus_message_iter_init_append (reply, &iter);
	dbus_message_iter_append_basic (&iter, DBUS_TYPE_BOOLEAN, &res);

	if (!dbus_connection_send (connection, reply, NULL))
		DIE (("No memory"));

	dbus_message_unref (reply);
	return DBUS_HANDLER_RESULT_HANDLED;
}



static DBusHandlerResult
addon_is_ready (DBusConnection * connection, DBusMessage * message, dbus_bool_t local_interface)
{
	const char *udi;
	HalDevice *device;
	DBusMessageIter iter;
	DBusMessage *reply;
	DBusError error;
	dbus_bool_t res;
	
	HAL_TRACE (("entering"));

	udi = dbus_message_get_path (message);

	if (!local_interface) {
		raise_permission_denied (connection, message, "AddonIsReady: only allowed for helpers");
		return DBUS_HANDLER_RESULT_HANDLED;
	}

	HAL_DEBUG (("udi=%s", udi));

	dbus_error_init (&error);
	if (!dbus_message_get_args (message, &error,
				    DBUS_TYPE_INVALID)) {
		raise_syntax (connection, message, "AddonIsReady");
		return DBUS_HANDLER_RESULT_HANDLED;
	}

	device = hal_device_store_find (hald_get_gdl (), udi);
	if (device == NULL)
		device = hal_device_store_find (hald_get_tdl (), udi);

	if (device == NULL) {
		raise_no_such_device (connection, message, udi);
		return DBUS_HANDLER_RESULT_HANDLED;
	}

	if (hal_device_inc_num_ready_addons (device)) {
		if (hal_device_are_all_addons_ready (device)) {
			manager_send_signal_device_added (device);
		}
	}

	res = TRUE;

	HAL_INFO (("AddonIsReady on udi '%s'", udi));

	reply = dbus_message_new_method_return (message);
	if (reply == NULL)
		DIE (("No memory"));
	dbus_message_iter_init_append (reply, &iter);
	dbus_message_iter_append_basic (&iter, DBUS_TYPE_BOOLEAN, &res);

	if (!dbus_connection_send (connection, reply, NULL))
		DIE (("No memory"));

	dbus_message_unref (reply);
	return DBUS_HANDLER_RESULT_HANDLED;
}


/*
 * Create new device in tdl. Return temporary udi.
 */
DBusHandlerResult
manager_new_device (DBusConnection * connection, DBusMessage * message, dbus_bool_t local_interface)
{
	DBusMessage *reply;
	DBusMessageIter iter;
	DBusError error;
	HalDevice *d;
	gchar *udi;
	int i;
	struct timeval tv;

	dbus_error_init (&error);

	if (!local_interface && !sender_has_privileges (connection, message)) {
		raise_permission_denied (connection, message, "NewDevice: not privileged");
		return DBUS_HANDLER_RESULT_HANDLED;
	}

	reply = dbus_message_new_method_return (message);
	if (reply == NULL)
		DIE (("No memory"));

	dbus_message_iter_init_append (reply, &iter);
	d = hal_device_new ();

	gettimeofday(&tv, NULL);
	for (i = 0; i < 1000000 ; i++) {
		udi = g_strdup_printf ("/org/freedesktop/Hal/devices/tmp%05x", ((unsigned) tv.tv_usec & 0xfffff)) + i;
		if (!hal_device_store_find (hald_get_tdl (), udi)) break;
		g_free (udi);
		udi = NULL;
	}

	if (!udi) {
		raise_error (connection, message, "org.freedesktop.Hal.NoSpace", "NewDevice: no space for device");
		return DBUS_HANDLER_RESULT_HANDLED;
	}

	hal_device_set_udi (d, udi);
	hal_device_property_set_string (d, "info.udi", udi);
	hal_device_store_add (hald_get_tdl (), d);
	dbus_message_iter_append_basic (&iter, DBUS_TYPE_STRING, &udi);
	g_free (udi);

	if (!dbus_connection_send (connection, reply, NULL))
		DIE (("No memory"));

	dbus_message_unref (reply);

	return DBUS_HANDLER_RESULT_HANDLED;
}


/*
 * Callout helper.
 */
static void 
manager_remove_done (HalDevice *d, gpointer userdata1, gpointer userdata2)
{
	HAL_INFO (("Remove callouts completed udi=%s", d->udi));

	if (!hal_device_store_remove (hald_get_gdl (), d)) {
		HAL_WARNING (("Error removing device"));
	}
}


/*
 * Remove device. Looks in gdl and tdl.
 */
DBusHandlerResult
manager_remove (DBusConnection * connection, DBusMessage * message, dbus_bool_t local_interface)
{
	DBusMessage *reply;
	DBusMessageIter iter;
	DBusError error;
	HalDevice *d;
	char *udi;
	int in_tdl = 0;

	dbus_error_init (&error);

	if (!local_interface && !sender_has_privileges (connection, message)) {
		raise_permission_denied (connection, message, "Remove: not privileged");
		return DBUS_HANDLER_RESULT_HANDLED;
	}

	if (!dbus_message_get_args (message, &error,
				    DBUS_TYPE_STRING, &udi,
				    DBUS_TYPE_INVALID)) {
		raise_syntax (connection, message, "Remove");
		return DBUS_HANDLER_RESULT_HANDLED;
	}

	reply = dbus_message_new_method_return (message);
	if (reply == NULL)
		DIE (("No memory"));

	dbus_message_iter_init_append (reply, &iter);

	d = hal_device_store_find (hald_get_gdl (), udi);
	if (d == NULL) {
		hal_device_store_find (hald_get_tdl (), udi);
		in_tdl = 1;
	}
	if (d == NULL) {
		raise_no_such_device (connection, message, udi);
		return DBUS_HANDLER_RESULT_HANDLED;
	}

	/* FIXME:
	 * run "info.callouts.remove" ?
	 * delete in gdl ?
	 * (auto) stop "info.addons" ?
	 */

	if (!in_tdl) {
		hal_util_callout_device_remove (d, manager_remove_done, NULL, NULL);
	}

	hal_device_store_remove (in_tdl ? hald_get_tdl () : hald_get_gdl (), d);
	g_object_unref (d);

	if (!dbus_connection_send (connection, reply, NULL))
		DIE (("No memory"));

	dbus_message_unref (reply);

	return DBUS_HANDLER_RESULT_HANDLED;
}


/*
 * Callout helper.
 */
static void
manager_commit_done (HalDevice *d, gpointer userdata1, gpointer userdata2)
{
	HAL_INFO (("Add callouts completed udi=%s", d->udi));
}

/*
 * Preprobing helper.
 */
static void
manager_commit_preprobing_done (HalDevice *d, gpointer userdata1, gpointer userdata2)
{
	if (hal_device_property_get_bool (d, "info.ignore")) {
		/* Leave the device here with info.ignore==TRUE so we won't pick up children 
		 * Also remove category and all capabilities
		 */
		hal_device_property_remove (d, "info.category");
		hal_device_property_remove (d, "info.capabilities");
		hal_device_property_set_string (d, "info.udi", "/org/freedesktop/Hal/devices/ignored-device");
		hal_device_property_set_string (d, "info.product", "Ignored Device");

		HAL_INFO (("Preprobing merged info.ignore==TRUE"));

		return;
	}

	/* Merge properties from .fdi files */
	di_search_and_merge (d, DEVICE_INFO_TYPE_INFORMATION);
	di_search_and_merge (d, DEVICE_INFO_TYPE_POLICY);

	hal_util_callout_device_add (d, manager_commit_done, NULL, NULL);
}


/*
 * Move device from tdl to gdl. Runs helpers and callouts.
 */
DBusHandlerResult
manager_commit_to_gdl (DBusConnection * connection, DBusMessage * message, dbus_bool_t local_interface)
{
	DBusMessage *reply;
	DBusMessageIter iter;
	DBusError error;
	HalDevice *d;
	char udi[256], *udi0, *tmp_udi;

	dbus_error_init (&error);

	if (!local_interface && !sender_has_privileges (connection, message)) {
		raise_permission_denied (connection, message, "CommitToGdl: not privileged");
		return DBUS_HANDLER_RESULT_HANDLED;
	}

	if (!dbus_message_get_args (message, &error,
				    DBUS_TYPE_STRING, &tmp_udi,
				    DBUS_TYPE_STRING, &udi0,
				    DBUS_TYPE_INVALID)) {
		raise_syntax (connection, message, "CommitToGdl");
		return DBUS_HANDLER_RESULT_HANDLED;
	}

	reply = dbus_message_new_method_return (message);
	if (reply == NULL)
		DIE (("No memory"));

	dbus_message_iter_init_append (reply, &iter);

	/* look it up in tdl */

	d = hal_device_store_find (hald_get_tdl (), tmp_udi);
	if (d == NULL) {
		raise_no_such_device (connection, message, tmp_udi);
		return DBUS_HANDLER_RESULT_HANDLED;
	}

	/* sanity check & avoid races */
	hal_util_compute_udi (hald_get_gdl (), udi, sizeof udi, "%s", udi0);

	if (hal_device_store_find (hald_get_gdl (), udi)) {
		/* loose it */
		hal_device_store_remove (hald_get_tdl (), d);
		g_object_unref (d);
		raise_error (connection, message, "org.freedesktop.Hal.DeviceExists", "CommitToGdl: Device exists: %s", udi);
		return DBUS_HANDLER_RESULT_HANDLED;
	}

	/* set new udi */
	hal_device_property_remove (d, "info.udi");
	hal_device_set_udi (d, udi);
	hal_device_property_set_string (d, "info.udi", udi);

	/* FIXME:
	 * 'RequireEnable' property?
	 * fdi "preprobe"?
	 * run "info.callouts.preprobe"?
	 * remove "info.ignore" devices?
	 * fdi "information"?
	 * fdi "policy"?
	 * run "info.callouts.add"?
	 * tdl -> gdl?
	 * (auto) start "info.addons"?
	 */

	/* Process preprobe fdi files */
	di_search_and_merge (d, DEVICE_INFO_TYPE_PREPROBE);
	hal_util_callout_device_preprobe (d, manager_commit_preprobing_done, NULL, NULL);

	/* move from tdl to gdl */
	hal_device_store_remove (hald_get_tdl (), d);
	hal_device_store_add (hald_get_gdl (), d);

	if (!dbus_connection_send (connection, reply, NULL))
		DIE (("No memory"));

	dbus_message_unref (reply);

	return DBUS_HANDLER_RESULT_HANDLED;
}

typedef struct {
	char *udi;
	char *execpath;
	char **extra_env;
	char *mstdin;
	char *member;
	char *interface;
	DBusMessage *message;
	DBusConnection *connection;
} MethodInvocation;

static void
hald_exec_method_cb (HalDevice *d, guint32 exit_type, 
		     gint return_code, gchar **error,
		     gpointer data1, gpointer data2);


static void
hald_exec_method_free_mi (MethodInvocation *mi)
{
	/* hald_runner_run_method() assumes ownership of mi->message.. so we don't free it here */
	g_free (mi->udi);
	g_free (mi->execpath);
	g_strfreev (mi->extra_env);
	g_free (mi->mstdin);
	g_free (mi->member);
	g_free (mi->interface);
	g_free (mi);
}

/* returns FALSE if we don't actually invoke anything */
static gboolean
hald_exec_method_do_invocation (MethodInvocation *mi)
{
	gboolean ret;
	HalDevice *d;

	ret = FALSE;

	d = hal_device_store_find (hald_get_gdl (), mi->udi);
	if (d == NULL)
		d = hal_device_store_find (hald_get_tdl (), mi->udi);

	if (d != NULL) {
		/* no timeout */
		hald_runner_run_method(d, 
				       mi->execpath, 
				       mi->extra_env, 
				       mi->mstdin, 
				       TRUE,
				       0,
				       hald_exec_method_cb,
				       (gpointer) mi->message, 
				       (gpointer) mi->connection);

		ret = TRUE;
	} else {
		HAL_WARNING (("In-queue method call on non-existant device"));

		raise_no_such_device (mi->connection, mi->message, mi->udi);
	}

	return ret;
}


static GHashTable *udi_to_method_queue = NULL;


gboolean 
device_is_executing_method (HalDevice *d, const char *interface_name, const char *method_name)
{
	gpointer origkey;
	gboolean ret;
	GList *queue;

	ret = FALSE;

	if (g_hash_table_lookup_extended (udi_to_method_queue, d->udi, &origkey, (gpointer) &queue)) {

		if (queue != NULL) {
			MethodInvocation *mi;
			mi = (MethodInvocation *) queue->data;
			if ((strcmp (mi->interface, interface_name) == 0) &&
			    (strcmp (mi->member, method_name) == 0)) {
				ret = TRUE;
			}
		}

		ret = TRUE;
	}
	return ret;
}

static void 
hald_exec_method_process_queue (const char *udi);

static void
hald_exec_method_enqueue (MethodInvocation *mi)
{
	gpointer origkey;
	GList *queue;

	if (udi_to_method_queue == NULL) {
		udi_to_method_queue = g_hash_table_new_full (g_str_hash,
							     g_str_equal,
							     g_free,
							     NULL);
	}

	if (g_hash_table_lookup_extended (udi_to_method_queue, mi->udi, &origkey, (gpointer) &queue)) {
		HAL_INFO (("enqueue"));
		queue = g_list_append (queue, mi);
		g_hash_table_replace (udi_to_method_queue, g_strdup (mi->udi), queue);
	} else {
		HAL_INFO (("no need to enqueue"));
		queue = g_list_append (NULL, mi);
		g_hash_table_insert (udi_to_method_queue, g_strdup (mi->udi), queue);

		hald_exec_method_do_invocation (mi);
	}
}


static void 
hald_exec_method_process_queue (const char *udi)
{
	gpointer origkey;
	GList *queue;
	MethodInvocation *mi;

	if (g_hash_table_lookup_extended (udi_to_method_queue, udi, &origkey, (gpointer) &queue)) {

		/* clean the top of the list */
		if (queue != NULL) {
			mi = (MethodInvocation *) queue->data;
			queue = g_list_delete_link (queue, queue);
			if (queue == NULL) {
				g_hash_table_remove (udi_to_method_queue, udi);
				HAL_INFO (("No more methods in queue"));
			}

			/* if method was Volume.Unmount() then refresh mount state */
			if (strcmp (mi->interface, "org.freedesktop.Hal.Device.Volume") == 0 &&
			    strcmp (mi->member, "Unmount") == 0) {
				HalDevice *d;

				HAL_INFO (("Refreshing mount state for %s since Unmount() completed", mi->udi));

				d = hal_device_store_find (hald_get_gdl (), mi->udi);
				if (d == NULL) {
					d = hal_device_store_find (hald_get_tdl (), mi->udi);
				}

				if (d != NULL) {
					osspec_refresh_mount_state_for_block_device (d);
				} else {
					HAL_WARNING ((" Cannot find device object for %s", mi->udi));
				}
			}

			hald_exec_method_free_mi (mi);
		}

		/* process the rest of the list */
		if (queue != NULL) {
			HAL_INFO (("Execing next method in queue"));
			g_hash_table_replace (udi_to_method_queue, g_strdup (udi), queue);

			mi = (MethodInvocation *) queue->data;
			if (!hald_exec_method_do_invocation (mi)) {
				/* the device went away before we got to it... */
				hald_exec_method_process_queue (mi->udi);
			}
		}
	}
}

static void
hald_exec_method_cb (HalDevice *d, guint32 exit_type, 
		     gint return_code, gchar **error,
		     gpointer data1, gpointer data2)
{
	dbus_int32_t result;
	DBusMessage *reply = NULL;
	DBusMessage *message;
	DBusMessageIter iter;
	DBusConnection *conn;
	gchar *exp_name = NULL;
	gchar *exp_detail = NULL;
	gboolean invalid_name = FALSE;

	hald_exec_method_process_queue (d->udi);

	message = (DBusMessage *) data1;
	conn = (DBusConnection *) data2;
	
	if (exit_type == HALD_RUN_SUCCESS && error != NULL && 
	    error[0] != NULL && error[1] != NULL) {
		exp_name = error[0];
		if (error[0] != NULL) {
			exp_detail = error[1];
		}
		HAL_INFO (("failed with '%s' '%s'", exp_name, exp_detail));
	}
	
	if (exit_type != HALD_RUN_SUCCESS) {
		reply = dbus_message_new_error (message, "org.freedesktop.Hal.Device.UnknownError", "An unknown error occured");
		if (conn != NULL) {
			if (!dbus_connection_send (conn, reply, NULL))
				DIE (("No memory"));
		}
		dbus_message_unref (reply);
	} else if (exp_name != NULL && exp_detail != NULL) {
		if (!is_valid_interface_name (exp_name)) {
			/*
			 * error name may be invalid,
			 * if so we need a generic HAL error name;
			 * otherwise, dbus will be messed up.
			 */
			invalid_name = TRUE;
<<<<<<< HEAD
			exp_detail = g_strconcat (exp_name, " \n ", exp_detail, (char *)NULL);
=======
			exp_detail = g_strconcat (exp_name, " \n ", exp_detail, (void *)NULL);
>>>>>>> 91b2ce10
			exp_name = "org.freedesktop.Hal.Device.UnknownError";
		}
		reply = dbus_message_new_error (message, exp_name, exp_detail);
		if (reply == NULL) {
			/* error name may be invalid - assume caller fucked up and use a generic HAL error name */
			reply = dbus_message_new_error (message, "org.freedesktop.Hal.Device.UnknownError", "An unknown error occured");
			if (reply == NULL) {
				DIE (("No memory"));
			}
		}
		if (conn != NULL) {
			if (!dbus_connection_send (conn, reply, NULL))
				DIE (("No memory"));
		}
		dbus_message_unref (reply);

	} else {
		result = (dbus_int32_t) return_code;

		reply = dbus_message_new_method_return (message);
		if (reply == NULL)
			DIE (("No memory"));
		
		dbus_message_iter_init_append (reply, &iter);
		dbus_message_iter_append_basic (&iter, DBUS_TYPE_INT32, &result);
		
		if (conn != NULL) {
			if (!dbus_connection_send (conn, reply, NULL))
				DIE (("No memory"));
		}

		dbus_message_unref (reply);
	}

	if (invalid_name)
		g_free (exp_detail);
	dbus_message_unref (message);
}

static DBusHandlerResult
hald_exec_method (HalDevice *d, DBusConnection *connection, dbus_bool_t local_interface, 
		  DBusMessage *message, const char *execpath)
{
	int type;
	GString *stdin_str;
	DBusMessageIter iter;
	char *extra_env[3];
	char uid_export[128];
	char sender_export[128];
	MethodInvocation *mi;

	/* add calling uid */
	extra_env[0] = NULL;
	extra_env[1] = NULL;
	if (local_interface) {
		extra_env[0] = "HAL_METHOD_INVOKED_BY_UID=0";
		extra_env[1] = "HAL_METHOD_INVOKED_BY_SYSTEMBUS_CONNECTION_NAME=0";
	} else {
		const char *sender;
		
		sender = dbus_message_get_sender (message);
		if (sender != NULL) {
			DBusError error;
			unsigned long uid;
			
			dbus_error_init (&error);
			uid = dbus_bus_get_unix_user (connection, sender, &error);
			if (!dbus_error_is_set (&error)) {
				sprintf (uid_export, "HAL_METHOD_INVOKED_BY_UID=%lu", uid);
				extra_env[0] = uid_export;
			} 
			snprintf (sender_export, sizeof (sender_export), 
				  "HAL_METHOD_INVOKED_BY_SYSTEMBUS_CONNECTION_NAME=%s", sender);
			extra_env[1] = sender_export;
		}
	}

	if (extra_env[0] == NULL)
		extra_env[0] = "HAL_METHOD_INVOKED_BY_UID=nobody";
	if (extra_env[1] == NULL)
		extra_env[1] = "HAL_METHOD_INVOKED_BY_SYSTEMBUS_CONNECTION_NAME=0";


	extra_env[2] = NULL;

	/* prepare stdin with parameters */
	stdin_str = g_string_sized_new (256); /* default size for passing params; can grow */
	dbus_message_iter_init (message, &iter);
	while ((type = dbus_message_iter_get_arg_type (&iter)) != DBUS_TYPE_INVALID) {
		switch (type) {
		case DBUS_TYPE_BYTE:
		{
			unsigned char value;
			dbus_message_iter_get_basic (&iter, &value);
			g_string_append_printf (stdin_str, "%u", value);
			break;
		}
		case DBUS_TYPE_INT16:
		{
			dbus_int16_t value;
			dbus_message_iter_get_basic (&iter, &value);
			g_string_append_printf (stdin_str, "%d", value);
			break;
		}
		case DBUS_TYPE_UINT16:
		{
			dbus_uint16_t value;
			dbus_message_iter_get_basic (&iter, &value);
			g_string_append_printf (stdin_str, "%u", value);
			break;
		}
		case DBUS_TYPE_INT32:
		{
			dbus_int32_t value;
			dbus_message_iter_get_basic (&iter, &value);
			g_string_append_printf (stdin_str, "%d", value);
			break;
		}
		case DBUS_TYPE_UINT32:
		{
			dbus_uint32_t value;
			dbus_message_iter_get_basic (&iter, &value);
			g_string_append_printf (stdin_str, "%u", value);
			break;
		}
		case DBUS_TYPE_INT64:
		{
			dbus_int64_t value;
			dbus_message_iter_get_basic (&iter, &value);
			g_string_append_printf (stdin_str, "%lld", (long long int) value);
			break;
		}
		case DBUS_TYPE_UINT64:
		{
			dbus_uint64_t value;
			dbus_message_iter_get_basic (&iter, &value);
			g_string_append_printf (stdin_str, "%llu", (long long unsigned int) value);
			break;
		}
		case DBUS_TYPE_DOUBLE:
		{
			double value;
			dbus_message_iter_get_basic (&iter, &value);
			g_string_append_printf (stdin_str, "%g", value);
			break;
		}
		case DBUS_TYPE_BOOLEAN:
		{
			dbus_bool_t value;
			dbus_message_iter_get_basic (&iter, &value);
			g_string_append (stdin_str, value ? "true" : "false");
			break;
		}
		case DBUS_TYPE_STRING:
		{
			char *value;
			dbus_message_iter_get_basic (&iter, &value);
			g_string_append (stdin_str, value);
			break;
		}

		case DBUS_TYPE_ARRAY:
		{
			DBusMessageIter iter_strlist;
			if (dbus_message_iter_get_element_type (&iter) != DBUS_TYPE_STRING)
				goto error;

			dbus_message_iter_recurse (&iter, &iter_strlist);
			while (dbus_message_iter_get_arg_type (&iter_strlist) == DBUS_TYPE_STRING) {
				const char *value;
				dbus_message_iter_get_basic (&iter_strlist, &value);
				g_string_append (stdin_str, value);
				g_string_append (stdin_str, "\t");
				dbus_message_iter_next(&iter_strlist);
			}
			break;
		}

		default:
			goto error;
		}

		g_string_append_c (stdin_str, '\n');
		dbus_message_iter_next (&iter);
	}

	mi = g_new0 (MethodInvocation, 1);
	mi->udi = g_strdup (d->udi);
	mi->execpath = g_strdup (execpath);
	mi->extra_env = g_strdupv (extra_env);
	mi->mstdin = g_strdup (stdin_str->str);
	mi->message = message;
	mi->connection = connection;
	mi->member = g_strdup (dbus_message_get_member (message));
	mi->interface = g_strdup (dbus_message_get_interface (message));
	hald_exec_method_enqueue (mi);

	dbus_message_ref (message);
	g_string_free (stdin_str, TRUE);

	return DBUS_HANDLER_RESULT_HANDLED;

error:
	g_string_free (stdin_str, TRUE);
	return DBUS_HANDLER_RESULT_NOT_YET_HANDLED;
}

static gboolean
foreach_device_get_xml_node (HalDeviceStore *store, HalDevice *device,
			     gpointer user_data)
{
	GString *xml = user_data;
	const char *udi, *name;

	udi = hal_device_get_udi (device);
	name = strrchr(udi, '/')+1;

	xml = g_string_append(xml, "  <node name=\"");
	xml = g_string_append(xml, name);
	xml = g_string_append(xml, "\"/>\n");

	return TRUE;
}

static DBusHandlerResult
do_introspect (DBusConnection  *connection, 
	       DBusMessage     *message,
	       dbus_bool_t      local_interface)
{
	const char *path;
	DBusMessage *reply;
	GString *xml;
	char *xml_string;

	HAL_TRACE (("entering do_introspect"));

	path = dbus_message_get_path (message);

	xml = g_string_new ("<!DOCTYPE node PUBLIC \"-//freedesktop//DTD D-BUS Object Introspection 1.0//EN\"\n"
			    "\"http://www.freedesktop.org/standards/dbus/1.0/introspect.dtd\">\n"
			    "<node>\n"
			    "  <interface name=\"org.freedesktop.DBus.Introspectable\">\n"
			    "    <method name=\"Introspect\">\n"
			    "      <arg name=\"data\" direction=\"out\" type=\"s\"/>\n"
			    "    </method>\n"
			    "  </interface>\n");

	if (strcmp (path, "/") == 0) {

		xml = g_string_append (xml,
				       "  <node name=\"org\"/>\n");

	} else if (strcmp (path, "/org") == 0) {

		xml = g_string_append (xml,
				       "  <node name=\"freedesktop\"/>\n");

	} else if (strcmp (path, "/org/freedesktop") == 0) {

		xml = g_string_append (xml,
				       "  <node name=\"Hal\"/>\n");

	} else if (strcmp (path, "/org/freedesktop/Hal") == 0) {

		xml = g_string_append (xml,
				       "  <node name=\"Manager\"/>\n"
				       "  <node name=\"devices\"/>\n");

	} else if (strcmp (path, "/org/freedesktop/Hal/devices") == 0) {

		hal_device_store_foreach (hald_get_gdl (),
					  foreach_device_get_xml_node,
					  xml);

	} else if (strcmp (path, "/org/freedesktop/Hal/Manager") == 0) {

		xml = g_string_append (xml,
				       "  <interface name=\"org.freedesktop.Hal.Manager\">\n"
				       "    <method name=\"GetAllDevices\">\n"
				       "      <arg name=\"devices\" direction=\"out\" type=\"ao\"/>\n"
				       "    </method>\n"
				       "    <method name=\"DeviceExists\">\n"
				       "      <arg name=\"does_it_exist\" direction=\"out\" type=\"b\"/>\n"
				       "      <arg name=\"udi\" direction=\"in\" type=\"o\"/>\n"
				       "    </method>\n"
				       "    <method name=\"FindDeviceStringMatch\">\n"
				       "      <arg name=\"devices\" direction=\"out\" type=\"ao\"/>\n"
				       "      <arg name=\"key\" direction=\"in\" type=\"s\"/>\n"
				       "      <arg name=\"value\" direction=\"in\" type=\"s\"/>\n"
				       "    </method>\n"
				       "    <method name=\"FindDeviceByCapability\">\n"
				       "      <arg name=\"devices\" direction=\"out\" type=\"ao\"/>\n"
				       "      <arg name=\"capability\" direction=\"in\" type=\"s\"/>\n"
				       "    </method>\n"
				       "    <method name=\"ClaimBranch\">\n"
				       "      <arg name=\"udi\" direction=\"in\" type=\"o\"/>\n"
				       "      <arg name=\"claim_service\" direction=\"in\" type=\"s\"/>\n"
				       "      <arg name=\"result\" direction=\"out\" type=\"b\"/>\n"
				       "    </method>\n"
				       "    <method name=\"UnclaimBranch\">\n"
				       "      <arg name=\"udi\" direction=\"in\" type=\"o\"/>\n"
				       "      <arg name=\"result\" direction=\"out\" type=\"b\"/>\n"
				       "    </method>\n"
				       "    <method name=\"NewDevice\">\n"
				       "      <arg name=\"temporary_udi\" direction=\"out\" type=\"s\"/>\n"
				       "    </method>\n"
				       "    <method name=\"Remove\">\n"
				       "      <arg name=\"udi\" direction=\"in\" type=\"s\"/>\n"
				       "    </method>\n"
				       "    <method name=\"CommitToGdl\">\n"
				       "      <arg name=\"temporary_udi\" direction=\"in\" type=\"s\"/>\n"
				       "      <arg name=\"global_udi\" direction=\"in\" type=\"s\"/>\n"
				       "    </method>\n"
				       "  </interface>\n");
	} else {
		HalDevice *d;

		d = hal_device_store_find (hald_get_gdl (), path);
		if (d == NULL)
			d = hal_device_store_find (hald_get_tdl (), path);
		
		if (d == NULL) {
			raise_no_such_device (connection, message, path);
			return DBUS_HANDLER_RESULT_HANDLED;
		}

		xml = g_string_append (xml,
				       "  <interface name=\"org.freedesktop.Hal.Device\">\n"
				       "    <method name=\"GetAllProperties\">\n"
				       "      <arg name=\"properties\" direction=\"out\" type=\"a{sv}\"/>\n"
				       "    </method>\n"
				       "    <method name=\"SetMultipleProperties\">\n"
				       "      <arg name=\"properties\" direction=\"in\" type=\"a{sv}\"/>\n"
				       "    </method>\n"
				       "    <method name=\"GetProperty\">\n"
				       "      <arg name=\"key\" direction=\"in\" type=\"s\"/>\n"
				       "      <arg name=\"value\" direction=\"out\" type=\"v\"/>\n"
				       "    </method>\n"
				       "    <method name=\"GetPropertyString\">\n"
				       "      <arg name=\"key\" direction=\"in\" type=\"s\"/>\n"
				       "      <arg name=\"value\" direction=\"out\" type=\"s\"/>\n"
				       "    </method>\n"
				       "    <method name=\"GetPropertyStringList\">\n"
				       "      <arg name=\"key\" direction=\"in\" type=\"s\"/>\n"
				       "      <arg name=\"value\" direction=\"out\" type=\"as\"/>\n"
				       "    </method>\n"
				       "    <method name=\"GetPropertyInteger\">\n"
				       "      <arg name=\"key\" direction=\"in\" type=\"s\"/>\n"
				       "      <arg name=\"value\" direction=\"out\" type=\"i\"/>\n"
				       "    </method>\n"
				       "    <method name=\"GetPropertyBoolean\">\n"
				       "      <arg name=\"key\" direction=\"in\" type=\"s\"/>\n"
				       "      <arg name=\"value\" direction=\"out\" type=\"b\"/>\n"
				       "    </method>\n"
				       "    <method name=\"GetPropertyDouble\">\n"
				       "      <arg name=\"key\" direction=\"in\" type=\"s\"/>\n"
				       "      <arg name=\"value\" direction=\"out\" type=\"d\"/>\n"
				       "    </method>\n"
				       "    <method name=\"SetProperty\">\n"
				       "      <arg name=\"key\" direction=\"in\" type=\"s\"/>\n"
				       "      <arg name=\"value\" direction=\"in\" type=\"v\"/>\n"
				       "    </method>\n"
				       "    <method name=\"SetPropertyString\">\n"
				       "      <arg name=\"key\" direction=\"in\" type=\"s\"/>\n"
				       "      <arg name=\"value\" direction=\"in\" type=\"s\"/>\n"
				       "    </method>\n"
				       "    <method name=\"SetPropertyStringList\">\n"
				       "      <arg name=\"key\" direction=\"in\" type=\"s\"/>\n"
				       "      <arg name=\"value\" direction=\"in\" type=\"as\"/>\n"
				       "    </method>\n"
				       "    <method name=\"SetPropertyInteger\">\n"
				       "      <arg name=\"key\" direction=\"in\" type=\"s\"/>\n"
				       "      <arg name=\"value\" direction=\"in\" type=\"i\"/>\n"
				       "    </method>\n"
				       "    <method name=\"SetPropertyBoolean\">\n"
				       "      <arg name=\"key\" direction=\"in\" type=\"s\"/>\n"
				       "      <arg name=\"value\" direction=\"in\" type=\"b\"/>\n"
				       "    </method>\n"
				       "    <method name=\"SetPropertyDouble\">\n"
				       "      <arg name=\"key\" direction=\"in\" type=\"s\"/>\n"
				       "      <arg name=\"value\" direction=\"in\" type=\"d\"/>\n"
				       "    </method>\n"

				       "    <method name=\"RemoveProperty\">\n"
				       "      <arg name=\"key\" direction=\"in\" type=\"s\"/>\n"
				       "    </method>\n"
				       "    <method name=\"GetPropertyType\">\n"
				       "      <arg name=\"key\" direction=\"in\" type=\"s\"/>\n"
				       "      <arg name=\"type\" direction=\"out\" type=\"i\"/>\n"
				       "    </method>\n"
				       "    <method name=\"PropertyExists\">\n"
				       "      <arg name=\"key\" direction=\"in\" type=\"s\"/>\n"
				       "      <arg name=\"does_it_exist\" direction=\"out\" type=\"b\"/>\n"
				       "    </method>\n"
				       "    <method name=\"AddCapability\">\n"
				       "      <arg name=\"capability\" direction=\"in\" type=\"s\"/>\n"
				       "    </method>\n"
				       "    <method name=\"QueryCapability\">\n"
				       "      <arg name=\"capability\" direction=\"in\" type=\"s\"/>\n"
				       "      <arg name=\"does_it_have_capability\" direction=\"out\" type=\"b\"/>\n"
				       "    </method>\n"
				       "    <method name=\"Lock\">\n"
				       "      <arg name=\"reason\" direction=\"in\" type=\"s\"/>\n"
				       "      <arg name=\"acquired_lock\" direction=\"out\" type=\"b\"/>\n"
				       "    </method>\n"
				       "    <method name=\"Unlock\">\n"
				       "      <arg name=\"released_lock\" direction=\"out\" type=\"b\"/>\n"
				       "    </method>\n"

				       "    <method name=\"StringListAppend\">\n"
				       "      <arg name=\"key\" direction=\"in\" type=\"s\"/>\n"
				       "      <arg name=\"value\" direction=\"in\" type=\"s\"/>\n"
				       "    </method>\n"
				       "    <method name=\"StringListPrepend\">\n"
				       "      <arg name=\"key\" direction=\"in\" type=\"s\"/>\n"
				       "      <arg name=\"value\" direction=\"in\" type=\"s\"/>\n"
				       "    </method>\n"
				       "    <method name=\"StringListRemove\">\n"
				       "      <arg name=\"key\" direction=\"in\" type=\"s\"/>\n"
				       "      <arg name=\"value\" direction=\"in\" type=\"s\"/>\n"
				       "    </method>\n"
				       "    <method name=\"EmitCondition\">\n"
				       "      <arg name=\"condition_name\" direction=\"in\" type=\"s\"/>\n"
				       "      <arg name=\"condition_details\" direction=\"in\" type=\"s\"/>\n"
				       "      <arg name=\"rc\" direction=\"out\" type=\"b\"/>\n"
				       "    </method>\n"

				       "    <method name=\"Rescan\">\n"
				       "      <arg name=\"call_had_sideeffect\" direction=\"out\" type=\"b\"/>\n"
				       "    </method>\n"
				       "    <method name=\"Reprobe\">\n"
				       "      <arg name=\"call_had_sideeffect\" direction=\"out\" type=\"b\"/>\n"
				       "    </method>\n"

				       "    <method name=\"ClaimInterface\">\n"
				       "      <arg name=\"interface_name\" direction=\"in\" type=\"s\"/>\n"
				       "      <arg name=\"introspection_xml\" direction=\"in\" type=\"s\"/>\n"
				       "      <arg name=\"rc\" direction=\"out\" type=\"b\"/>\n"
				       "    </method>\n"

				       "    <method name=\"AddonIsReady\">\n"
				       "      <arg name=\"rc\" direction=\"out\" type=\"b\"/>\n"
				       "    </method>\n"

				       "  </interface>\n");

			GSList *interfaces;
			GSList *i;

			interfaces = hal_device_property_get_strlist (d, "info.interfaces");
			for (i = interfaces; i != NULL; i = g_slist_next (i)) {
				const char *ifname = (const char *) i->data;
				char *method_names_prop;
				char *method_signatures_prop;
				char *method_argnames_prop;
				GSList *method_names;
				GSList *method_signatures;
				GSList *method_argnames;
				GSList *j;
				GSList *k;
				GSList *l;

				g_string_append_printf (xml, "  <interface name=\"%s\">\n", ifname);

				method_names_prop = g_strdup_printf ("%s.method_names", ifname);
				method_signatures_prop = g_strdup_printf ("%s.method_signatures", ifname);
				method_argnames_prop = g_strdup_printf ("%s.method_argnames", ifname);

				method_names = hal_device_property_get_strlist (d, method_names_prop);
				method_signatures = hal_device_property_get_strlist (d, method_signatures_prop);
				method_argnames = hal_device_property_get_strlist (d, method_argnames_prop);

				/* consult local list */
				if (method_names == NULL) {
					GSList *i;

					for (i = helper_interface_handlers; i != NULL; i = g_slist_next (i)) {
						HelperInterfaceHandler *hih = i->data;
						if (strcmp (hih->udi, path) == 0) {
							xml = g_string_append (xml, hih->introspection_xml);
						}
					}
					
				}

				for (j = method_names, k = method_signatures, l = method_argnames;
				     j != NULL && k != NULL && l != NULL;
				     j = g_slist_next (j), k = g_slist_next (k), l = g_slist_next (l)) {
					const char *name;
					const char *sig;
					const char *argnames;
					char **args;
					unsigned int n;
					unsigned int m;

					name = j->data;
					sig = k->data;
					argnames = l->data;

					args = g_strsplit (argnames, " ", 0);

					g_string_append_printf (xml, "    <method name=\"%s\">\n", name);

					for (n = 0, m = 0; n < strlen (sig) && args[m] != NULL; n++, m++) {
						switch (sig[n]) {
						case 'a':
							if (n == strlen (sig) - 1) {
								HAL_WARNING (("Broken signature for method %s "
									      "on interface %s for object %s", 
									      name, ifname, path));
								continue;
							}
							g_string_append_printf (
							  xml, 
							  "      <arg name=\"%s\" direction=\"in\" type=\"a%c\"/>\n", 
							  args[m], sig[n + 1]);
							n++;
							break;

						default:
							g_string_append_printf (
							  xml, 
							  "      <arg name=\"%s\" direction=\"in\" type=\"%c\"/>\n", 
							  args[m], sig[n]);
							break;
						}
					}
					xml = g_string_append (
						xml, 
						"      <arg name=\"return_code\" direction=\"out\" type=\"i\"/>\n");
					xml = g_string_append  (
						xml, 
						"    </method>\n");

				}
				

				xml = g_string_append (xml, "  </interface>\n");

				g_free (method_names_prop);
				g_free (method_signatures_prop);
				g_free (method_argnames_prop);
			}		

	}

	reply = dbus_message_new_method_return (message);

	xml = g_string_append (xml, "</node>\n");
	xml_string = g_string_free (xml, FALSE);

	dbus_message_append_args (reply, 
				  DBUS_TYPE_STRING, &xml_string,
				  DBUS_TYPE_INVALID);

	g_free (xml_string);

	if (reply == NULL)
		DIE (("No memory"));

	if (!dbus_connection_send (connection, reply, NULL))
		DIE (("No memory"));

	dbus_message_unref (reply);
	return DBUS_HANDLER_RESULT_HANDLED;
}

static void
reply_from_fwd_message (DBusPendingCall *pending_call,
			void            *user_data)
{
	DBusMessage *reply_from_addon;
	DBusMessage *method_from_caller;
	DBusMessage *reply;

	/*HAL_INFO (("in reply_from_fwd_message : user_data = 0x%x", user_data));*/

	method_from_caller = (DBusMessage *) user_data;
	reply_from_addon = dbus_pending_call_steal_reply (pending_call);

	reply = dbus_message_copy (reply_from_addon);
	dbus_message_set_destination (reply, dbus_message_get_sender (method_from_caller));
	dbus_message_set_reply_serial (reply, dbus_message_get_serial (method_from_caller));

	if (dbus_connection != NULL)
		dbus_connection_send (dbus_connection, reply, NULL);

	dbus_message_unref (reply_from_addon);
	dbus_message_unref (reply);
	dbus_message_unref (method_from_caller);
	dbus_pending_call_unref (pending_call);
}

static DBusHandlerResult
hald_dbus_filter_handle_methods (DBusConnection *connection, DBusMessage *message, 
				 void *user_data, dbus_bool_t local_interface)
{
	/*HAL_INFO (("connection=0x%x obj_path=%s interface=%s method=%s local_interface=%d", 
		   connection,
		   dbus_message_get_path (message), 
		   dbus_message_get_interface (message),
		   dbus_message_get_member (message),
		   local_interface));*/

	if (dbus_message_is_method_call (message,
					 "org.freedesktop.Hal.Manager",
					 "GetAllDevices") &&
		   strcmp (dbus_message_get_path (message),
			   "/org/freedesktop/Hal/Manager") == 0) {
		return manager_get_all_devices (connection, message);
	} else if (dbus_message_is_method_call (message,
						"org.freedesktop.Hal.Manager",
						"DeviceExists") &&
		   strcmp (dbus_message_get_path (message),
			   "/org/freedesktop/Hal/Manager") == 0) {
		return manager_device_exists (connection, message);
	} else if (dbus_message_is_method_call (message,
						"org.freedesktop.Hal.Manager",
						"FindDeviceStringMatch") &&
		   strcmp (dbus_message_get_path (message),
			   "/org/freedesktop/Hal/Manager") == 0) {
		return manager_find_device_string_match (connection,
							 message);
	} else if (dbus_message_is_method_call
		   (message, "org.freedesktop.Hal.Manager",
		    "FindDeviceByCapability")
		   && strcmp (dbus_message_get_path (message),
			      "/org/freedesktop/Hal/Manager") == 0) {
		return manager_find_device_by_capability (connection,
							  message);
	} else if (dbus_message_is_method_call (message,
						"org.freedesktop.Hal.Manager",
						"ClaimBranch") &&
		   strcmp (dbus_message_get_path (message),
			   "/org/freedesktop/Hal/Manager") == 0) {
		return manager_claim_branch (connection, message);
	} else if (dbus_message_is_method_call (message,
						"org.freedesktop.Hal.Manager",
						"UnclaimBranch") &&
		   strcmp (dbus_message_get_path (message),
			   "/org/freedesktop/Hal/Manager") == 0) {
		return manager_unclaim_branch (connection, message);
	} else if (dbus_message_is_method_call (message,
						"org.freedesktop.Hal.Manager",
						"NewDevice") &&
		   strcmp (dbus_message_get_path (message),
			    "/org/freedesktop/Hal/Manager") == 0) {
		return manager_new_device (connection, message, local_interface);
	} else if (dbus_message_is_method_call (message,
						"org.freedesktop.Hal.Manager",
						"Remove") &&
		   strcmp (dbus_message_get_path (message),
			    "/org/freedesktop/Hal/Manager") == 0) {
		return manager_remove (connection, message, local_interface);
	} else if (dbus_message_is_method_call (message,
						"org.freedesktop.Hal.Manager",
						"CommitToGdl") &&
		   strcmp (dbus_message_get_path (message),
			    "/org/freedesktop/Hal/Manager") == 0) {
		return manager_commit_to_gdl (connection, message, local_interface);
	} else if (dbus_message_is_method_call (message,
					      "org.freedesktop.Hal.Device",
					      "GetAllProperties")) {
		return device_get_all_properties (connection, message);
	} else if (dbus_message_is_method_call (message,
					      "org.freedesktop.Hal.Device",
					      "SetMultipleProperties")) {
		return device_set_multiple_properties (connection, message, local_interface);
	} else if (dbus_message_is_method_call (message,
						"org.freedesktop.Hal.Device",
						"GetProperty")) {
		return device_get_property (connection, message);
	} else if (dbus_message_is_method_call (message,
						"org.freedesktop.Hal.Device",
						"GetPropertyString")) {
		return device_get_property (connection, message);
	} else if (dbus_message_is_method_call (message,
						"org.freedesktop.Hal.Device",
						"GetPropertyStringList")) {
		return device_get_property (connection, message);
	} else if (dbus_message_is_method_call (message,
						"org.freedesktop.Hal.Device",
						"GetPropertyInteger")) {
		return device_get_property (connection, message);
	} else if (dbus_message_is_method_call (message,
						"org.freedesktop.Hal.Device",
						"GetPropertyBoolean")) {
		return device_get_property (connection, message);
	} else if (dbus_message_is_method_call (message,
						"org.freedesktop.Hal.Device",
						"GetPropertyDouble")) {
		return device_get_property (connection, message);
	} else if (dbus_message_is_method_call (message,
						"org.freedesktop.Hal.Device",
						"SetProperty")) {
		return device_set_property (connection, message, local_interface);
	} else if (dbus_message_is_method_call (message,
						"org.freedesktop.Hal.Device",
						"SetPropertyString")) {
		return device_set_property (connection, message, local_interface);
	} else if (dbus_message_is_method_call (message,
						"org.freedesktop.Hal.Device",
						"SetPropertyInteger")) {
		return device_set_property (connection, message, local_interface);
	} else if (dbus_message_is_method_call (message,
						"org.freedesktop.Hal.Device",
						"SetPropertyBoolean")) {
		return device_set_property (connection, message, local_interface);
	} else if (dbus_message_is_method_call (message,
						"org.freedesktop.Hal.Device",
						"SetPropertyDouble")) {
		return device_set_property (connection, message, local_interface);
	} else if (dbus_message_is_method_call (message,
						"org.freedesktop.Hal.Device",
						"RemoveProperty")) {
		return device_remove_property (connection, message, local_interface);
	} else if (dbus_message_is_method_call (message,
						"org.freedesktop.Hal.Device",
						"GetPropertyType")) {
		return device_get_property_type (connection, message);
	} else if (dbus_message_is_method_call (message,
						"org.freedesktop.Hal.Device",
						"PropertyExists")) {
		return device_property_exists (connection, message);
	} else if (dbus_message_is_method_call (message,
						"org.freedesktop.Hal.Device",
						"AddCapability")) {
		return device_add_capability (connection, message, local_interface);
	} else if (dbus_message_is_method_call (message,
						"org.freedesktop.Hal.Device",
						"QueryCapability")) {
		return device_query_capability (connection, message);
	} else if (dbus_message_is_method_call (message,
						"org.freedesktop.Hal.Device",
						"Lock")) {
		return device_lock (connection, message);
	} else if (dbus_message_is_method_call (message,
						"org.freedesktop.Hal.Device",
						"Unlock")) {
		return device_unlock (connection, message);
	} else if (dbus_message_is_method_call (message,
						"org.freedesktop.Hal.Device",
						"StringListAppend")) {
		return device_string_list_append_prepend (connection, message, FALSE);
	} else if (dbus_message_is_method_call (message,
						"org.freedesktop.Hal.Device",
						"StringListPrepend")) {
		return device_string_list_append_prepend (connection, message, TRUE);
	} else if (dbus_message_is_method_call (message,
						"org.freedesktop.Hal.Device",
						"StringListRemove")) {
		return device_string_list_remove (connection, message);
	} else if (dbus_message_is_method_call (message,
						"org.freedesktop.Hal.Device",
						"Rescan")) {
		return device_rescan (connection, message, local_interface);
	} else if (dbus_message_is_method_call (message,
						"org.freedesktop.Hal.Device",
						"Reprobe")) {
		return device_reprobe (connection, message, local_interface);
	} else if (dbus_message_is_method_call (message,
						"org.freedesktop.Hal.Device",
						"EmitCondition")) {
		return device_emit_condition (connection, message, local_interface);
	} else if (dbus_message_is_method_call (message,
						"org.freedesktop.Hal.Device",
						"ClaimInterface")) {
		return device_claim_interface (connection, message, local_interface);
#if 0
	} else if (dbus_message_is_method_call (message,
						"org.freedesktop.Hal.Device",
						"ReleaseInterface")) {
		return device_release_interface (connection, message, local_interface);
#endif
	} else if (dbus_message_is_method_call (message,
						"org.freedesktop.Hal.Device",
						"AddonIsReady")) {
		return addon_is_ready (connection, message, local_interface);
	} else if (dbus_message_is_method_call (message,
						"org.freedesktop.DBus.Introspectable",
						"Introspect")) {
		return do_introspect (connection, message, local_interface);
	} else {
		const char *interface;
		const char *udi;
		const char *method;
		const char *signature;
		HalDevice *d;

		/* check for device-specific interfaces that individual objects may support */

		udi = dbus_message_get_path (message);
		interface = dbus_message_get_interface (message);
		method = dbus_message_get_member (message);
		signature = dbus_message_get_signature (message);

		d = NULL;

		if (udi != NULL) {
			d = hal_device_store_find (hald_get_gdl (), udi);
			if (d == NULL)
				d = hal_device_store_find (hald_get_tdl (), udi);
		}

		if (d != NULL && interface != NULL) {
			GSList *i;

			for (i = helper_interface_handlers; i != NULL; i = g_slist_next (i)) {
				HelperInterfaceHandler *hih = i->data;
				if (strcmp (hih->udi, udi) == 0 &&
				    strcmp (hih->interface_name, interface) == 0) {
					DBusPendingCall *pending_call;
					DBusMessage *copy;

					/*HAL_INFO (("forwarding method to connection 0x%x", hih->connection));*/

					dbus_message_ref (message);

					/* send a copy of the message */
					copy = dbus_message_copy (message);
					if (!dbus_connection_send_with_reply (hih->connection,
									      copy,
									      &pending_call,
									      /*-1*/ 8000)) {
						/* TODO: handle error */
					} else {
						/*HAL_INFO (("connection=%x message=%x", connection, message));*/
						dbus_pending_call_set_notify (pending_call,
									      reply_from_fwd_message,
									      (void *) message,
									      NULL);
					}

					dbus_message_unref (copy);

					return DBUS_HANDLER_RESULT_HANDLED;
				}
			}
		} 

		if (d != NULL && interface != NULL && method != NULL && signature != NULL) {
			GSList *interfaces;
			GSList *i;

			interfaces = hal_device_property_get_strlist (d, "info.interfaces");
			for (i = interfaces; i != NULL; i = g_slist_next (i)) {
				const char *ifname = (const char *) i->data;

				if (strcmp (ifname, interface) == 0) {
					guint num;
					GSList *method_names;
					char *s;

					s = g_strdup_printf ("%s.method_names", interface);
					method_names = hal_device_property_get_strlist (d, s);
					g_free (s);
					for (i = method_names, num = 0; i != NULL; i = g_slist_next (i), num++) {
						const char *methodname = (const char *) i->data;
						if (strcmp (methodname, method) == 0) {
							const char *execpath;
							const char *sig;

							s = g_strdup_printf ("%s.method_execpaths", interface);
							execpath = hal_device_property_get_strlist_elem (d, s, num);
							g_free (s);
							s = g_strdup_printf ("%s.method_signatures", interface);
							sig = hal_device_property_get_strlist_elem (d, s, num);
							g_free (s);
							
							if (execpath != NULL && sig != NULL && 
							    strcmp (sig, signature) == 0) {

								HAL_INFO (("OK for method '%s' with signature '%s' on interface '%s' for UDI '%s' and execpath '%s'", method, signature, interface, udi, execpath));

								return hald_exec_method (d, connection, local_interface,
											 message, execpath);
							}
							
						}
					}
				}
			}
			
		}
	}
		
	return osspec_filter_function (connection, message, user_data);
}
       

/** Message handler for method invocations. All invocations on any object
 *  or interface is routed through this function.
 *
 *  @param  connection          D-BUS connection
 *  @param  message             Message
 *  @param  user_data           User data
 *  @return                     What to do with the message
 */
DBusHandlerResult
hald_dbus_filter_function (DBusConnection * connection,
			   DBusMessage * message, void *user_data)
{
	if (dbus_message_is_signal (message, DBUS_INTERFACE_LOCAL, "Disconnected") &&
	    strcmp (dbus_message_get_path (message), DBUS_PATH_LOCAL) == 0) {

		/* this is a local message; e.g. from libdbus in this process */

		HAL_INFO (("Got disconnected from the system message bus; "
			   "retrying to reconnect every 3000 ms"));
		dbus_connection_unref (dbus_connection);
		dbus_connection = NULL;

		g_timeout_add (3000, reinit_dbus, NULL);

	} else if (dbus_message_is_signal (message,
					   DBUS_INTERFACE_DBUS,
					   "NameOwnerChanged")) {

		if (services_with_locks != NULL || services_with_claims != NULL)
			service_deleted (message);
	} else 
		return hald_dbus_filter_handle_methods (connection, message, user_data, FALSE);

	return DBUS_HANDLER_RESULT_HANDLED;
}



static DBusHandlerResult 
local_server_message_handler (DBusConnection *connection, 
			      DBusMessage *message, 
			      void *user_data)
{
	/*HAL_INFO (("local_server_message_handler: destination=%s obj_path=%s interface=%s method=%s", 
		   dbus_message_get_destination (message), 
		   dbus_message_get_path (message), 
		   dbus_message_get_interface (message),
		   dbus_message_get_member (message)));*/

	if (dbus_message_is_method_call (message, "org.freedesktop.DBus", "AddMatch")) {
		DBusMessage *reply;

		/* cheat, and handle AddMatch since libhal will try to invoke this method */
		reply = dbus_message_new_method_return (message);
		if (reply == NULL)
			DIE (("No memory"));
		if (!dbus_connection_send (connection, reply, NULL))
			DIE (("No memory"));
		dbus_message_unref (reply);
		return DBUS_HANDLER_RESULT_HANDLED;
	} else if (dbus_message_is_signal (message, DBUS_INTERFACE_LOCAL, "Disconnected") &&
		   strcmp (dbus_message_get_path (message), DBUS_PATH_LOCAL) == 0) {
		GSList *i;
		GSList *j;
		
		HAL_INFO (("Client to local_server was disconnected"));

		for (i = helper_interface_handlers; i != NULL; i = j) {
			HelperInterfaceHandler *hih = i->data;

			j = g_slist_next (i);

			if (hih->connection == connection) {
				g_free (hih->interface_name);
				g_free (hih->introspection_xml);
				g_free (hih->udi);
				g_free (hih);
				helper_interface_handlers = g_slist_remove_link (helper_interface_handlers, i);
			}
		}

		dbus_connection_unref (connection);
		return DBUS_HANDLER_RESULT_HANDLED;
	} else if (dbus_message_get_type (message) == DBUS_MESSAGE_TYPE_SIGNAL) {
		DBusMessage *copy;

		/* it's a signal, just forward it onto the system message bus */
		copy = dbus_message_copy (message);
		if (dbus_connection != NULL) {
			dbus_connection_send (dbus_connection, copy, NULL);
		}
		dbus_message_unref (copy);
	} else {
		return hald_dbus_filter_handle_methods (connection, message, user_data, TRUE);
	}

	return DBUS_HANDLER_RESULT_HANDLED;
}

static void
local_server_unregister_handler (DBusConnection *connection, void *user_data)
{
	HAL_INFO (("unregistered"));
}

static void
local_server_handle_connection (DBusServer *server,
			  DBusConnection *new_connection,
			  void *data)
{
	DBusObjectPathVTable vtable = { &local_server_unregister_handler, 
					&local_server_message_handler, 
					NULL, NULL, NULL, NULL};

	HAL_INFO (("%d: Got a connection", getpid ()));
	HAL_INFO (("dbus_connection_get_is_connected = %d", dbus_connection_get_is_connected (new_connection)));

	/*dbus_connection_add_filter (new_connection, server_filter_function, NULL, NULL);*/

	dbus_connection_register_fallback (new_connection, 
					   "/org/freedesktop",
					   &vtable,
					   NULL);
	dbus_connection_ref (new_connection);
	dbus_connection_setup_with_g_main (new_connection, NULL);
}


static DBusServer *local_server = NULL;

char *
hald_dbus_local_server_addr (void)
{
	if (local_server == NULL)
		return NULL;

	return dbus_server_get_address (local_server);
}

gboolean
hald_dbus_local_server_init (void)
{
	gboolean ret;
	DBusError error;
	char *server_addr;

	ret = FALSE;

	/* setup a server listening on a socket so we can do point to point
	 * connections for programs spawned by hald
	 */
	dbus_error_init (&error);
	if ((local_server = dbus_server_listen (HALD_DBUS_ADDRESS, &error)) == NULL) { 
		HAL_ERROR (("Cannot create D-BUS server"));
		goto out;
	}
	server_addr = dbus_server_get_address (local_server);
	HAL_INFO (("local server is listening at %s", server_addr));
	dbus_free (server_addr);
	dbus_server_setup_with_g_main (local_server, NULL);
	dbus_server_set_new_connection_function (local_server, local_server_handle_connection, NULL, NULL);	

	ret = TRUE;

out:
	return ret;
}

gboolean
hald_dbus_init (void)
{
	DBusError dbus_error;

	HAL_INFO (("entering"));

	dbus_connection_set_change_sigpipe (TRUE);

	dbus_error_init (&dbus_error);
	dbus_connection = dbus_bus_get (DBUS_BUS_SYSTEM, &dbus_error);
	if (dbus_connection == NULL) {
		HAL_ERROR (("dbus_bus_get(): %s", dbus_error.message));
		return FALSE;
	}

	dbus_connection_setup_with_g_main (dbus_connection, NULL);
	dbus_connection_set_exit_on_disconnect (dbus_connection, FALSE);

	dbus_bus_request_name (dbus_connection, "org.freedesktop.Hal",
				  0, &dbus_error);
	if (dbus_error_is_set (&dbus_error)) {
		HAL_ERROR (("dbus_bus_request_name(): %s",
			    dbus_error.message));
		return FALSE;
	}

	dbus_connection_add_filter (dbus_connection, hald_dbus_filter_function, NULL, NULL);

	dbus_bus_add_match (dbus_connection,
			    "type='signal'"
			    ",interface='"DBUS_INTERFACE_DBUS"'"
			    ",sender='"DBUS_SERVICE_DBUS"'"
			    ",member='NameOwnerChanged'",
			    NULL);

	return TRUE;
}

/** @} */<|MERGE_RESOLUTION|>--- conflicted
+++ resolved
@@ -3295,11 +3295,7 @@
 			 * otherwise, dbus will be messed up.
 			 */
 			invalid_name = TRUE;
-<<<<<<< HEAD
-			exp_detail = g_strconcat (exp_name, " \n ", exp_detail, (char *)NULL);
-=======
 			exp_detail = g_strconcat (exp_name, " \n ", exp_detail, (void *)NULL);
->>>>>>> 91b2ce10
 			exp_name = "org.freedesktop.Hal.Device.UnknownError";
 		}
 		reply = dbus_message_new_error (message, exp_name, exp_detail);
