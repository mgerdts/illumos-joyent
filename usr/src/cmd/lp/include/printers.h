--- conflicted
+++ resolved
@@ -35,17 +35,10 @@
  * The following conflicts are also defined in sys/processor.h.
  */
 #if defined PS_FAULTED
-<<<<<<< HEAD
-#undef	PS_FAULTED
-#endif
-#if defined PS_DISABLED
-#undef	PS_DISABLED
-=======
 #undef  PS_FAULTED
 #endif
 #if defined PS_DISABLED
 #undef  PS_DISABLED
->>>>>>> ebe61a78
 #endif
 
 /*
