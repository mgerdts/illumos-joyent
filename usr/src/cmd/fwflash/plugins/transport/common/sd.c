/*
 * CDDL HEADER START
 *
 * The contents of this file are subject to the terms of the
 * Common Development and Distribution License (the "License").
 * You may not use this file except in compliance with the License.
 *
 * You can obtain a copy of the license at usr/src/OPENSOLARIS.LICENSE
 * or http://www.opensolaris.org/os/licensing.
 * See the License for the specific language governing permissions
 * and limitations under the License.
 *
 * When distributing Covered Code, include this CDDL HEADER in each
 * file and include the License file at usr/src/OPENSOLARIS.LICENSE.
 * If applicable, add the following below this CDDL HEADER, with the
 * fields enclosed by brackets "[]" replaced with your own identifying
 * information: Portions Copyright [yyyy] [name of copyright owner]
 *
 * CDDL HEADER END
 */

/*
 * Copyright 2009 Sun Microsystems, Inc.  All rights reserved.
 * Use is subject to license terms.
 *
 * Copyright 2016 Joyent, Inc.
 */

/*
 * sd / ssd (SCSI Direct-attached Device) specific functions.
 */

#include <libnvpair.h>
#include <stdio.h>
#include <stdlib.h>
#include <unistd.h>
#include <sys/types.h>
#include <sys/sysmacros.h>
#include <sys/queue.h>
#include <sys/stat.h>
#include <fcntl.h>
#include <string.h>
#include <errno.h>
#include <scsi/libscsi.h>
#include <sys/scsi/scsi_types.h>
#include <libintl.h> /* for gettext(3c) */
#include <fwflash/fwflash.h>
#include <sys/debug.h>
#include <umem.h>

typedef struct sam4_statdesc {
	int sam_status;
	char *sam_message;
} sam4_statdesc_t;

static sam4_statdesc_t sam4_status[] = {
	{ SAM4_STATUS_GOOD, "Status: GOOD (success)" },
	{ SAM4_STATUS_CHECK_CONDITION, "Status: CHECK CONDITION" },
	{ SAM4_STATUS_CONDITION_MET, "Status: CONDITION MET" },
	{ SAM4_STATUS_BUSY, "Status: Device is BUSY" },
	{ SAM4_STATUS_RESERVATION_CONFLICT, "Status: Device is RESERVED" },
	{ SAM4_STATUS_TASK_SET_FULL,
	    "Status: TASK SET FULL (insufficient resources in command queue" },
	{ SAM4_STATUS_TASK_ABORTED, "Status: TASK ABORTED" }
};

#define	NSAM4_STATUS	(sizeof (sam4_status) / sizeof (sam4_status[0]))

#define	FW_SD_FREE_DEVPATH(devpath)	{	\
		di_devfs_path_free((devpath));	\
	}
#define	FW_SD_FREE_DEVICELIST(thisdev, devpath) {	\
		free((thisdev));	\
		FW_SD_FREE_DEVPATH((devpath))	\
	}
#define	FW_SD_FREE_DRV_NAME(thisdev, devpath) {	\
		free((thisdev)->drvname);	\
		FW_SD_FREE_DEVICELIST((thisdev), (devpath))	\
	}
#define	FW_SD_FREE_CLS_NAME(thisdev, devpath) {	\
		free((thisdev)->classname);	\
		FW_SD_FREE_DRV_NAME((thisdev), (devpath))	\
	}
#define	FW_SD_FREE_ACC_NAME(thisdev, devpath) {	\
		free((thisdev)->access_devname);	\
		FW_SD_FREE_CLS_NAME(thisdev, devpath)	\
	}
#define	FW_SD_FREE_ADDR(thisdev, devpath) {	\
		free((thisdev)->addresses[0]);	\
		FW_SD_FREE_ACC_NAME(thisdev, devpath)	\
	}
#define	FW_SD_FREE_IDENT(thisdev, devpath) {	\
		free((thisdev)->ident);	\
		FW_SD_FREE_ADDR((thisdev), (devpath))	\
	}
#define	FW_SD_FREE_IDENT_VID(thisdev, devpath) {	\
		free((thisdev)->ident->vid);	\
		FW_SD_FREE_IDENT((thisdev), (devpath))	\
	}
#define	FW_SD_FREE_IDENT_PID(thisdev, devpath) {	\
		free((thisdev)->ident->pid);	\
		FW_SD_FREE_IDENT_VID((thisdev), (devpath))	\
	}
#define	FW_SD_FREE_IDENT_ALL(thisdev, devpath) {	\
		free((thisdev)->ident->revid);	\
		FW_SD_FREE_IDENT_PID((thisdev), (devpath))	\
	}

/*
 * This is our default partial write size when we encounter a situation where we
 * need to upgrade disks whose firmware image cannot be done in a single write.
 * While in theory we should just use the maximum transfer size and make sure
 * it's aligned, that's proven to be problematic for some Seagate disks. Hence
 * we just make sure that if partial writes are required that this value fits in
 * the required alignment and in the actual maximum transfer size.
 */
#define	FW_SD_PARTIAL_WRITE_SIZE	(64 * 1024)

/*
 * Declarations required for fwflash
 */
char drivername[] = "sd\0";
int plugin_version = FWPLUGIN_VERSION_2;

/*
 * Data provided by fwflash
 */
extern di_node_t rootnode;
extern struct fw_plugin *self;
extern struct vrfyplugin *verifier;
extern int fwflash_debug;

static char *sdfw_devprefix = "/devices";

static char *sdfw_find_link(di_node_t bnode, char *acc_devname);
static int sdfw_link_cb(di_devlink_t devlink, void *arg);
static int sdfw_idtfy_custmz(struct devicelist *device, char *sp);

/*
 * We don't currently support reading firmware from a disk. If we do eventually
 * support it, we would use the scsi READ BUFFER command to do so.
 */
int
fw_readfw(struct devicelist *flashdev, char *filename)
{

	logmsg(MSG_INFO,
	    "%s: not writing firmware for device %s to file %s\n",
	    flashdev->drvname, flashdev->access_devname, filename);
	logmsg(MSG_ERROR,
	    gettext("\n\nReading of firmware images from %s-attached "
	    "devices is not supported\n\n"),
	    flashdev->drvname);

	return (FWFLASH_SUCCESS);
}


static int
sdfw_read_descriptor(struct devicelist *flashdev, libscsi_hdl_t *hdl,
    libscsi_target_t *targ, uint8_t *align)
{
	spc3_read_buffer_cdb_t *rb_cdb;
	size_t nwritten;
	libscsi_action_t *action = NULL;
	uint8_t descbuf[4];
	sam4_status_t samstatus;

	VERIFY3P(hdl, !=, NULL);
	VERIFY3P(targ, !=, NULL);
	VERIFY3P(align, !=, NULL);

	if ((action = libscsi_action_alloc(hdl, SPC3_CMD_READ_BUFFER,
	    LIBSCSI_AF_READ, descbuf, sizeof (descbuf))) == NULL) {
		logmsg(MSG_ERROR, gettext("%s: failed to alloc scsi action: "
		    "%s\n"),
		    flashdev->drvname, libscsi_errmsg(hdl));
		return (FWFLASH_FAILURE);
	}

	rb_cdb = (spc3_read_buffer_cdb_t *)libscsi_action_get_cdb(action);

	rb_cdb->rbc_mode = SPC3_RB_MODE_DESCRIPTOR;

	/*
	 * Microcode upgrade usually only uses the first buffer ID which is
	 * sequentially indexed from zero. Strictly speaking these are all
	 * vendor defined, but so far most vendors we've seen use index zero
	 * for this.
	 */
	rb_cdb->rbc_bufferid = 0;

	rb_cdb->rbc_allocation_len[0] = 0;
	rb_cdb->rbc_allocation_len[1] = 0;
	rb_cdb->rbc_allocation_len[2] = sizeof (descbuf);

	if (libscsi_exec(action, targ) != 0) {
		logmsg(MSG_ERROR, gettext("%s: failed to execute SCSI buffer "
		    "data read: %s\n"),
		    flashdev->drvname, libscsi_errmsg(hdl));
		libscsi_action_free(action);
		return (FWFLASH_FAILURE);
	}

	if ((samstatus = libscsi_action_get_status(action)) !=
	    SAM4_STATUS_GOOD) {
		int i;
		for (i = 0; i < NSAM4_STATUS; i++) {
			if (samstatus == sam4_status[i].sam_status) {
				logmsg(MSG_ERROR, gettext("%s: SCSI buffer "
				    "data read failed: %s\n"),
				    flashdev->drvname,
				    sam4_status[i].sam_message);
				libscsi_action_free(action);
				return (FWFLASH_FAILURE);
			}
		}
		logmsg(MSG_ERROR, gettext("%s: SCSI buffer data read failed: "
		    "unknown error: %d\n"), flashdev->drvname, samstatus);
		libscsi_action_free(action);
		return (FWFLASH_FAILURE);
	}

	if (libscsi_action_get_buffer(action, NULL, NULL, &nwritten) != 0) {
		logmsg(MSG_ERROR, gettext("%s: failed to get actual data "
		    "size: %s\n"),
		    flashdev->drvname, libscsi_errmsg(hdl));
		libscsi_action_free(action);
		return (FWFLASH_FAILURE);
	}
	libscsi_action_free(action);

	if (nwritten != sizeof (descbuf)) {
		logmsg(MSG_ERROR, gettext("%s: received a short read from the "
<<<<<<< HEAD
		    "SCSI READ BUFFER command, expected %u bytes, read %u\n"),
=======
		    "SCSI READ BUFFER command, expected %u bytes, read %zu\n"),
>>>>>>> c8cc6853
		    flashdev->drvname, sizeof (descbuf), nwritten);
		return (FWFLASH_FAILURE);
	}

	if (descbuf[0] == 0 && descbuf[1] == 0 && descbuf[2] == 0 &&
	    descbuf[3] == 0) {
		logmsg(MSG_ERROR, gettext("%s: devices %s does not support "
		    "firmware upgrade\n"), verifier->vendor,
		    flashdev->access_devname);
		return (FWFLASH_FAILURE);
	}

	*align = descbuf[0];

	return (FWFLASH_SUCCESS);
}

static int
sdfw_write(struct devicelist *flashdev, libscsi_hdl_t *handle,
    libscsi_target_t *target, size_t len, size_t off, void *buf)
{
	sam4_status_t samstatus;
	libscsi_action_t *action = NULL;
	spc3_write_buffer_cdb_t *wb_cdb;

<<<<<<< HEAD
	logmsg(MSG_INFO, "%s: writing %u bytes of image %s at offset %u from "
=======
	logmsg(MSG_INFO, "%s: writing %u bytes of image %s at offset %zu from "
>>>>>>> c8cc6853
	    "address %p\n", flashdev->drvname, len, verifier->imgfile, off,
	    buf);
	logmsg(MSG_INFO, "%s: writing to buffer id %u\n",
	    flashdev->drvname, verifier->flashbuf);

	VERIFY3P(flashdev, !=, NULL);
	VERIFY3P(handle, !=, NULL);
	VERIFY3P(target, !=, NULL);
	VERIFY3P(buf, !=, NULL);
	VERIFY3U(len, >, 0);
	VERIFY3U(off + len, <=, verifier->imgsize);

	action = libscsi_action_alloc(handle, SPC3_CMD_WRITE_BUFFER,
	    LIBSCSI_AF_WRITE | LIBSCSI_AF_RQSENSE | LIBSCSI_AF_ISOLATE, buf,
	    len);
	if (action == NULL) {
		logmsg(MSG_ERROR, gettext("%s: failed to alloc scsi action: "
		    "%s\n"), flashdev->drvname, libscsi_errmsg(handle));
		goto err;
	}

	wb_cdb = (spc3_write_buffer_cdb_t *)libscsi_action_get_cdb(action);

	wb_cdb->wbc_mode = SPC3_WB_MODE_DL_UCODE_OFFS_SAVE;

	wb_cdb->wbc_buffer_offset[0] = (off >> 16) & 0xff;
	wb_cdb->wbc_buffer_offset[1] = (off >> 8) & 0xff;
	wb_cdb->wbc_buffer_offset[2] = off & 0xff;

	wb_cdb->wbc_bufferid = verifier->flashbuf;

	wb_cdb->wbc_parameter_list_len[0] = (len >> 16) & 0xff;
	wb_cdb->wbc_parameter_list_len[1] = (len >> 8) & 0xff;
	wb_cdb->wbc_parameter_list_len[2] = len & 0xff;

	logmsg(MSG_INFO, "%s: spc3_write_buffer_cdb_t opcode: %u\n",
	    flashdev->drvname, wb_cdb->wbc_opcode);

	if (libscsi_exec(action, target) != 0) {
		logmsg(MSG_ERROR, gettext("%s: failed to execute SCSI WRITE "
		    "BUFFER: %s\n"),
		    flashdev->drvname, libscsi_errmsg(handle));
		goto err;
	}

	if ((samstatus = libscsi_action_get_status(action)) ==
	    SAM4_STATUS_CHECK_CONDITION) {
		uint64_t asc = 0, ascq = 0, key = 0;
		const char *code, *keystr;

		if (libscsi_action_parse_sense(action, &key, &asc, &ascq,
		    NULL) != 0) {
			logmsg(MSG_ERROR, gettext("%s: failed to write "
			    "firmware. Received CHECK_CONDITION that cannot be "
			    "parsed.\n"),
			    flashdev->drvname);
			goto err;
		}

		code = libscsi_sense_code_name(asc, ascq);
		keystr = libscsi_sense_key_name(key);

		logmsg(MSG_ERROR, gettext("%s: failed to write firmware: "
<<<<<<< HEAD
		    "received sense key %llu (%s) additional sense code "
		    "0x%llx/0x%llx (%s)\n"), flashdev->drvname, key,
		    keystr != NULL ? keystr : "<unknown>",
=======
		    "received sense key %" PRIu64 " (%s) additional sense code "
		    "0x%" PRIx64 "/0x%" PRIx64 " (%s)\n"), flashdev->drvname,
		    key, keystr != NULL ? keystr : "<unknown>",
>>>>>>> c8cc6853
		    asc, ascq, code != NULL ? code : "<unknown>");
		goto err;
	} else if (samstatus != SAM4_STATUS_GOOD) {
		int i;

		logmsg(MSG_ERROR, gettext("%s: SCSI buffer data write failed:"),
		    flashdev->drvname);
		for (i = 0; i < NSAM4_STATUS; i++) {
			if (samstatus == sam4_status[i].sam_status) {
				logmsg(MSG_ERROR, gettext("%s\n"),
				    sam4_status[i].sam_message);
				goto err;
			}
		}
		logmsg(MSG_ERROR, gettext("unknown error: %d\n"), samstatus);
		goto err;
	} else {
		logmsg(MSG_INFO, "%s: received STATUS GOOD\n",
		    flashdev->drvname);
	}

	libscsi_action_free(action);
	return (FWFLASH_SUCCESS);

err:
	if (action != NULL)
		libscsi_action_free(action);
	return (FWFLASH_FAILURE);
}

int
fw_writefw(struct devicelist *flashdev)
{
	libscsi_hdl_t	*handle;
	libscsi_target_t *target;
	libscsi_errno_t serr;
	size_t maxxfer, nwrite;
	uint8_t align;
	int ret = FWFLASH_FAILURE;

	if ((verifier == NULL) || (verifier->imgsize == 0) ||
	    (verifier->fwimage == NULL)) {
		/* should _NOT_ happen */
		logmsg(MSG_ERROR,
		    gettext("%s: Firmware image has not been verified\n"),
		    flashdev->drvname);
		return (FWFLASH_FAILURE);
	}

	if ((handle = libscsi_init(LIBSCSI_VERSION, &serr)) == NULL) {
		logmsg(MSG_ERROR, gettext("%s: failed to initialize libscsi\n"),
		    flashdev->drvname);
		return (FWFLASH_FAILURE);
	}

	if ((target = libscsi_open(handle, NULL, flashdev->access_devname)) ==
	    NULL) {
		logmsg(MSG_ERROR,
		    gettext("%s: unable to open device %s\n"),
		    flashdev->drvname, flashdev->access_devname);
		libscsi_fini(handle);
		return (FWFLASH_FAILURE);
	}

	if (libscsi_max_transfer(target, &maxxfer) != 0) {
		logmsg(MSG_ERROR, gettext("%s: failed to determine device "
		    "maximum transfer size: %s\n"), flashdev->drvname,
		    libscsi_errmsg(handle));
		goto err;
	}

	if (sdfw_read_descriptor(flashdev, handle, target, &align) !=
	    FWFLASH_SUCCESS) {
		goto err;
	}

	/*
	 * If the maximum transfer size is less than the maximum image size then
	 * we have to do some additional work. We need to read the descriptor
	 * via a READ BUFFER command and make sure that we support the required
	 * offset alignment. Note that an alignment of 0xff indicates that the
	 * device does not support partial writes and must receive the firmware
	 * in a single WRITE BUFFER.  Otherwise a value in align represents a
	 * required offset alignment of 2^off. From there, we make sure that
	 * this works for our partial write size and that our partial write size
	 * fits in the maximum transfer size.
	 */
	if (maxxfer < verifier->imgsize) {
<<<<<<< HEAD
		logmsg(MSG_INFO, "%s: Maximum transfer is %u, required "
		    "alignment is 2^%d\n", flashdev->drvname, maxxfer, align);
		if (FW_SD_PARTIAL_WRITE_SIZE > maxxfer) {
			logmsg(MSG_ERROR, gettext("%s: cannot write firmware "
			    "image: HBA enforces a maximum transfer size of "
			    "%u bytes, but the default partial transfer size "
=======
		logmsg(MSG_INFO, "%s: Maximum transfer is %zu, required "
		    "alignment is 2^%u\n", flashdev->drvname, maxxfer, align);
		if (FW_SD_PARTIAL_WRITE_SIZE > maxxfer) {
			logmsg(MSG_ERROR, gettext("%s: cannot write firmware "
			    "image: HBA enforces a maximum transfer size of "
			    "%zu bytes, but the default partial transfer size "
>>>>>>> c8cc6853
			    "is %u bytes\n"), flashdev->drvname, maxxfer,
			    FW_SD_PARTIAL_WRITE_SIZE);
			goto err;
		}
		maxxfer = FW_SD_PARTIAL_WRITE_SIZE;

		if (ffsll(maxxfer) < align || align == 0xff) {
			logmsg(MSG_ERROR, gettext("%s: cannot write firmware "
			    "image: device requires partial writes aligned "
			    "to an unsupported value\n"), flashdev->drvname);
			goto err;
		}

<<<<<<< HEAD
		logmsg(MSG_INFO, "%s: final transfer block size is %u\n",
=======
		logmsg(MSG_INFO, "%s: final transfer block size is %zu\n",
>>>>>>> c8cc6853
		    flashdev->drvname, maxxfer);
	}

	logmsg(MSG_INFO, "%s: Writing out %u bytes to %s\n", flashdev->drvname,
	    verifier->imgsize, flashdev->access_devname);
	nwrite = 0;
	for (;;) {
		uintptr_t buf;
		size_t towrite = MIN(maxxfer, verifier->imgsize - nwrite);

		if (towrite == 0)
			break;

		buf = (uintptr_t)verifier->fwimage;
		buf += nwrite;

		if (sdfw_write(flashdev, handle, target, towrite, nwrite,
		    (void *)buf) != FWFLASH_SUCCESS) {
			logmsg(MSG_ERROR, gettext("%s: failed to write to %s "
			    "successfully: %s\n"), flashdev->drvname,
			    flashdev->access_devname, libscsi_errmsg(handle));
			goto err;
		}

		nwrite += towrite;
	}

	logmsg(MSG_ERROR, gettext("Note: For flash based disks "
	    "(SSD, etc). You may need power off the system to wait a "
	    "few minutes for supercap to fully discharge, then power "
	    "on the system again to activate the new firmware\n"));
	ret = FWFLASH_SUCCESS;

err:
	if (target != NULL)
		libscsi_close(handle, target);
	if (handle != NULL)
		libscsi_fini(handle);

	return (ret);
}

/*
 * The fw_identify() function walks the device
 * tree trying to find devices which this plugin
 * can work with.
 *
 * The parameter "start" gives us the starting index number
 * to give the device when we add it to the fw_devices list.
 *
 * firstdev is allocated by us and we add space as needed
 *
 * When we store the desired information, inquiry-serial-no
 * goes in thisdev->addresses[1], and client-guid goes in
 * thisdev->addresses[2].
 */
int
fw_identify(int start)
{
	int idx = start;
	int fw_sata_disk = 0;
	int *exists;
	di_node_t thisnode;
	struct devicelist *newdev = NULL;
	char *devpath = NULL;
	char *driver = NULL;
	char *sp_temp;
	char *sp_temp_cut;

	/* We need to inquiry information manually by sending probe command */
	libscsi_hdl_t *handle;
	libscsi_target_t *target;
	libscsi_errno_t serr;

	/* Just in case we've got an FC-attached device on sparc */
	if (strcmp(self->drvname, "ssd") == 0) {
		driver = self->drvname;
	} else
		driver = drivername;

	thisnode = di_drv_first_node(driver, rootnode);

	if (thisnode == DI_NODE_NIL) {
		logmsg(MSG_INFO, "No %s nodes in this system\n", driver);
		return (FWFLASH_FAILURE);
	}

	if ((handle = libscsi_init(LIBSCSI_VERSION, &serr)) == NULL) {
		logmsg(MSG_ERROR, gettext("%s: failed to initialize "
		    "libscsi\n"), newdev->drvname);
		return (FWFLASH_FAILURE);
	}

	/* we've found one, at least */
	for (; thisnode != DI_NODE_NIL; thisnode = di_drv_next_node(thisnode)) {
		/* Need to free by di_devfs_path_free */
		if ((devpath = di_devfs_path(thisnode)) == NULL) {
			logmsg(MSG_INFO, "unable to get device path for "
			    "current node with errno %d\n", errno);
			continue;
		}
		/*
		 * We check if this is removable device, in which case
		 * we really aren't interested, so exit stage left
		 */
		if (di_prop_lookup_ints(DDI_DEV_T_ANY, thisnode,
		    "removable-media", &exists) > -1) {
			logmsg(MSG_INFO,
			    "%s: not interested in removable media device\n"
			    "%s\n", driver, devpath);
			FW_SD_FREE_DEVPATH(devpath)
			continue;
		}

		if ((newdev = calloc(1, sizeof (struct devicelist))) ==
		    NULL) {
			logmsg(MSG_ERROR,
			    gettext("%s: identification function unable "
			    "to allocate space for device entry\n"),
			    driver);
			libscsi_fini(handle);
			FW_SD_FREE_DEVPATH(devpath)
			return (FWFLASH_FAILURE);
		}

		if ((newdev->drvname = calloc(1, strlen(driver) + 1)) ==
		    NULL) {
			logmsg(MSG_ERROR,
			    gettext("%s: Unable to allocate space to store a "
			    "driver name\n"), driver);
			libscsi_fini(handle);
			FW_SD_FREE_DEVICELIST(newdev, devpath)
			return (FWFLASH_FAILURE);
		}
		(void) strlcpy(newdev->drvname, driver, strlen(driver) + 1);

		if ((newdev->classname = calloc(1, strlen(driver) + 1)) ==
		    NULL) {
			logmsg(MSG_ERROR,
			    gettext("%s: Unable to allocate space for a class "
			    "name\n"), drivername);
			libscsi_fini(handle);
			FW_SD_FREE_DRV_NAME(newdev, devpath)
			return (FWFLASH_FAILURE);
		}
		(void) strlcpy(newdev->classname, driver, strlen(driver) + 1);

		/* Get the access name for current node */
		if ((newdev->access_devname = calloc(1, MAXPATHLEN)) == NULL) {
			logmsg(MSG_ERROR,
			    gettext("%s: Unable to allocate space for a devfs "
			    "name\n"), driver);
			libscsi_fini(handle);
			FW_SD_FREE_CLS_NAME(newdev, devpath)
			return (FWFLASH_FAILURE);
		}

		/* The slice number may be 2 or 0, we will try 2 first */
		(void) snprintf(newdev->access_devname, MAXPATHLEN,
		    "%s%s:c,raw", sdfw_devprefix, devpath);
		if ((target = libscsi_open(handle, NULL,
		    newdev->access_devname)) == NULL) {
			/* try 0 for EFI label */
			(void) snprintf(newdev->access_devname, MAXPATHLEN,
			    "%s%s:a,raw", sdfw_devprefix, devpath);
			if ((target = libscsi_open(handle, NULL,
			    newdev->access_devname)) == NULL) {
				logmsg(MSG_INFO,
				    "%s: unable to open device %s\n",
				    newdev->drvname, newdev->access_devname);
				FW_SD_FREE_ACC_NAME(newdev, devpath)
				continue;
			}
		}

		/* and the /dev/rdsk/ name */
		if ((newdev->addresses[0] = sdfw_find_link(thisnode,
		    newdev->access_devname)) == NULL) {
			libscsi_fini(handle);
			FW_SD_FREE_ACC_NAME(newdev, devpath)
			return (FWFLASH_FAILURE);
		}

		/*
		 * Only alloc as much as we truly need, and DON'T forget
		 * that libdevinfo manages the memory!
		 */
		if ((newdev->ident = calloc(1, sizeof (struct vpr))) == NULL) {
			logmsg(MSG_ERROR,
			    gettext("%s: Unable to allocate space for SCSI "
			    "INQUIRY data\n"), driver);
			libscsi_fini(handle);
			FW_SD_FREE_ADDR(newdev, devpath)
			return (FWFLASH_FAILURE);
		}

		/* We don't use new->ident->encap_ident currently */

		/* Retrive information by using libscsi */
		/* Vendor ID */
		sp_temp = (char *)libscsi_vendor(target);
		if (strncmp(sp_temp, "ATA", 3) == 0) {
			/* We need to do customize the output for SATA disks */
			fw_sata_disk = 1;
		} else {
			fw_sata_disk = 0;
			if ((newdev->ident->vid =
			    calloc(1, strlen(sp_temp) + 1)) == NULL ||
			    sp_temp == NULL) {
				if (!sp_temp) {
					logmsg(MSG_ERROR, gettext("%s: unable "
					    "to get vendor id of %s\n"),
					    newdev->drvname,
					    newdev->access_devname);
				} else {
					logmsg(MSG_ERROR, gettext("Memory "
					    "allocation failure\n"));
				}

				libscsi_close(handle, target);
				libscsi_fini(handle);
				FW_SD_FREE_IDENT(newdev, devpath)
				return (FWFLASH_FAILURE);
			}
			strlcpy(newdev->ident->vid, sp_temp,
			    strlen(sp_temp) + 1);
		}

		/* Product ID */
		sp_temp = (char *)libscsi_product(target);
		if (fw_sata_disk) {
			sp_temp_cut = strchr(sp_temp, ' ');
			if (!sp_temp_cut) {
				/*
				 * There is no SPACE character in the PID field
				 * Customize strings for special SATA disks
				 */
				if (sdfw_idtfy_custmz(newdev, sp_temp)
				    != FWFLASH_SUCCESS) {
					libscsi_close(handle, target);
					libscsi_fini(handle);
					FW_SD_FREE_IDENT(newdev, devpath)
					return (FWFLASH_FAILURE);
				}
			} else {
				/* The first string is vendor id */
				if ((newdev->ident->vid = calloc(1,
				    (sp_temp_cut - sp_temp + 1))) == NULL) {
					logmsg(MSG_ERROR, gettext("%s: unable "
					    "to get sata vendor id of %s\n"),
					    newdev->drvname,
					    newdev->access_devname);

					libscsi_close(handle, target);
					libscsi_fini(handle);
					FW_SD_FREE_IDENT(newdev, devpath)
					return (FWFLASH_FAILURE);
				}
				strlcpy(newdev->ident->vid, sp_temp,
				    sp_temp_cut - sp_temp + 1);

				/* The second string is product id */
				if ((newdev->ident->pid =
				    calloc(1, strlen(sp_temp) -
				    strlen(newdev->ident->vid))) == NULL) {
					logmsg(MSG_ERROR, gettext("%s: unable "
					    "to get sata product id of %s\n"),
					    newdev->drvname,
					    newdev->access_devname);

					libscsi_close(handle, target);
					libscsi_fini(handle);
					FW_SD_FREE_IDENT_VID(newdev, devpath)
					return (FWFLASH_FAILURE);
				}
				strlcpy(newdev->ident->pid, sp_temp_cut + 1,
				    strlen(sp_temp) -
				    strlen(newdev->ident->vid));
			}
		} else {
			if ((newdev->ident->pid =
			    calloc(1, strlen(sp_temp) + 1)) == NULL ||
			    sp_temp == NULL) {
				logmsg(MSG_ERROR, gettext("%s: unable to get "
				    "product id of %s\n"), newdev->drvname,
				    newdev->access_devname);
				FW_SD_FREE_IDENT_VID(newdev, devpath)
				libscsi_close(handle, target);
				libscsi_fini(handle);
				return (FWFLASH_FAILURE);
			}
			strlcpy(newdev->ident->pid, sp_temp,
			    strlen(sp_temp) + 1);
		}

		/* Revision ID */
		sp_temp = (char *)libscsi_revision(target);
		if ((newdev->ident->revid = calloc(1, strlen(sp_temp) + 1)) ==
		    NULL || sp_temp == NULL) {
			logmsg(MSG_ERROR, gettext("%s: unable to get revision "
			    "id of %s\n"), newdev->drvname,
			    newdev->access_devname);
			libscsi_close(handle, target);
			libscsi_fini(handle);
			FW_SD_FREE_IDENT_PID(newdev, devpath)
			return (FWFLASH_FAILURE);
		}
		strlcpy(newdev->ident->revid, sp_temp, strlen(sp_temp) + 1);

		/* Finish using libscsi */
		libscsi_close(handle, target);

		if (di_prop_lookup_strings(DDI_DEV_T_ANY, thisnode,
		    "inquiry-serial-no", &newdev->addresses[1]) < 0) {
			logmsg(MSG_INFO,
			    "%s: no inquiry-serial-no property for %s\n",
			    driver, newdev->access_devname);
			logmsg(MSG_INFO, "The errno is %d\n", errno);
		}

		if ((di_prop_lookup_strings(DDI_DEV_T_ANY, thisnode,
		    "client-guid", &newdev->addresses[2])) < 0) {
			logmsg(MSG_INFO,
			    "%s: no client-guid property "
			    "for device %s\n",
			    driver, newdev->access_devname);
			/* try fallback */
			if ((di_prop_lookup_strings(DDI_DEV_T_ANY, thisnode,
			    "guid", &newdev->addresses[2])) < 0) {
				logmsg(MSG_INFO,
				    "%s: no guid property for device %s\n",
				    driver, newdev->access_devname);
			}
		} else {
			logmsg(MSG_INFO,
			    "client-guid property: %s\n",
			    newdev->addresses[2]);
		}

		newdev->index = idx;
		++idx;
		newdev->plugin = self;

		TAILQ_INSERT_TAIL(fw_devices, newdev, nextdev);
		FW_SD_FREE_DEVPATH(devpath)
	}
	libscsi_fini(handle);

	/* Check if sd targets presented are all unflashable. */
	if (idx == start)
		return (FWFLASH_FAILURE);

	if (fwflash_debug != 0) {
		struct devicelist *tempdev;

		TAILQ_FOREACH(tempdev, fw_devices, nextdev) {
			logmsg(MSG_INFO, "%s:fw_identify:\n",
			    driver);
			logmsg(MSG_INFO,
			    "\ttempdev @ 0x%lx\n"
			    "\t\taccess_devname: %s\n"
			    "\t\tdrvname: %s\tclassname: %s\n"
			    "\t\tident->vid:   %s\n"
			    "\t\tident->pid:   %s\n"
			    "\t\tident->revid: %s\n"
			    "\t\tindex:	%d\n"
			    "\t\taddress[0]:   %s\n"
			    "\t\taddress[1]:   %s\n"
			    "\t\taddress[2]:   %s\n"
			    "\t\tplugin @ 0x%lx\n\n",
			    &tempdev,
			    tempdev->access_devname,
			    tempdev->drvname, newdev->classname,
			    tempdev->ident->vid,
			    tempdev->ident->pid,
			    tempdev->ident->revid,
			    tempdev->index,
			    tempdev->addresses[0],
			    (tempdev->addresses[1] ? tempdev->addresses[1] :
			    "(not supported)"),
			    (tempdev->addresses[2] ? tempdev->addresses[2] :
			    "(not supported)"),
			    &tempdev->plugin);
		}
	}
	return (FWFLASH_SUCCESS);
}

int
fw_devinfo(struct devicelist *thisdev)
{
	fprintf(stdout, gettext("Device[%d]\t\t\t%s\n"
	    "  Class [%s]\t\t\t%s\n"),
	    thisdev->index, thisdev->access_devname,
	    thisdev->classname, thisdev->addresses[0]);

	fprintf(stdout,
	    gettext(
	    "\tVendor\t\t\t: %s\n"
	    "\tProduct\t\t\t: %s\n"
	    "\tFirmware revision\t: %-s\n"
	    "\tInquiry Serial Number   : %-s\n"
	    "\tGUID\t\t\t: %s\n"),
	    thisdev->ident->vid,
	    thisdev->ident->pid,
	    thisdev->ident->revid,
	    (thisdev->addresses[1] ? thisdev->addresses[1] :
	    "(not supported)"),
	    (thisdev->addresses[2] ? thisdev->addresses[2] :
	    "(not supported)"));

	fprintf(stdout, "\n\n");

	return (FWFLASH_SUCCESS);
}

void
fw_cleanup(struct devicelist *thisdev)
{
	/*
	 * Function to clean up all the memory allocated
	 * by this plugin, for thisdev.
	 */
	free(thisdev->access_devname);
	free(thisdev->drvname);
	free(thisdev->classname);

	/*
	 * Note that we DO NOT free addresses[1,2] because _IF_
	 * these elements are valid, they are managed by libdevinfo
	 * and we didn't allocate any space for them.
	 */
	free(thisdev->addresses[0]);

	/* what this points to is freed in common code */
	thisdev->plugin = NULL;

	free(thisdev->ident->vid);
	free(thisdev->ident->pid);
	free(thisdev->ident->revid);

	thisdev->ident = NULL;
}

/*
 * Helper functions
 */
static int
sdfw_link_cb(di_devlink_t devlink, void *arg)
{
	const char *result;

	result = di_devlink_path(devlink);
	if (result == NULL) {
		arg = (void *)"(null)";
	} else {
		(void) strlcpy(arg, result, strlen(result) + 1);
	}

	logmsg(MSG_INFO, "\nsdfw_link_cb::linkdata->resultstr = %s\n",
	    ((result != NULL) ? result : "(null)"));

	return (DI_WALK_CONTINUE);
}

static char *
sdfw_find_link(di_node_t bnode, char *acc_devname)
{
	di_minor_t devminor = DI_MINOR_NIL;
	di_devlink_handle_t hdl;
	char *cbresult = NULL;
	char linkname[] = "^rdsk/\0";

	if (bnode == DI_NODE_NIL) {
		logmsg(MSG_ERROR,
		    gettext("sdfw_find_link must be called with non-null "
		    "di_node_t\n"));
		return (NULL);
	}

	if ((cbresult = calloc(1, MAXPATHLEN)) == NULL) {
		logmsg(MSG_ERROR, gettext("unable to allocate space for dev "
		    "link\n"));
		return (NULL);
	}

	devminor = di_minor_next(bnode, devminor);
	errno = 0;
	hdl = di_devlink_init(di_devfs_minor_path(devminor), DI_MAKE_LINK);
	if (hdl == NULL) {
		if (errno == EPERM || errno == EACCES) {
			logmsg(MSG_ERROR,
			    gettext("%s: You must be super-user to use this "
			    "plugin.\n"), drivername);
		} else {
			logmsg(MSG_ERROR,
			    gettext("unable to take devlink snapshot: %s\n"),
			    strerror(errno));
		}
		free(cbresult);
		return (NULL);
	}

	errno = 0;
	if (di_devlink_walk(hdl, linkname, acc_devname + strlen(sdfw_devprefix),
	    DI_PRIMARY_LINK, (void *)cbresult, sdfw_link_cb) < 0) {
		logmsg(MSG_ERROR,
		    gettext("Unable to walk devlink snapshot for %s: %s\n"),
		    acc_devname, strerror(errno));
		free(cbresult);
		return (NULL);
	}

	if (di_devlink_fini(&hdl) < 0) {
		logmsg(MSG_ERROR,
		    gettext("Unable to close devlink snapshot: %s\n"),
		    strerror(errno));
	}

	logmsg(MSG_INFO, "cbresult: %s\n", cbresult);
	return (cbresult);
}

static int
sdfw_idtfy_custmz(struct devicelist *device, char *sp)
{
	/* vid customization */
	if (strncmp(sp, "ST", 2) == 0) {
		/* Customize retail Seagate disks */
		if ((device->ident->vid = strdup("SEAGATE")) == NULL) {
			return (FWFLASH_FAILURE);
		}
	} else if (strncmp(sp, "SSD", 3) == 0) {
		/* Customize retail INTEL disks */
		if ((device->ident->vid = strdup("INTEL")) == NULL) {
			return (FWFLASH_FAILURE);
		}
	} else {
		/* disks to do in the future, fill 'ATA' first */
		if ((device->ident->vid = strdup("ATA")) == NULL) {
			return (FWFLASH_FAILURE);
		}
	}

	/* pid customization */
	if ((device->ident->pid = calloc(1, strlen(sp) + 1)) == NULL) {
		logmsg(MSG_ERROR, gettext("Unable to allocate space for "
		    "product id\n"));
		free(device->ident->vid);
		return (FWFLASH_FAILURE);
	}
	strlcpy(device->ident->pid, sp, strlen(sp) + 1);

	return (FWFLASH_SUCCESS);
}<|MERGE_RESOLUTION|>--- conflicted
+++ resolved
@@ -232,11 +232,7 @@
 
 	if (nwritten != sizeof (descbuf)) {
 		logmsg(MSG_ERROR, gettext("%s: received a short read from the "
-<<<<<<< HEAD
-		    "SCSI READ BUFFER command, expected %u bytes, read %u\n"),
-=======
 		    "SCSI READ BUFFER command, expected %u bytes, read %zu\n"),
->>>>>>> c8cc6853
 		    flashdev->drvname, sizeof (descbuf), nwritten);
 		return (FWFLASH_FAILURE);
 	}
@@ -262,11 +258,7 @@
 	libscsi_action_t *action = NULL;
 	spc3_write_buffer_cdb_t *wb_cdb;
 
-<<<<<<< HEAD
-	logmsg(MSG_INFO, "%s: writing %u bytes of image %s at offset %u from "
-=======
 	logmsg(MSG_INFO, "%s: writing %u bytes of image %s at offset %zu from "
->>>>>>> c8cc6853
 	    "address %p\n", flashdev->drvname, len, verifier->imgfile, off,
 	    buf);
 	logmsg(MSG_INFO, "%s: writing to buffer id %u\n",
@@ -330,15 +322,9 @@
 		keystr = libscsi_sense_key_name(key);
 
 		logmsg(MSG_ERROR, gettext("%s: failed to write firmware: "
-<<<<<<< HEAD
-		    "received sense key %llu (%s) additional sense code "
-		    "0x%llx/0x%llx (%s)\n"), flashdev->drvname, key,
-		    keystr != NULL ? keystr : "<unknown>",
-=======
 		    "received sense key %" PRIu64 " (%s) additional sense code "
 		    "0x%" PRIx64 "/0x%" PRIx64 " (%s)\n"), flashdev->drvname,
 		    key, keystr != NULL ? keystr : "<unknown>",
->>>>>>> c8cc6853
 		    asc, ascq, code != NULL ? code : "<unknown>");
 		goto err;
 	} else if (samstatus != SAM4_STATUS_GOOD) {
@@ -427,21 +413,12 @@
 	 * fits in the maximum transfer size.
 	 */
 	if (maxxfer < verifier->imgsize) {
-<<<<<<< HEAD
-		logmsg(MSG_INFO, "%s: Maximum transfer is %u, required "
-		    "alignment is 2^%d\n", flashdev->drvname, maxxfer, align);
-		if (FW_SD_PARTIAL_WRITE_SIZE > maxxfer) {
-			logmsg(MSG_ERROR, gettext("%s: cannot write firmware "
-			    "image: HBA enforces a maximum transfer size of "
-			    "%u bytes, but the default partial transfer size "
-=======
 		logmsg(MSG_INFO, "%s: Maximum transfer is %zu, required "
 		    "alignment is 2^%u\n", flashdev->drvname, maxxfer, align);
 		if (FW_SD_PARTIAL_WRITE_SIZE > maxxfer) {
 			logmsg(MSG_ERROR, gettext("%s: cannot write firmware "
 			    "image: HBA enforces a maximum transfer size of "
 			    "%zu bytes, but the default partial transfer size "
->>>>>>> c8cc6853
 			    "is %u bytes\n"), flashdev->drvname, maxxfer,
 			    FW_SD_PARTIAL_WRITE_SIZE);
 			goto err;
@@ -455,11 +432,7 @@
 			goto err;
 		}
 
-<<<<<<< HEAD
-		logmsg(MSG_INFO, "%s: final transfer block size is %u\n",
-=======
 		logmsg(MSG_INFO, "%s: final transfer block size is %zu\n",
->>>>>>> c8cc6853
 		    flashdev->drvname, maxxfer);
 	}
 
