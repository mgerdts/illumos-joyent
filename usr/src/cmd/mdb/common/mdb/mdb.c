--- conflicted
+++ resolved
@@ -21,11 +21,8 @@
 /*
  * Copyright 2009 Sun Microsystems, Inc.  All rights reserved.
  * Use is subject to license terms.
-<<<<<<< HEAD
-=======
- */
-/*
->>>>>>> 0a47c91c
+ */
+/*
  * Copyright (c) 2012 by Delphix. All rights reserved.
  * Copyright (c) 2012 Joyent, Inc. All rights reserved.
  */
@@ -957,14 +954,8 @@
 
 		} else {
 			mdb_intr_enable();
-<<<<<<< HEAD
-			status = mdb_call_idcmd(cp->c_dcmd, addr, count, flags,
-			    &cp->c_argv, &cp->c_addrv, cp->c_vcbs);
-			mdb.m_lastret = status;
-=======
 			mdb.m_lastret = mdb_call_idcmd(cp->c_dcmd, addr, count,
 			    flags, &cp->c_argv, &cp->c_addrv, cp->c_vcbs);
->>>>>>> 0a47c91c
 			mdb_intr_disable();
 		}
 
