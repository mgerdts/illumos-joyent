--- conflicted
+++ resolved
@@ -23,13 +23,8 @@
  * Use is subject to license terms.
  */
 /*
-<<<<<<< HEAD
- * Copyright (c) 2013 by Delphix. All rights reserved.
  * Copyright (c) 2015, Joyent, Inc.  All rights reserved.
-=======
  * Copyright (c) 2013, 2015 by Delphix. All rights reserved.
- * Copyright (c) 2013, Joyent, Inc.  All rights reserved.
->>>>>>> 4b5c8e93
  */
 
 #include <mdb/mdb_ctf.h>
