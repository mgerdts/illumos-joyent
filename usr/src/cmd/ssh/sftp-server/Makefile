#
# CDDL HEADER START
#
# The contents of this file are subject to the terms of the
# Common Development and Distribution License (the "License").
# You may not use this file except in compliance with the License.
#
# You can obtain a copy of the license at usr/src/OPENSOLARIS.LICENSE
# or http://www.opensolaris.org/os/licensing.
# See the License for the specific language governing permissions
# and limitations under the License.
#
# When distributing Covered Code, include this CDDL HEADER in each
# file and include the License file at usr/src/OPENSOLARIS.LICENSE.
# If applicable, add the following below this CDDL HEADER, with the
# fields enclosed by brackets "[]" replaced with your own identifying
# information: Portions Copyright [yyyy] [name of copyright owner]
#
# CDDL HEADER END
#
# Copyright 2009 Sun Microsystems, Inc.  All rights reserved.
# Use is subject to license terms.
#
# cmd/ssh/sftp-server/Makefile

PROG =		sftp-server

OBJS =		sftp-server.o sftp-server-main.o
SRCS =		$(OBJS:.o=.c)

include ../../Makefile.cmd
include ../Makefile.ssh-common

<<<<<<< HEAD
LDLIBS +=	$(SSH_COMMON_LDLIBS) -lsocket

# libcrypto has no lint library, so we can only use it when building
$(PROG) := 	LDLIBS += -lsunw_crypto
=======
LDLIBS +=	$(SSH_COMMON_LDLIBS) -lsocket -lcrypto
>>>>>>> d00075c7

POFILE_DIR =	..

.KEEP_STATE:

.PARALLEL:	$(OBJS)

all:		$(PROG)

$(PROG):	$(OBJS) ../libssh/$(MACH)/libssh.a ../libopenbsd-compat/$(MACH)/libopenbsd-compat.a
	$(LINK.c) $(OBJS) -o $@ $(LDLIBS) $(DYNFLAGS)
	$(POST_PROCESS)

install:	all $(ROOTLIBSSHPROG) $(ROOTLIBSSH)

clean:
	$(RM) -f $(OBJS) $(PROG)

lint:		lint_SRCS

include ../Makefile.msg.targ
include ../../Makefile.targ<|MERGE_RESOLUTION|>--- conflicted
+++ resolved
@@ -31,14 +31,7 @@
 include ../../Makefile.cmd
 include ../Makefile.ssh-common
 
-<<<<<<< HEAD
-LDLIBS +=	$(SSH_COMMON_LDLIBS) -lsocket
-
-# libcrypto has no lint library, so we can only use it when building
-$(PROG) := 	LDLIBS += -lsunw_crypto
-=======
-LDLIBS +=	$(SSH_COMMON_LDLIBS) -lsocket -lcrypto
->>>>>>> d00075c7
+LDLIBS +=	$(SSH_COMMON_LDLIBS) -lsocket -lsunw_crypto
 
 POFILE_DIR =	..
 
