#
# CDDL HEADER START
#
# The contents of this file are subject to the terms of the
# Common Development and Distribution License (the "License").
# You may not use this file except in compliance with the License.
#
# You can obtain a copy of the license at usr/src/OPENSOLARIS.LICENSE
# or http://www.opensolaris.org/os/licensing.
# See the License for the specific language governing permissions
# and limitations under the License.
#
# When distributing Covered Code, include this CDDL HEADER in each
# file and include the License file at usr/src/OPENSOLARIS.LICENSE.
# If applicable, add the following below this CDDL HEADER, with the
# fields enclosed by brackets "[]" replaced with your own identifying
# information: Portions Copyright [yyyy] [name of copyright owner]
#
# CDDL HEADER END
#
# Copyright 2009 Sun Microsystems, Inc.  All rights reserved.
# Use is subject to license terms.
#
# cmd/ssh/sftp/Makefile

PROG =		sftp

OBJS =		\
		sftp.o \
		sftp-client.o \
		sftp-glob.o

SRCS =		$(OBJS:.o=.c)

include ../../Makefile.cmd
include ../Makefile.ssh-common

<<<<<<< HEAD
LDLIBS +=	$(SSH_COMMON_LDLIBS) -lsocket -ltecla

# libcrypto has no lint library, so we can only use it when building
$(PROG) := LDLIBS += -lsunw_crypto
=======
LDLIBS +=	$(SSH_COMMON_LDLIBS) -lsocket -lcrypto -ltecla
>>>>>>> d00075c7

POFILE_DIR =	..

.KEEP_STATE:

.PARALLEL:	$(OBJS)

all: $(PROG)

$(PROG):	$(OBJS) ../libssh/$(MACH)/libssh.a ../libopenbsd-compat/$(MACH)/libopenbsd-compat.a
	$(LINK.c) $(OBJS) -o $@ $(LDLIBS) $(DYNFLAGS)
	$(POST_PROCESS)

install:	all $(ROOTPROG)

clean:
	$(RM) -f $(OBJS) $(PROG)

lint:		lint_SRCS

include ../Makefile.msg.targ
include ../../Makefile.targ<|MERGE_RESOLUTION|>--- conflicted
+++ resolved
@@ -35,14 +35,7 @@
 include ../../Makefile.cmd
 include ../Makefile.ssh-common
 
-<<<<<<< HEAD
-LDLIBS +=	$(SSH_COMMON_LDLIBS) -lsocket -ltecla
-
-# libcrypto has no lint library, so we can only use it when building
-$(PROG) := LDLIBS += -lsunw_crypto
-=======
-LDLIBS +=	$(SSH_COMMON_LDLIBS) -lsocket -lcrypto -ltecla
->>>>>>> d00075c7
+LDLIBS +=	$(SSH_COMMON_LDLIBS) -lsocket -lsunw_crypto -ltecla
 
 POFILE_DIR =	..
 
