/*
 * Copyright (c) 1995 Tatu Ylonen <ylo@cs.hut.fi>, Espoo, Finland
 *                    All rights reserved
 *
 * As far as I am concerned, the code I have written for this software
 * can be used freely for any purpose.  Any derived versions of this
 * software must be clearly marked as such, and if the derived work is
 * incompatible with the protocol description in the RFC file, it must be
 * called by a name other than "ssh" or "Secure Shell".
 */
/*
 * Copyright (c) 2001, 2010, Oracle and/or its affiliates. All rights reserved.
<<<<<<< HEAD
 * Copyright 2012 Joyent, Inc.  All rights reserved.
=======
 * Copyright 2013 Joyent, Inc.  All rights reserved.
>>>>>>> c61ea566
 */

#include "includes.h"
RCSID("$OpenBSD: servconf.c,v 1.115 2002/09/04 18:52:42 stevesk Exp $");

#ifdef HAVE_DEFOPEN
#include <deflt.h>
#endif /* HAVE_DEFOPEN */

#if defined(KRB4)
#include <krb.h>
#endif
#if defined(KRB5)
#ifdef HEIMDAL
#include <krb.h>
#else
/* Bodge - but then, so is using the kerberos IV KEYFILE to get a Kerberos V
 * keytab */
#define KEYFILE "/etc/krb5.keytab"
#endif
#endif
#ifdef AFS
#include <kafs.h>
#endif

#include "ssh.h"
#include "log.h"
#include "buffer.h"
#include "servconf.h"
#include "xmalloc.h"
#include "compat.h"
#include "pathnames.h"
#include "tildexpand.h"
#include "misc.h"
#include "cipher.h"
#include "kex.h"
#include "mac.h"
#include "auth.h"
#include "match.h"
#include "groupaccess.h"

static void add_listen_addr(ServerOptions *, char *, u_short);
static void add_one_listen_addr(ServerOptions *, char *, u_short);

extern Buffer cfg;

/* AF_UNSPEC or AF_INET or AF_INET6 */
extern int IPv4or6;

/*
 * Initializes the server options to their initial (unset) values. Some of those
 * that stay unset after the command line options and configuration files are
 * read are set to their default values in fill_default_server_options().
 */
void
initialize_server_options(ServerOptions *options)
{
	(void) memset(options, 0, sizeof(*options));

	/* Standard Options */
	options->num_ports = 0;
	options->ports_from_cmdline = 0;
	options->listen_addrs = NULL;
	options->num_host_key_files = 0;
	options->pid_file = NULL;
	options->server_key_bits = -1;
	options->login_grace_time = -1;
	options->key_regeneration_time = -1;
	options->permit_root_login = PERMIT_NOT_SET;
	options->ignore_rhosts = -1;
	options->ignore_user_known_hosts = -1;
	options->print_motd = -1;
	options->print_lastlog = -1;
	options->x11_forwarding = -1;
	options->x11_display_offset = -1;
	options->x11_use_localhost = -1;
	options->xauth_location = NULL;
	options->strict_modes = -1;
	options->keepalives = -1;
	options->log_facility = SYSLOG_FACILITY_NOT_SET;
	options->log_level = SYSLOG_LEVEL_NOT_SET;
	options->rhosts_authentication = -1;
	options->rhosts_rsa_authentication = -1;
	options->hostbased_authentication = -1;
	options->hostbased_uses_name_from_packet_only = -1;
	options->rsa_authentication = -1;
	options->pubkey_authentication = -1;
#ifdef GSSAPI
	options->gss_authentication = -1;
	options->gss_keyex = -1;
	options->gss_store_creds = -1;
	options->gss_use_session_ccache = -1;
	options->gss_cleanup_creds = -1;
#endif
#if defined(KRB4) || defined(KRB5)
	options->kerberos_authentication = -1;
	options->kerberos_or_local_passwd = -1;
	options->kerberos_ticket_cleanup = -1;
#endif
#if defined(AFS) || defined(KRB5)
	options->kerberos_tgt_passing = -1;
#endif
#ifdef AFS
	options->afs_token_passing = -1;
#endif
	options->password_authentication = -1;
	options->kbd_interactive_authentication = -1;
	options->challenge_response_authentication = -1;
	options->pam_authentication_via_kbd_int = -1;
	options->permit_empty_passwd = -1;
	options->permit_user_env = -1;
	options->compression = -1;
	options->allow_tcp_forwarding = -1;
	options->num_allow_users = 0;
	options->num_deny_users = 0;
	options->num_allow_groups = 0;
	options->num_deny_groups = 0;
	options->ciphers = NULL;
	options->macs = NULL;
	options->protocol = SSH_PROTO_UNKNOWN;
	options->gateway_ports = -1;
	options->num_subsystems = 0;
	options->max_startups_begin = -1;
	options->max_startups_rate = -1;
	options->max_startups = -1;
	options->banner = NULL;
	options->verify_reverse_mapping = -1;
	options->client_alive_interval = -1;
	options->client_alive_count_max = -1;
	options->authorized_keys_file = NULL;
	options->authorized_keys_file2 = NULL;

	options->max_auth_tries = -1;
	options->max_auth_tries_log = -1;

	options->max_init_auth_tries = -1;
	options->max_init_auth_tries_log = -1;

	options->lookup_client_hostnames = -1;
	options->use_openssl_engine = -1;
	options->chroot_directory = NULL;
	options->pre_userauth_hook = NULL;
	options->pam_service_name = NULL;
	options->pam_service_prefix = NULL;
	options->pubkey_plugin = NULL;
}

#ifdef HAVE_DEFOPEN
/*
 * Reads /etc/default/login and defaults several ServerOptions:
 *
 * PermitRootLogin
 * PermitEmptyPasswords
 * LoginGraceTime
 *
 * CONSOLE=*      -> PermitRootLogin=without-password
 * #CONSOLE=*     -> PermitRootLogin=yes
 *
 * PASSREQ=YES    -> PermitEmptyPasswords=no
 * PASSREQ=NO     -> PermitEmptyPasswords=yes
 * #PASSREQ=*     -> PermitEmptyPasswords=no
 *
 * TIMEOUT=<secs> -> LoginGraceTime=<secs>
 * #TIMEOUT=<secs> -> LoginGraceTime=300
 */
static
void
deflt_fill_default_server_options(ServerOptions *options)
{
	int	flags;
	char	*ptr;

	if (defopen(_PATH_DEFAULT_LOGIN))
		return;

	/* Ignore case */
	flags = defcntl(DC_GETFLAGS, 0);
	TURNOFF(flags, DC_CASE);
	(void) defcntl(DC_SETFLAGS, flags);

	if (options->permit_root_login == PERMIT_NOT_SET &&
	    (ptr = defread("CONSOLE=")) != NULL)
		options->permit_root_login = PERMIT_NO_PASSWD;

	if (options->permit_empty_passwd == -1 &&
	    (ptr = defread("PASSREQ=")) != NULL) {
		if (strcasecmp("YES", ptr) == 0)
			options->permit_empty_passwd = 0;
		else if (strcasecmp("NO", ptr) == 0)
			options->permit_empty_passwd = 1;
	}

	if (options->max_init_auth_tries == -1 &&
	    (ptr = defread("RETRIES=")) != NULL) {
		options->max_init_auth_tries = atoi(ptr);
	}

	if (options->max_init_auth_tries_log == -1 &&
	    (ptr = defread("SYSLOG_FAILED_LOGINS=")) != NULL) {
		options->max_init_auth_tries_log = atoi(ptr);
	}

	if (options->login_grace_time == -1) {
		if ((ptr = defread("TIMEOUT=")) != NULL)
			options->login_grace_time = (unsigned)atoi(ptr);
		else
			options->login_grace_time = 300;
	}

	(void) defopen((char *)NULL);
}
#endif /* HAVE_DEFOPEN */

void
fill_default_server_options(ServerOptions *options)
{

#ifdef HAVE_DEFOPEN
	deflt_fill_default_server_options(options);
#endif /* HAVE_DEFOPEN */

	/* Standard Options */
	if (options->protocol == SSH_PROTO_UNKNOWN)
		options->protocol = SSH_PROTO_1|SSH_PROTO_2;
	if (options->num_host_key_files == 0) {
		/* fill default hostkeys for protocols */
		if (options->protocol & SSH_PROTO_1)
			options->host_key_files[options->num_host_key_files++] =
			    _PATH_HOST_KEY_FILE;
#ifndef GSSAPI
		/* With GSS keyex we can run v2 w/ no host keys */
		if (options->protocol & SSH_PROTO_2) {
			options->host_key_files[options->num_host_key_files++] =
			    _PATH_HOST_RSA_KEY_FILE;
			options->host_key_files[options->num_host_key_files++] =
			    _PATH_HOST_DSA_KEY_FILE;
		}
#endif /* GSSAPI */
	}
	if (options->num_ports == 0)
		options->ports[options->num_ports++] = SSH_DEFAULT_PORT;
	if (options->listen_addrs == NULL)
		add_listen_addr(options, NULL, 0);
	if (options->pid_file == NULL)
		options->pid_file = _PATH_SSH_DAEMON_PID_FILE;
	if (options->server_key_bits == -1)
		options->server_key_bits = 768;
	if (options->login_grace_time == -1)
		options->login_grace_time = 120;
	if (options->key_regeneration_time == -1)
		options->key_regeneration_time = 3600;
	if (options->permit_root_login == PERMIT_NOT_SET)
		options->permit_root_login = PERMIT_YES;
	if (options->ignore_rhosts == -1)
		options->ignore_rhosts = 1;
	if (options->ignore_user_known_hosts == -1)
		options->ignore_user_known_hosts = 0;
	if (options->print_motd == -1)
		options->print_motd = 1;
	if (options->print_lastlog == -1)
		options->print_lastlog = 1;
	if (options->x11_forwarding == -1)
		options->x11_forwarding = 1;
	if (options->x11_display_offset == -1)
		options->x11_display_offset = 10;
	if (options->x11_use_localhost == -1)
		options->x11_use_localhost = 1;
	if (options->xauth_location == NULL)
		options->xauth_location = _PATH_XAUTH;
	if (options->strict_modes == -1)
		options->strict_modes = 1;
	if (options->keepalives == -1)
		options->keepalives = 1;
	if (options->log_facility == SYSLOG_FACILITY_NOT_SET)
		options->log_facility = SYSLOG_FACILITY_AUTH;
	if (options->log_level == SYSLOG_LEVEL_NOT_SET)
		options->log_level = SYSLOG_LEVEL_INFO;
	if (options->rhosts_authentication == -1)
		options->rhosts_authentication = 0;
	if (options->rhosts_rsa_authentication == -1)
		options->rhosts_rsa_authentication = 0;
	if (options->hostbased_authentication == -1)
		options->hostbased_authentication = 0;
	if (options->hostbased_uses_name_from_packet_only == -1)
		options->hostbased_uses_name_from_packet_only = 0;
	if (options->rsa_authentication == -1)
		options->rsa_authentication = 1;
	if (options->pubkey_authentication == -1)
		options->pubkey_authentication = 1;
#ifdef GSSAPI
	if (options->gss_authentication == -1)
		options->gss_authentication = 1;
	if (options->gss_keyex == -1)
		options->gss_keyex = 1;
	if (options->gss_store_creds == -1)
		options->gss_store_creds = 1;
	if (options->gss_use_session_ccache == -1)
		options->gss_use_session_ccache = 1;
	if (options->gss_cleanup_creds == -1)
		options->gss_cleanup_creds = 1;
#endif
#if defined(KRB4) || defined(KRB5)
	if (options->kerberos_authentication == -1)
		options->kerberos_authentication = 0;
	if (options->kerberos_or_local_passwd == -1)
		options->kerberos_or_local_passwd = 1;
	if (options->kerberos_ticket_cleanup == -1)
		options->kerberos_ticket_cleanup = 1;
#endif
#if defined(AFS) || defined(KRB5)
	if (options->kerberos_tgt_passing == -1)
		options->kerberos_tgt_passing = 0;
#endif
#ifdef AFS
	if (options->afs_token_passing == -1)
		options->afs_token_passing = 0;
#endif
	if (options->password_authentication == -1)
		options->password_authentication = 1;
	/*
	 * options->pam_authentication_via_kbd_int has intentionally no default
	 * value since we do not need it.
	 */
	if (options->kbd_interactive_authentication == -1)
		options->kbd_interactive_authentication = 1;
	if (options->challenge_response_authentication == -1)
		options->challenge_response_authentication = 1;
	if (options->permit_empty_passwd == -1)
		options->permit_empty_passwd = 0;
	if (options->permit_user_env == -1)
		options->permit_user_env = 0;
	if (options->compression == -1)
		options->compression = 1;
	if (options->allow_tcp_forwarding == -1)
		options->allow_tcp_forwarding = 1;
	if (options->gateway_ports == -1)
		options->gateway_ports = 0;
	if (options->max_startups == -1)
		options->max_startups = 10;
	if (options->max_startups_rate == -1)
		options->max_startups_rate = 100;		/* 100% */
	if (options->max_startups_begin == -1)
		options->max_startups_begin = options->max_startups;
	if (options->verify_reverse_mapping == -1)
		options->verify_reverse_mapping = 0;
	if (options->client_alive_interval == -1)
		options->client_alive_interval = 0;
	if (options->client_alive_count_max == -1)
		options->client_alive_count_max = 3;
	if (options->authorized_keys_file2 == NULL) {
		/* authorized_keys_file2 falls back to authorized_keys_file */
		if (options->authorized_keys_file != NULL)
			options->authorized_keys_file2 = options->authorized_keys_file;
		else
			options->authorized_keys_file2 = _PATH_SSH_USER_PERMITTED_KEYS2;
	}
	if (options->authorized_keys_file == NULL)
		options->authorized_keys_file = _PATH_SSH_USER_PERMITTED_KEYS;

	if (options->max_auth_tries == -1)
		options->max_auth_tries = AUTH_FAIL_MAX;
	if (options->max_auth_tries_log == -1)
		options->max_auth_tries_log = options->max_auth_tries / 2;

	if (options->max_init_auth_tries == -1)
		options->max_init_auth_tries = AUTH_FAIL_MAX;
	if (options->max_init_auth_tries_log == -1)
		options->max_init_auth_tries_log = options->max_init_auth_tries / 2;

	if (options->lookup_client_hostnames == -1)
		options->lookup_client_hostnames = 1;
	if (options->use_openssl_engine == -1)
		options->use_openssl_engine = 1;
	if (options->pam_service_prefix == NULL)
		options->pam_service_prefix = _SSH_PAM_SERVICE_PREFIX;
	if (options->pam_service_name == NULL)
		options->pam_service_name = NULL;
}

/* Keyword tokens. */
typedef enum {
	sBadOption,		/* == unknown option */
	/* Portable-specific options */
	sPAMAuthenticationViaKbdInt,
	/* Standard Options */
	sPort, sHostKeyFile, sServerKeyBits, sLoginGraceTime, sKeyRegenerationTime,
	sPermitRootLogin, sLogFacility, sLogLevel,
	sRhostsAuthentication, sRhostsRSAAuthentication, sRSAAuthentication,
#ifdef GSSAPI
	sGssAuthentication, sGssKeyEx, sGssStoreDelegCreds,
	sGssUseSessionCredCache, sGssCleanupCreds,
#endif /* GSSAPI */
#if defined(KRB4) || defined(KRB5)
	sKerberosAuthentication, sKerberosOrLocalPasswd, sKerberosTicketCleanup,
#endif
#if defined(AFS) || defined(KRB5)
	sKerberosTgtPassing,
#endif
#ifdef AFS
	sAFSTokenPassing,
#endif
	sChallengeResponseAuthentication,
	sPasswordAuthentication, sKbdInteractiveAuthentication, sListenAddress,
	sPrintMotd, sPrintLastLog, sIgnoreRhosts,
	sX11Forwarding, sX11DisplayOffset, sX11UseLocalhost,
	sStrictModes, sEmptyPasswd, sKeepAlives,
	sPermitUserEnvironment, sUseLogin, sAllowTcpForwarding, sCompression,
	sAllowUsers, sDenyUsers, sAllowGroups, sDenyGroups,
	sIgnoreUserKnownHosts, sCiphers, sMacs, sProtocol, sPidFile,
	sGatewayPorts, sPubkeyAuthentication, sXAuthLocation, sSubsystem, 
	sBanner, sVerifyReverseMapping, sHostbasedAuthentication,
	sHostbasedUsesNameFromPacketOnly, sClientAliveInterval,
	sClientAliveCountMax, sAuthorizedKeysFile, sAuthorizedKeysFile2,
	sMaxAuthTries, sMaxAuthTriesLog, sUsePrivilegeSeparation,
	sLookupClientHostnames, sUseOpenSSLEngine, sChrootDirectory,
	sPreUserauthHook, sMatch, sPAMServicePrefix, sPAMServiceName,
	sMaxStartups, sPubKeyPlugin,
	sDeprecated
} ServerOpCodes;

#define SSHCFG_GLOBAL	0x01	/* allowed in main section of sshd_config */
#define SSHCFG_MATCH	0x02	/* allowed inside a Match section */
#define SSHCFG_ALL	(SSHCFG_GLOBAL|SSHCFG_MATCH)

/* Textual representation of the tokens. */
static struct {
	const char *name;
	ServerOpCodes opcode;
	u_int flags;
} keywords[] = {
	/* Portable-specific options */
	{ "PAMAuthenticationViaKbdInt", sPAMAuthenticationViaKbdInt, SSHCFG_GLOBAL },
	/* Standard Options */
	{ "port", sPort, SSHCFG_GLOBAL },
	{ "hostkey", sHostKeyFile, SSHCFG_GLOBAL },
	{ "hostdsakey", sHostKeyFile, SSHCFG_GLOBAL },			/* alias */
	{ "pidfile", sPidFile, SSHCFG_GLOBAL },
	{ "serverkeybits", sServerKeyBits, SSHCFG_GLOBAL },
	{ "logingracetime", sLoginGraceTime, SSHCFG_GLOBAL },
	{ "keyregenerationinterval", sKeyRegenerationTime, SSHCFG_GLOBAL },
	{ "permitrootlogin", sPermitRootLogin, SSHCFG_ALL },
	{ "syslogfacility", sLogFacility, SSHCFG_GLOBAL },
	{ "loglevel", sLogLevel, SSHCFG_GLOBAL },
	{ "rhostsauthentication", sRhostsAuthentication, SSHCFG_GLOBAL },
	{ "rhostsrsaauthentication", sRhostsRSAAuthentication, SSHCFG_ALL },
	{ "hostbasedauthentication", sHostbasedAuthentication, SSHCFG_ALL },
	{ "hostbasedusesnamefrompacketonly", sHostbasedUsesNameFromPacketOnly },
	{ "rsaauthentication", sRSAAuthentication, SSHCFG_ALL },
	{ "pubkeyauthentication", sPubkeyAuthentication, SSHCFG_ALL },
	{ "dsaauthentication", sPubkeyAuthentication, SSHCFG_GLOBAL },	/* alias */
#ifdef GSSAPI
	{ "gssapiauthentication", sGssAuthentication, SSHCFG_ALL },
	{ "gssapikeyexchange", sGssKeyEx,   SSHCFG_GLOBAL },
	{ "gssapistoredelegatedcredentials", sGssStoreDelegCreds, SSHCFG_GLOBAL },
	{ "gssauthentication", sGssAuthentication, SSHCFG_GLOBAL },	/* alias */
	{ "gsskeyex", sGssKeyEx, SSHCFG_GLOBAL },	/* alias */
	{ "gssstoredelegcreds", sGssStoreDelegCreds, SSHCFG_GLOBAL },	/* alias */
#ifndef SUNW_GSSAPI
	{ "gssusesessionccache", sGssUseSessionCredCache, SSHCFG_GLOBAL },
	{ "gssusesessioncredcache", sGssUseSessionCredCache, SSHCFG_GLOBAL },
	{ "gsscleanupcreds", sGssCleanupCreds, SSHCFG_GLOBAL },
#endif /* SUNW_GSSAPI */
#endif
#if defined(KRB4) || defined(KRB5)
	{ "kerberosauthentication", sKerberosAuthentication, SSHCFG_ALL },
	{ "kerberosorlocalpasswd", sKerberosOrLocalPasswd, SSHCFG_GLOBAL },
	{ "kerberosticketcleanup", sKerberosTicketCleanup, SSHCFG_GLOBAL },
#endif
#if defined(AFS) || defined(KRB5)
	{ "kerberostgtpassing", sKerberosTgtPassing, SSHCFG_GLOBAL },
#endif
#ifdef AFS
	{ "afstokenpassing", sAFSTokenPassing, SSHCFG_GLOBAL },
#endif
	{ "passwordauthentication", sPasswordAuthentication, SSHCFG_ALL },
	{ "kbdinteractiveauthentication", sKbdInteractiveAuthentication, SSHCFG_ALL },
	{ "challengeresponseauthentication", sChallengeResponseAuthentication, SSHCFG_GLOBAL },
	{ "skeyauthentication", sChallengeResponseAuthentication, SSHCFG_GLOBAL }, /* alias */
	{ "checkmail", sDeprecated, SSHCFG_GLOBAL },
	{ "listenaddress", sListenAddress, SSHCFG_GLOBAL },
	{ "printmotd", sPrintMotd, SSHCFG_GLOBAL },
	{ "printlastlog", sPrintLastLog, SSHCFG_GLOBAL },
	{ "ignorerhosts", sIgnoreRhosts, SSHCFG_GLOBAL },
	{ "ignoreuserknownhosts", sIgnoreUserKnownHosts, SSHCFG_GLOBAL },
	{ "x11forwarding", sX11Forwarding, SSHCFG_ALL },
	{ "x11displayoffset", sX11DisplayOffset, SSHCFG_ALL },
	{ "x11uselocalhost", sX11UseLocalhost, SSHCFG_ALL },
	{ "xauthlocation", sXAuthLocation, SSHCFG_GLOBAL },
	{ "strictmodes", sStrictModes, SSHCFG_GLOBAL },
	{ "permitemptypasswords", sEmptyPasswd, SSHCFG_ALL },
	{ "permituserenvironment", sPermitUserEnvironment, SSHCFG_GLOBAL },
	{ "uselogin", sUseLogin, SSHCFG_GLOBAL },
	{ "compression", sCompression, SSHCFG_GLOBAL },
	{ "tcpkeepalive", sKeepAlives, SSHCFG_GLOBAL },
	{ "keepalive", sKeepAlives, SSHCFG_GLOBAL },		/* obsolete */
	{ "allowtcpforwarding", sAllowTcpForwarding, SSHCFG_ALL },
	{ "allowusers", sAllowUsers, SSHCFG_GLOBAL },
	{ "denyusers", sDenyUsers, SSHCFG_GLOBAL },
	{ "allowgroups", sAllowGroups, SSHCFG_GLOBAL },
	{ "denygroups", sDenyGroups, SSHCFG_GLOBAL },
	{ "ciphers", sCiphers, SSHCFG_GLOBAL },
	{ "macs", sMacs, SSHCFG_GLOBAL},
	{ "protocol", sProtocol,SSHCFG_GLOBAL },
	{ "gatewayports", sGatewayPorts, SSHCFG_ALL },
	{ "subsystem", sSubsystem, SSHCFG_GLOBAL},
	{ "maxstartups", sMaxStartups, SSHCFG_GLOBAL },
	{ "banner", sBanner, SSHCFG_ALL },
	{ "verifyreversemapping", sVerifyReverseMapping, SSHCFG_GLOBAL },
	{ "reversemappingcheck", sVerifyReverseMapping,SSHCFG_GLOBAL },
	{ "clientaliveinterval", sClientAliveInterval, SSHCFG_GLOBAL },
	{ "clientalivecountmax", sClientAliveCountMax, SSHCFG_GLOBAL },
	{ "authorizedkeysfile", sAuthorizedKeysFile, SSHCFG_GLOBAL },
	{ "authorizedkeysfile2", sAuthorizedKeysFile2, SSHCFG_GLOBAL },
	{ "maxauthtries", sMaxAuthTries, SSHCFG_ALL },
	{ "maxauthtrieslog", sMaxAuthTriesLog, SSHCFG_GLOBAL },
	{ "useprivilegeseparation", sUsePrivilegeSeparation, SSHCFG_GLOBAL },
	{ "lookupclienthostnames", sLookupClientHostnames, SSHCFG_GLOBAL },
	{ "useopensslengine", sUseOpenSSLEngine, SSHCFG_GLOBAL },
	{ "chrootdirectory", sChrootDirectory, SSHCFG_ALL },
	{ "preuserauthhook", sPreUserauthHook, SSHCFG_ALL},
	{ "match", sMatch, SSHCFG_ALL },
	{ "pamserviceprefix", sPAMServicePrefix, SSHCFG_GLOBAL },
	{ "pamservicename", sPAMServiceName, SSHCFG_GLOBAL },
	{ "pubkeyplugin", sPubKeyPlugin, SSHCFG_ALL },

	{ NULL, sBadOption, 0 }
};

/*
 * Returns the number of the token pointed to by cp or sBadOption.
 */

static ServerOpCodes
parse_token(const char *cp, const char *filename,
	    int linenum, u_int *flags)
{
	u_int i;

	for (i = 0; keywords[i].name; i++)
		if (strcasecmp(cp, keywords[i].name) == 0) {
			*flags = keywords[i].flags;
			return keywords[i].opcode;
		}

	error("%s: line %d: Bad configuration option: %s",
	    filename, linenum, cp);
	return sBadOption;
}

static void
add_listen_addr(ServerOptions *options, char *addr, u_short port)
{
	int i;

	if (options->num_ports == 0)
		options->ports[options->num_ports++] = SSH_DEFAULT_PORT;
	if (port == 0)
		for (i = 0; i < options->num_ports; i++)
			add_one_listen_addr(options, addr, options->ports[i]);
	else
		add_one_listen_addr(options, addr, port);
}

static void
add_one_listen_addr(ServerOptions *options, char *addr, u_short port)
{
	struct addrinfo hints, *ai, *aitop;
	char strport[NI_MAXSERV];
	int gaierr;

	(void) memset(&hints, 0, sizeof(hints));
	hints.ai_family = IPv4or6;
	hints.ai_socktype = SOCK_STREAM;
	hints.ai_flags = (addr == NULL) ? AI_PASSIVE : 0;
	(void) snprintf(strport, sizeof strport, "%u", port);
	if ((gaierr = getaddrinfo(addr, strport, &hints, &aitop)) != 0)
		fatal("bad addr or host: %s (%s)",
		    addr ? addr : "<NULL>",
		    gai_strerror(gaierr));
	for (ai = aitop; ai->ai_next; ai = ai->ai_next)
		;
	ai->ai_next = options->listen_addrs;
	options->listen_addrs = aitop;
}

/*
 * The strategy for the Match blocks is that the config file is parsed twice.
 *
 * The first time is at startup.  activep is initialized to 1 and the
 * directives in the global context are processed and acted on.  Hitting a
 * Match directive unsets activep and the directives inside the block are
 * checked for syntax only.
 *
 * The second time is after a connection has been established but before
 * authentication.  activep is initialized to 2 and global config directives
 * are ignored since they have already been processed.  If the criteria in a
 * Match block is met, activep is set and the subsequent directives
 * processed and actioned until EOF or another Match block unsets it.  Any
 * options set are copied into the main server config.
 *
 * Potential additions/improvements:
 *  - Add Match support for pre-kex directives, eg Protocol, Ciphers.
 *
 *  - Add a Tag directive (idea from David Leonard) ala pf, eg:
 *	Match Address 192.168.0.*
 *		Tag trusted
 *	Match Group wheel
 *		Tag trusted
 *	Match Tag trusted
 *		AllowTcpForwarding yes
 *		GatewayPorts clientspecified
 *		[...]
 *
 *  - Add a PermittedChannelRequests directive
 *	Match Group shell
 *		PermittedChannelRequests session,forwarded-tcpip
 */

static int
match_cfg_line_group(const char *grps, int line, const char *user)
{
	int result = 0;
	struct passwd *pw;

	if (user == NULL)
		goto out;

	if ((pw = getpwnam(user)) == NULL) {
		debug("Can't match group at line %d because user %.100s does "
		    "not exist", line, user);
	} else if (ga_init(pw->pw_name, pw->pw_gid) == 0) {
		debug("Can't Match group because user %.100s not in any group "
		    "at line %d", user, line);
	} else if (ga_match_pattern_list(grps) != 1) {
		debug("user %.100s does not match group list %.100s at line %d",
		    user, grps, line);
	} else {
		debug("user %.100s matched group list %.100s at line %d", user,
		    grps, line);
		result = 1;
	}
out:
	ga_free();
	return result;
}

static int
match_cfg_line(char **condition, int line, const char *user, const char *host,
    const char *address)
{
	int result = 1;
	char *arg, *attrib, *cp = *condition;
	size_t len;

	if (user == NULL)
		debug3("checking syntax for 'Match %s'", cp);
	else
		debug3("checking match for '%s' user %s host %s addr %s", cp,
		    user ? user : "(null)", host ? host : "(null)",
		    address ? address : "(null)");

	while ((attrib = strdelim(&cp)) != NULL && *attrib != '\0') {
		if ((arg = strdelim(&cp)) == NULL || *arg == '\0') {
			error("Missing Match criteria for %s", attrib);
			return -1;
		}
		len = strlen(arg);
		if (strcasecmp(attrib, "user") == 0) {
			if (!user) {
				result = 0;
				continue;
			}
			if (match_pattern_list(user, arg, len, 0) != 1)
				result = 0;
			else
				debug("user %.100s matched 'User %.100s' at "
				    "line %d", user, arg, line);
		} else if (strcasecmp(attrib, "group") == 0) {
			switch (match_cfg_line_group(arg, line, user)) {
			case -1:
				return -1;
			case 0:
				result = 0;
			}
		} else if (strcasecmp(attrib, "host") == 0) {
			if (!host) {
				result = 0;
				continue;
			}
			if (match_hostname(host, arg, len) != 1)
				result = 0;
			else
				debug("connection from %.100s matched 'Host "
				    "%.100s' at line %d", host, arg, line);
		} else if (strcasecmp(attrib, "address") == 0) {
			switch (addr_match_list(address, arg)) {
			case 1:
				debug("connection from %.100s matched 'Address "
				    "%.100s' at line %d", address, arg, line);
				break;
			case 0:
			case -1:
				result = 0;
				break;
			case -2:
				return -1;
			}
		} else {
			error("Unsupported Match attribute %s", attrib);
			return -1;
		}
	}
	if (user != NULL)
		debug3("match %sfound", result ? "" : "not ");
	*condition = cp;
	return result;
}

#define WHITESPACE " \t\r\n"

int
process_server_config_line(ServerOptions *options, char *line,
    const char *filename, int linenum, int *activep, const char *user,
    const char *host, const char *address)
{
	char *cp, **charptr, *arg, *p;
	int cmdline = 0, *intptr, value, n;
	ServerOpCodes opcode;
	u_int i, flags = 0;
	size_t len;

	cp = line;
	arg = strdelim(&cp);
	/* Ignore leading whitespace */
	if (*arg == '\0')
		arg = strdelim(&cp);
	if (!arg || !*arg || *arg == '#')
		return 0;
	intptr = NULL;
	charptr = NULL;
	opcode = parse_token(arg, filename, linenum, &flags);

	if (activep == NULL) { /* We are processing a command line directive */
		cmdline = 1;
		activep = &cmdline;
	}
	if (*activep && opcode != sMatch)
		debug3("%s:%d setting %s %s", filename, linenum, arg, cp);
	if (*activep == 0 && !(flags & SSHCFG_MATCH)) {
		if (user == NULL) {
			fatal("%s line %d: Directive '%s' is not allowed "
			    "within a Match block", filename, linenum, arg);
		} else { /* this is a directive we have already processed */
			while (arg)
				arg = strdelim(&cp);
			return 0;
		}
	}

	switch (opcode) {
	/* Portable-specific options */
	case sPAMAuthenticationViaKbdInt:
		log("%s line %d: PAMAuthenticationViaKbdInt has been "
		    "deprecated. You should use KbdInteractiveAuthentication "
		    "instead (which defaults to \"yes\").", filename, linenum);
		intptr = &options->pam_authentication_via_kbd_int;
		goto parse_flag;

	/* Standard Options */
	case sBadOption:
		return -1;
	case sPort:
		/* ignore ports from configfile if cmdline specifies ports */
		if (options->ports_from_cmdline)
			return 0;
		if (options->listen_addrs != NULL)
			fatal("%s line %d: ports must be specified before "
			    "ListenAddress.", filename, linenum);
		if (options->num_ports >= MAX_PORTS)
			fatal("%s line %d: too many ports.",
			    filename, linenum);
		arg = strdelim(&cp);
		if (!arg || *arg == '\0')
			fatal("%s line %d: missing port number.",
			    filename, linenum);
		options->ports[options->num_ports++] = a2port(arg);
		if (options->ports[options->num_ports-1] == 0)
			fatal("%s line %d: Badly formatted port number.",
			    filename, linenum);
		break;

	case sServerKeyBits:
		intptr = &options->server_key_bits;
parse_int:
		arg = strdelim(&cp);
		if (!arg || *arg == '\0')
			fatal("%s line %d: missing integer value.",
			    filename, linenum);
		value = atoi(arg);
		if (*activep && *intptr == -1)
			*intptr = value;
		break;

	case sLoginGraceTime:
		intptr = &options->login_grace_time;
parse_time:
		arg = strdelim(&cp);
		if (!arg || *arg == '\0')
			fatal("%s line %d: missing time value.",
			    filename, linenum);
		if ((value = convtime(arg)) == -1)
			fatal("%s line %d: invalid time value.",
			    filename, linenum);
		if (*intptr == -1)
			*intptr = value;
		break;

	case sKeyRegenerationTime:
		intptr = &options->key_regeneration_time;
		goto parse_time;

	case sListenAddress:
		arg = strdelim(&cp);
		if (!arg || *arg == '\0' || strncmp(arg, "[]", 2) == 0)
			fatal("%s line %d: missing inet addr.",
			    filename, linenum);
		if (*arg == '[') {
			if ((p = strchr(arg, ']')) == NULL)
				fatal("%s line %d: bad ipv6 inet addr usage.",
				    filename, linenum);
			arg++;
			(void) memmove(p, p+1, strlen(p+1)+1);
		} else if (((p = strchr(arg, ':')) == NULL) ||
			    (strchr(p+1, ':') != NULL)) {
			add_listen_addr(options, arg, 0);
			break;
		}
		if (*p == ':') {
			u_short port;

			p++;
			if (*p == '\0')
				fatal("%s line %d: bad inet addr:port usage.",
				    filename, linenum);
			else {
				*(p-1) = '\0';
				if ((port = a2port(p)) == 0)
					fatal("%s line %d: bad port number.",
					    filename, linenum);
				add_listen_addr(options, arg, port);
			}
		} else if (*p == '\0')
			add_listen_addr(options, arg, 0);
		else
			fatal("%s line %d: bad inet addr usage.",
			    filename, linenum);
		break;

	case sHostKeyFile:
		intptr = &options->num_host_key_files;
		if (*intptr >= MAX_HOSTKEYS)
			fatal("%s line %d: too many host keys specified (max %d).",
			    filename, linenum, MAX_HOSTKEYS);
		charptr = &options->host_key_files[*intptr];
parse_filename:
		arg = strdelim(&cp);
		if (!arg || *arg == '\0')
			fatal("%s line %d: missing file name.",
			    filename, linenum);
		if (*activep && *charptr == NULL) {
			*charptr = tilde_expand_filename(arg, getuid());
			/* increase optional counter */
			if (intptr != NULL)
				*intptr = *intptr + 1;
		}
		break;

	case sPidFile:
		charptr = &options->pid_file;
		goto parse_filename;

	case sPermitRootLogin:
		intptr = &options->permit_root_login;
		arg = strdelim(&cp);
		if (!arg || *arg == '\0')
			fatal("%s line %d: missing yes/"
			    "without-password/forced-commands-only/no "
			    "argument.", filename, linenum);
		value = 0;	/* silence compiler */
		if (strcmp(arg, "without-password") == 0)
			value = PERMIT_NO_PASSWD;
		else if (strcmp(arg, "forced-commands-only") == 0)
			value = PERMIT_FORCED_ONLY;
		else if (strcmp(arg, "yes") == 0)
			value = PERMIT_YES;
		else if (strcmp(arg, "no") == 0)
			value = PERMIT_NO;
		else
			fatal("%s line %d: Bad yes/"
			    "without-password/forced-commands-only/no "
			    "argument: %s", filename, linenum, arg);
		if (*activep && *intptr == -1)
			*intptr = value;
		break;

	case sIgnoreRhosts:
		intptr = &options->ignore_rhosts;
parse_flag:
		arg = strdelim(&cp);
		if (!arg || *arg == '\0')
			fatal("%s line %d: missing yes/no argument.",
			    filename, linenum);
		value = 0;	/* silence compiler */
		if (strcmp(arg, "yes") == 0)
			value = 1;
		else if (strcmp(arg, "no") == 0)
			value = 0;
		else
			fatal("%s line %d: Bad yes/no argument: %s",
				filename, linenum, arg);
		if (*activep && *intptr == -1)
			*intptr = value;
		break;

	case sIgnoreUserKnownHosts:
		intptr = &options->ignore_user_known_hosts;
		goto parse_flag;

	case sRhostsAuthentication:
		intptr = &options->rhosts_authentication;
		goto parse_flag;

	case sRhostsRSAAuthentication:
		intptr = &options->rhosts_rsa_authentication;
		goto parse_flag;

	case sHostbasedAuthentication:
		intptr = &options->hostbased_authentication;
		goto parse_flag;

	case sHostbasedUsesNameFromPacketOnly:
		intptr = &options->hostbased_uses_name_from_packet_only;
		goto parse_flag;

	case sRSAAuthentication:
		intptr = &options->rsa_authentication;
		goto parse_flag;

	case sPubkeyAuthentication:
		intptr = &options->pubkey_authentication;
		goto parse_flag;
#ifdef GSSAPI
	case sGssAuthentication:
		intptr = &options->gss_authentication;
		goto parse_flag;
	case sGssKeyEx:
		intptr = &options->gss_keyex;
		goto parse_flag;
	case sGssStoreDelegCreds:
		intptr = &options->gss_keyex;
		goto parse_flag;
#ifndef SUNW_GSSAPI
	case sGssUseSessionCredCache:
		intptr = &options->gss_use_session_ccache;
		goto parse_flag;
	case sGssCleanupCreds:
		intptr = &options->gss_cleanup_creds;
		goto parse_flag;
#endif /* SUNW_GSSAPI */
#endif /* GSSAPI */
#if defined(KRB4) || defined(KRB5)
	case sKerberosAuthentication:
		intptr = &options->kerberos_authentication;
		goto parse_flag;

	case sKerberosOrLocalPasswd:
		intptr = &options->kerberos_or_local_passwd;
		goto parse_flag;

	case sKerberosTicketCleanup:
		intptr = &options->kerberos_ticket_cleanup;
		goto parse_flag;
#endif
#if defined(AFS) || defined(KRB5)
	case sKerberosTgtPassing:
		intptr = &options->kerberos_tgt_passing;
		goto parse_flag;
#endif
#ifdef AFS
	case sAFSTokenPassing:
		intptr = &options->afs_token_passing;
		goto parse_flag;
#endif

	case sPasswordAuthentication:
		intptr = &options->password_authentication;
		goto parse_flag;

	case sKbdInteractiveAuthentication:
		intptr = &options->kbd_interactive_authentication;
		goto parse_flag;

	case sChallengeResponseAuthentication:
		intptr = &options->challenge_response_authentication;
		goto parse_flag;

	case sPrintMotd:
		intptr = &options->print_motd;
		goto parse_flag;

	case sPrintLastLog:
		intptr = &options->print_lastlog;
		goto parse_flag;

	case sX11Forwarding:
		intptr = &options->x11_forwarding;
		goto parse_flag;

	case sX11DisplayOffset:
		intptr = &options->x11_display_offset;
		goto parse_int;

	case sX11UseLocalhost:
		intptr = &options->x11_use_localhost;
		goto parse_flag;

	case sXAuthLocation:
		charptr = &options->xauth_location;
		goto parse_filename;

	case sStrictModes:
		intptr = &options->strict_modes;
		goto parse_flag;

	case sKeepAlives:
		intptr = &options->keepalives;
		goto parse_flag;

	case sEmptyPasswd:
		intptr = &options->permit_empty_passwd;
		goto parse_flag;

	case sPermitUserEnvironment:
		intptr = &options->permit_user_env;
		goto parse_flag;

	case sUseLogin:
		log("%s line %d: ignoring UseLogin option value."
		    " This option is always off.", filename, linenum);
		while (arg)
			arg = strdelim(&cp);
		break;

	case sCompression:
		intptr = &options->compression;
		goto parse_flag;

	case sGatewayPorts:
		intptr = &options->gateway_ports;
		arg = strdelim(&cp);
		if (!arg || *arg == '\0')
			fatal("%s line %d: missing yes/no/clientspecified "
			    "argument.", filename, linenum);
		value = 0;	/* silence compiler */
		if (strcmp(arg, "clientspecified") == 0)
			value = 2;
		else if (strcmp(arg, "yes") == 0)
			value = 1;
		else if (strcmp(arg, "no") == 0)
			value = 0;
		else
			fatal("%s line %d: Bad yes/no/clientspecified "
			    "argument: %s", filename, linenum, arg);
		if (*activep && *intptr == -1)
			*intptr = value;
		break;

	case sVerifyReverseMapping:
		intptr = &options->verify_reverse_mapping;
		goto parse_flag;

	case sLogFacility:
		intptr = (int *) &options->log_facility;
		arg = strdelim(&cp);
		value = log_facility_number(arg);
		if (value == SYSLOG_FACILITY_NOT_SET)
			fatal("%.200s line %d: unsupported log facility '%s'",
			    filename, linenum, arg ? arg : "<NONE>");
		if (*intptr == -1)
			*intptr = (SyslogFacility) value;
		break;

	case sLogLevel:
		intptr = (int *) &options->log_level;
		arg = strdelim(&cp);
		value = log_level_number(arg);
		if (value == SYSLOG_LEVEL_NOT_SET)
			fatal("%.200s line %d: unsupported log level '%s'",
			    filename, linenum, arg ? arg : "<NONE>");
		if (*intptr == -1)
			*intptr = (LogLevel) value;
		break;

	case sAllowTcpForwarding:
		intptr = &options->allow_tcp_forwarding;
		goto parse_flag;

	case sUsePrivilegeSeparation:
		log("%s line %d: ignoring UsePrivilegeSeparation option value."
		    " This option is always on.", filename, linenum);
		while (arg)
			arg = strdelim(&cp);
		break;

	case sAllowUsers:
		while (((arg = strdelim(&cp)) != NULL) && *arg != '\0') {
			if (options->num_allow_users >= MAX_ALLOW_USERS)
				fatal("%s line %d: too many allow users.",
				    filename, linenum);
			options->allow_users[options->num_allow_users++] =
			    xstrdup(arg);
		}
		break;

	case sDenyUsers:
		while (((arg = strdelim(&cp)) != NULL) && *arg != '\0') {
			if (options->num_deny_users >= MAX_DENY_USERS)
				fatal( "%s line %d: too many deny users.",
				    filename, linenum);
			options->deny_users[options->num_deny_users++] =
			    xstrdup(arg);
		}
		break;

	case sAllowGroups:
		while (((arg = strdelim(&cp)) != NULL) && *arg != '\0') {
			if (options->num_allow_groups >= MAX_ALLOW_GROUPS)
				fatal("%s line %d: too many allow groups.",
				    filename, linenum);
			options->allow_groups[options->num_allow_groups++] =
			    xstrdup(arg);
		}
		break;

	case sDenyGroups:
		while (((arg = strdelim(&cp)) != NULL) && *arg != '\0') {
			if (options->num_deny_groups >= MAX_DENY_GROUPS)
				fatal("%s line %d: too many deny groups.",
				    filename, linenum);
			options->deny_groups[options->num_deny_groups++] = xstrdup(arg);
		}
		break;

	case sCiphers:
		arg = strdelim(&cp);
		if (!arg || *arg == '\0')
			fatal("%s line %d: Missing argument.", filename, linenum);
		if (!ciphers_valid(arg))
			fatal("%s line %d: Bad SSH2 cipher spec '%s'.",
			    filename, linenum, arg ? arg : "<NONE>");
		if (options->ciphers == NULL)
			options->ciphers = xstrdup(arg);
		break;

	case sMacs:
		arg = strdelim(&cp);
		if (!arg || *arg == '\0')
			fatal("%s line %d: Missing argument.", filename, linenum);
		if (!mac_valid(arg))
			fatal("%s line %d: Bad SSH2 mac spec '%s'.",
			    filename, linenum, arg ? arg : "<NONE>");
		if (options->macs == NULL)
			options->macs = xstrdup(arg);
		break;

	case sProtocol:
		intptr = &options->protocol;
		arg = strdelim(&cp);
		if (!arg || *arg == '\0')
			fatal("%s line %d: Missing argument.", filename, linenum);
		value = proto_spec(arg);
		if (value == SSH_PROTO_UNKNOWN)
			fatal("%s line %d: Bad protocol spec '%s'.",
			    filename, linenum, arg ? arg : "<NONE>");
		if (*intptr == SSH_PROTO_UNKNOWN)
			*intptr = value;
		break;

	case sSubsystem:
		if (options->num_subsystems >= MAX_SUBSYSTEMS) {
			fatal("%s line %d: too many subsystems defined.",
			    filename, linenum);
		}
		arg = strdelim(&cp);
		if (!arg || *arg == '\0')
			fatal("%s line %d: Missing subsystem name.",
			    filename, linenum);
		if (!*activep) {
			arg = strdelim(&cp);
			break;
		}
		for (i = 0; i < options->num_subsystems; i++)
			if (strcmp(arg, options->subsystem_name[i]) == 0)
				fatal("%s line %d: Subsystem '%s' already defined.",
				    filename, linenum, arg);
		options->subsystem_name[options->num_subsystems] = xstrdup(arg);
		arg = strdelim(&cp);
		if (!arg || *arg == '\0')
			fatal("%s line %d: Missing subsystem command.",
			    filename, linenum);
		options->subsystem_command[options->num_subsystems] = xstrdup(arg);

		/*
		 * Collect arguments (separate to executable), including the
		 * name of the executable, in a way that is easier to parse
		 * later.
		 */
		p = xstrdup(arg);
		len = strlen(p) + 1;
		while ((arg = strdelim(&cp)) != NULL && *arg != '\0') {
			len += 1 + strlen(arg);
			p = xrealloc(p, len);
			strlcat(p, " ", len);
			strlcat(p, arg, len);
		}
		options->subsystem_args[options->num_subsystems] = p;
		options->num_subsystems++;
		break;

	case sMaxStartups:
		arg = strdelim(&cp);
		if (!arg || *arg == '\0')
			fatal("%s line %d: Missing MaxStartups spec.",
			    filename, linenum);
		if ((n = sscanf(arg, "%d:%d:%d",
		    &options->max_startups_begin,
		    &options->max_startups_rate,
		    &options->max_startups)) == 3) {
			if (options->max_startups_begin >
			    options->max_startups ||
			    options->max_startups_rate > 100 ||
			    options->max_startups_rate < 1)
				fatal("%s line %d: Illegal MaxStartups spec.",
				    filename, linenum);
		} else if (n != 1)
			fatal("%s line %d: Illegal MaxStartups spec.",
			    filename, linenum);
		else
			options->max_startups = options->max_startups_begin;
		break;

	case sBanner:
		charptr = &options->banner;
		goto parse_filename;
	/*
	 * These options can contain %X options expanded at
	 * connect time, so that you can specify paths like:
	 *
	 * AuthorizedKeysFile	/etc/ssh_keys/%u
	 */
	case sAuthorizedKeysFile:
	case sAuthorizedKeysFile2:
		charptr = (opcode == sAuthorizedKeysFile) ?
		    &options->authorized_keys_file :
		    &options->authorized_keys_file2;
		goto parse_filename;

	case sClientAliveInterval:
		intptr = &options->client_alive_interval;
		goto parse_time;

	case sClientAliveCountMax:
		intptr = &options->client_alive_count_max;
		goto parse_int;

	case sMaxAuthTries:
		intptr = &options->max_auth_tries;
		goto parse_int;

	case sMaxAuthTriesLog:
		intptr = &options->max_auth_tries_log;
		goto parse_int;

	case sLookupClientHostnames:
		intptr = &options->lookup_client_hostnames;
		goto parse_flag;

	case sUseOpenSSLEngine:
		intptr = &options->use_openssl_engine;
		goto parse_flag;

	case sChrootDirectory:
		charptr = &options->chroot_directory;

		arg = strdelim(&cp);
		if (arg == NULL || *arg == '\0')
			fatal("%s line %d: missing directory name for "
			    "ChrootDirectory.", filename, linenum);
		if (*activep && *charptr == NULL)
			*charptr = xstrdup(arg);
		break;

	case sPreUserauthHook:
		charptr = &options->pre_userauth_hook;
		goto parse_filename;

	case sMatch:
		if (cmdline)
			fatal("Match directive not supported as a command-line "
			   "option");
		value = match_cfg_line(&cp, linenum, user, host, address);
		if (value < 0)
			fatal("%s line %d: Bad Match condition", filename,
			    linenum);
		*activep = value;
		break;

	case sDeprecated:
		log("%s line %d: Deprecated option %s",
		    filename, linenum, arg);
		while (arg)
		    arg = strdelim(&cp);
		break;

	case sPAMServicePrefix:
		arg = strdelim(&cp);
		if (!arg || *arg == '\0')
			fatal("%s line %d: Missing argument.",
			    filename, linenum);
		if (options->pam_service_name != NULL)
			fatal("%s line %d: PAMServiceName and PAMServicePrefix "
			    "are mutually exclusive.", filename, linenum);
		if (options->pam_service_prefix == NULL)
			options->pam_service_prefix = xstrdup(arg);
		break;

	case sPAMServiceName:
		arg = strdelim(&cp);
		if (!arg || *arg == '\0')
			fatal("%s line %d: Missing argument.",
			    filename, linenum);
		if (options->pam_service_prefix != NULL)
			fatal("%s line %d: PAMServiceName and PAMServicePrefix "
			    "are mutually exclusive.", filename, linenum);
		if (options->pam_service_name == NULL)
			options->pam_service_name = xstrdup(arg);
		break;

	case sPubKeyPlugin:
		charptr = &options->pubkey_plugin;
		goto parse_filename;

	default:
		fatal("%s line %d: Missing handler for opcode %s (%d)",
		    filename, linenum, arg, opcode);
	}
	if ((arg = strdelim(&cp)) != NULL && *arg != '\0')
		fatal("%s line %d: garbage at end of line; \"%.200s\".",
		    filename, linenum, arg);
	return 0;
}


/* Reads the server configuration file. */

void
load_server_config(const char *filename, Buffer *conf)
{
	char line[1024], *cp;
	FILE *f;

	debug2("%s: filename %s", __func__, filename);
	if ((f = fopen(filename, "r")) == NULL) {
		perror(filename);
		exit(1);
	}
	buffer_clear(conf);
	while (fgets(line, sizeof(line), f)) {
		/*
		 * Trim out comments and strip whitespace
		 * NB - preserve newlines, they are needed to reproduce
		 * line numbers later for error messages
		 */
		if ((cp = strchr(line, '#')) != NULL)
			memcpy(cp, "\n", 2);
		cp = line + strspn(line, " \t\r");

		buffer_append(conf, cp, strlen(cp));
	}
	buffer_append(conf, "\0", 1);
	fclose(f);
	debug2("%s: done config len = %d", __func__, buffer_len(conf));
}

void
parse_server_match_config(ServerOptions *options, const char *user,
    const char *host, const char *address)
{
	ServerOptions mo;

	initialize_server_options(&mo);
	parse_server_config(&mo, "reprocess config", &cfg, user, host, address);
	copy_set_server_options(options, &mo, 0);
}



/* Helper macros */
#define M_CP_INTOPT(n) do {\
	if (src->n != -1) \
		dst->n = src->n; \
} while (0)
#define M_CP_STROPT(n) do {\
	if (src->n != NULL) { \
		if (dst->n != NULL) \
			xfree(dst->n); \
		dst->n = src->n; \
	} \
} while(0)

/*
 * Copy any supported values that are set.
 *
 * If the preauth flag is set, we do not bother copying the the string or
 * array values that are not used pre-authentication, because any that we
 * do use must be explictly sent in mm_getpwnamallow().
 */
void
copy_set_server_options(ServerOptions *dst, ServerOptions *src, int preauth)
{
	M_CP_INTOPT(password_authentication);
	M_CP_INTOPT(gss_authentication);
	M_CP_INTOPT(rsa_authentication);
	M_CP_INTOPT(pubkey_authentication);
	M_CP_INTOPT(hostbased_authentication);
	M_CP_INTOPT(kbd_interactive_authentication);
	M_CP_INTOPT(permit_root_login);
	M_CP_INTOPT(permit_empty_passwd);
	M_CP_INTOPT(allow_tcp_forwarding);
	M_CP_INTOPT(gateway_ports);
	M_CP_INTOPT(x11_display_offset);
	M_CP_INTOPT(x11_forwarding);
	M_CP_INTOPT(x11_use_localhost);
	M_CP_INTOPT(max_auth_tries);
	M_CP_STROPT(banner);

	if (preauth)
		return;
	M_CP_STROPT(chroot_directory);
}

#undef M_CP_INTOPT
#undef M_CP_STROPT

void
parse_server_config(ServerOptions *options, const char *filename, Buffer *conf,
    const char *user, const char *host, const char *address)
{
	int active, linenum, bad_options = 0;
	char *cp, *obuf, *cbuf;

	debug2("%s: config %s len %d", __func__, filename, buffer_len(conf));

	obuf = cbuf = xstrdup(buffer_ptr(conf));
	active = user ? 0 : 1;
	linenum = 1;
	while ((cp = strsep(&cbuf, "\n")) != NULL) {
		if (process_server_config_line(options, cp, filename,
		    linenum++, &active, user, host, address) != 0)
			bad_options++;
	}
	xfree(obuf);
	if (bad_options > 0)
		fatal("%s: terminating, %d bad configuration options",
		    filename, bad_options);
}


/*
 * Note that "none" is a special path having the same affect on sshd
 * configuration as not specifying ChrootDirectory at all.
 */
int
chroot_requested(char *chroot_directory)
{
	return (chroot_directory != NULL &&
	    strcasecmp(chroot_directory, "none") != 0);
}<|MERGE_RESOLUTION|>--- conflicted
+++ resolved
@@ -10,11 +10,7 @@
  */
 /*
  * Copyright (c) 2001, 2010, Oracle and/or its affiliates. All rights reserved.
-<<<<<<< HEAD
- * Copyright 2012 Joyent, Inc.  All rights reserved.
-=======
  * Copyright 2013 Joyent, Inc.  All rights reserved.
->>>>>>> c61ea566
  */
 
 #include "includes.h"
