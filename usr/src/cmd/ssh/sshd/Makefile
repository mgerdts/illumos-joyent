#
# CDDL HEADER START
#
# The contents of this file are subject to the terms of the
# Common Development and Distribution License (the "License").
# You may not use this file except in compliance with the License.
#
# You can obtain a copy of the license at usr/src/OPENSOLARIS.LICENSE
# or http://www.opensolaris.org/os/licensing.
# See the License for the specific language governing permissions
# and limitations under the License.
#
# When distributing Covered Code, include this CDDL HEADER in each
# file and include the License file at usr/src/OPENSOLARIS.LICENSE.
# If applicable, add the following below this CDDL HEADER, with the
# fields enclosed by brackets "[]" replaced with your own identifying
# information: Portions Copyright [yyyy] [name of copyright owner]
#
# CDDL HEADER END
#
# Copyright 2009 Sun Microsystems, Inc.  All rights reserved.
# Use is subject to license terms.
#
# cmd/ssh/sshd/Makefile

PROG= sshd

DIRS= $(ROOTLIBSSH)

OBJS	= sshd.o \
	  altprivsep.o \
	  auth.o \
	  auth1.o \
	  auth2.o \
	  auth-options.o \
	  auth2-chall.o \
	  auth2-gss.o \
	  auth2-hostbased.o \
	  auth2-kbdint.o \
	  auth2-none.o \
	  auth2-passwd.o \
	  auth2-pam.o \
	  auth2-pubkey.o \
	  auth-bsdauth.o \
	  auth-chall.o \
	  auth-rhosts.o \
	  auth-krb4.o \
	  auth-krb5.o \
	  auth-pam.o \
	  auth-passwd.o \
	  auth-rsa.o \
	  auth-rh-rsa.o \
	  auth-sia.o \
	  auth-skey.o \
	  bsmaudit.o \
	  groupaccess.o \
	  gss-serv.o \
	  loginrec.o \
	  servconf.o \
	  serverloop.o \
	  session.o \
	  sshlogin.o \
	  sshpty.o

EXTOBJS = sftp-server.o

SRCS	= $(OBJS:.o=.c) ../sftp-server/sftp-server.c

include ../../Makefile.cmd
include ../Makefile.ssh-common

LDLIBS += $(SSH_COMMON_LDLIBS) -lsocket \
	-lnsl \
	-lz \
	-lpam \
	-lbsm \
	-lwrap \
	-lcrypto \
	-lgss \
	-lcontract
MAPFILES = $(MAPFILE.INT) $(MAPFILE.NGB)
LDFLAGS += $(MAPFILES:%=-M%)

<<<<<<< HEAD
# libcrypto has no lint library, so we can only use it when building
$(PROG) := LDLIBS += -lsunw_crypto

=======
>>>>>>> d00075c7
POFILE_DIR= ..

.KEEP_STATE:

.PARALLEL: $(OBJS)

all: $(PROG)

$(PROG): $(OBJS) $(EXTOBJS) $(MAPFILES) ../libssh/$(MACH)/libssh.a \
	../libopenbsd-compat/$(MACH)/libopenbsd-compat.a
	$(LINK.c) $(OBJS) $(EXTOBJS) -o $@ $(LDLIBS) $(DYNFLAGS)
	$(POST_PROCESS)

%.o : ../sftp-server/%.c
	$(COMPILE.c) -o $@ $<
	$(POST_PROCESS_O)

install: all $(DIRS) $(ROOTLIBSSHPROG) $(ROOTLIBSSH)


$(ROOTLIBSSHPROG)/%: %
	$(INS.file)

$(DIRS):
	$(INS.dir)

clean:
	$(RM) $(OBJS) $(EXTOBJS)

lint:	lint_SRCS

include ../Makefile.msg.targ
include ../../Makefile.targ<|MERGE_RESOLUTION|>--- conflicted
+++ resolved
@@ -75,18 +75,12 @@
 	-lpam \
 	-lbsm \
 	-lwrap \
-	-lcrypto \
+	-lsunw_crypto \
 	-lgss \
 	-lcontract
 MAPFILES = $(MAPFILE.INT) $(MAPFILE.NGB)
 LDFLAGS += $(MAPFILES:%=-M%)
 
-<<<<<<< HEAD
-# libcrypto has no lint library, so we can only use it when building
-$(PROG) := LDLIBS += -lsunw_crypto
-
-=======
->>>>>>> d00075c7
 POFILE_DIR= ..
 
 .KEEP_STATE:
